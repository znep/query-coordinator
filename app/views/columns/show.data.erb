--- conflicted
+++ resolved
@@ -128,12 +128,9 @@
 </div>
 
 <script type="text/javascript" charset="utf-8">
-<<<<<<< HEAD
-  $("#loadingSpinner").hide();
-=======
 $(function()
 {
->>>>>>> 5e68b881
+  $("#loadingSpinner").hide();
   $("#error").hide();
   $("#convertables").hide();
 
