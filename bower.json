{
  "name": "socrata-frontend",
  "version": "0.0.0",
  "authors": [
    "Socrata Engineering <engineering@socrata.com>"
  ],
  "description": "Socrata's default UX.",
  "license": "all rights reserved",
  "homepage": "http://socrata.com",
  "private": true,
  "dependencies": {
    "angular": "~1.2.25",
    "angular-ui-router": "~0.2.10",
    "jquery": "~2.1.1",
    "angular-mocks": "~1.2.25",
    "rxjs": "~2.2.20",
    "flexgrid": "ptb/flexgrid",
    "javascript-detect-element-resize": "sdecima/javascript-detect-element-resize#~0.5.3",
    "simple-statistics": "~0.8.1",
    "leaflet": "~0.7.3",
    "chroma-js": "~0.5.6",
    "jQuery.dotdotdot": "~1.6.14",
    "moment": "~2.7.0",
    "requestAnimationFrame-polyfill": "*",
    "angular-sanitize": "~1.2.25",
<<<<<<< HEAD
    "angular-markdown-directive": "progman32/angular-markdown-directive#master",
    "pbf": "~0.0.3",
    "vector-tile-js": "devTristan/vector-tile-js#~0.1.1"
=======
    "angular-markdown-directive": "~0.3.1"
>>>>>>> 7eed4e83
  },
  "install": {
    "path": {
      "sass": "app/styles/bower",
      "css": "app/styles/bower",
      "js": "public/javascripts/bower",
      "png": "public/images/bower"
    },
    "ignore": [
      "angular-mocks",
      "sinon-browser-only"
    ],
    "sources": {
      "angular": "bower_components/angular/angular.min.js",
      "lodash": "bower_components/lodash/dist/lodash.js",
      "javascript-detect-element-resize": "bower_components/javascript-detect-element-resize/jquery.resize.js",
      "pbf": "bower_components/pbf/dist/pbf.min.js",
      "vector-tile-js": "bower_components/vector-tile-js/dist/vectortile.min.js",
      "rxjs": [
        "bower_components/rxjs/rx.js",
        "bower_components/rxjs/rx.async.js",
        "bower_components/rxjs/rx.aggregates.js",
        "bower_components/rxjs/rx.time.js",
        "bower_components/rxjs/rx.binding.js"
      ],
      "flexgrid": [],
      "showdown": "bower_components/showdown/src/showdown.js"
    }
  },
  "devDependencies": {
    "sinon-browser-only": "~1.9.0",
    "native-promise-only": "~0.7.5-e"
  }
}<|MERGE_RESOLUTION|>--- conflicted
+++ resolved
@@ -23,13 +23,9 @@
     "moment": "~2.7.0",
     "requestAnimationFrame-polyfill": "*",
     "angular-sanitize": "~1.2.25",
-<<<<<<< HEAD
-    "angular-markdown-directive": "progman32/angular-markdown-directive#master",
+    "angular-markdown-directive": "~0.3.1",
     "pbf": "~0.0.3",
     "vector-tile-js": "devTristan/vector-tile-js#~0.1.1"
-=======
-    "angular-markdown-directive": "~0.3.1"
->>>>>>> 7eed4e83
   },
   "install": {
     "path": {
