--- conflicted
+++ resolved
@@ -4,334 +4,21 @@
 import { connect } from 'react-redux';
 import Styleguide from 'socrata-styleguide';
 
-import CustomizationTabPane from '../CustomizationTabPane';
+import DimensionSelector from '../DimensionSelector';
+import MeasureSelector from '../MeasureSelector';
+import VisualizationTypeSelector from '../VisualizationTypeSelector';
+import RegionSelector from '../RegionSelector';
 
 import { translate } from '../../I18n';
-import { VISUALIZATION_TYPES, AGGREGATION_TYPES } from '../constants';
-
-import {
-  setDimension,
-  setMeasure,
-  setVisualizationType,
-  setDataSource,
-  setComputedColumn,
-  setMeasureAggregation,
-  initiateRegionCoding
-} from '../actions';
 
 import {
   isLoading,
-  hasData,
-  hasError,
-  getValidRegions,
-  getValidComputedColumns,
-  getValidCuratedRegions,
-  getValidMeasures,
-  getValidDimensions,
-  getRecommendedDimensions,
-  getRecommendedVisualizationTypes
+  hasError
 } from '../selectors/metadata';
-
-import {
-  getCurrentVif,
-  isFeatureMap,
-  isRegionMap,
-  getShapefileUid,
-  getVisualizationType,
-  getSelectedVisualizationType,
-  getAnyDimension,
-  getAnyMeasure,
-  getDatasetUid,
-  getDimension,
-  getDomain,
-} from '../selectors/vifAuthoring';
 
 export var DataPane = React.createClass({
   propTypes: {
-    aggregationTypes: React.PropTypes.array,
-    vif: React.PropTypes.object,
-    vifAuthoring: React.PropTypes.object,
-    metadata: React.PropTypes.object,
-    defaultOptionKey: React.PropTypes.string,
-    visualizationTypes: React.PropTypes.array,
-    onSelectMeasure: React.PropTypes.func,
-    onSelectMeasureAggregation: React.PropTypes.func,
-    onSelectVisualizationType: React.PropTypes.func,
-    onSelectRegion: React.PropTypes.func
-  },
-
-  getInitialState() {
-    return {
-      showRegionCodingInfo: false
-    };
-  },
-
-  getDefaultProps() {
-    return {
-      visualizationTypes: VISUALIZATION_TYPES,
-      aggregationTypes: AGGREGATION_TYPES
-    }
-  },
-
-  onSelectRegion(selection) {
-    var {
-      metadata,
-      vifAuthoring,
-      onSelectRegion,
-      onSelectCuratedRegion
-    } = this.props;
-
-    var computedColumnUid = selection.value;
-    var regions = getValidRegions(metadata);
-    var region = _.find(regions, {uid: computedColumnUid});
-
-    if (region.fieldName) {
-      onSelectRegion(computedColumnUid, region.fieldName);
-    } else {
-      onSelectCuratedRegion(
-        getDomain(vifAuthoring),
-        getDatasetUid(vifAuthoring),
-        computedColumnUid,
-        getDimension(vifAuthoring)
-      );
-    }
-  },
-
-  onClickRegionInfo() {
-    this.setState({
-      showRegionCodingInfo: !this.state.showRegionCodingInfo
-    });
-  },
-
-  dimensionDropdown() {
-    var { metadata, onSelectDimension, vifAuthoring } = this.props;
-    var dimension = getAnyDimension(vifAuthoring);
-    var type = getVisualizationType(vifAuthoring);
-
-    var buildOption = group => {
-      return dimension => ({
-        title: dimension.name,
-        value: dimension.fieldName,
-        group
-      });
-    };
-
-    var toRenderableRecommendedOption = buildOption(translate('panes.data.fields.dimension.groups.recommended_columns'));
-    var toRenderableOption = buildOption(translate('panes.data.fields.dimension.groups.all_columns'));
-
-    var dimensions = [
-      ..._.map(getRecommendedDimensions(metadata, type), toRenderableRecommendedOption),
-      ..._.map(getValidDimensions(metadata), toRenderableOption)
-    ];
-
-    var dimensionAttributes = {
-      id: 'dimension-selection',
-      options: dimensions,
-      onSelection: onSelectDimension,
-      placeholder: translate('panes.data.fields.dimension.placeholder'),
-      value: dimension.columnName
-    };
-
-    return (
-      <div className="dimension-dropdown-container">
-        <label className="block-label" htmlFor="dimension-selection">{translate('panes.data.fields.dimension.title')}</label>
-        <Styleguide.components.Dropdown {...dimensionAttributes} />
-        <p className="authoring-field-description">
-          <small>{translate('panes.data.fields.dimension.description')}</small>
-        </p>
-      </div>
-    );
-  },
-
-  measureDropdown() {
-    var {
-      metadata,
-      vif,
-      onSelectMeasure,
-      vifAuthoring
-    } = this.props;
-    var measure = getAnyMeasure(vifAuthoring);
-    var isCountingRows = _.isNull(measure.columnName);
-    var measures = getValidMeasures(metadata);
-    var visualizationType = _.get(vif, 'series[0].type');
-
-    var classes = classNames('measure-dropdown-container', {
-      'measure-dropdown-container-count-rows': isCountingRows
-    });
-
-    var options = [
-      {title: translate('panes.data.fields.measure.no_value'), value: null},
-      ...measures.map(measure => ({title: measure.name, value: measure.fieldName}))
-    ];
-
-    var measureAttributes = {
-      id: 'measure-selection',
-      options,
-      onSelection: onSelectMeasure,
-      disabled: isFeatureMap(vifAuthoring) || options.length === 1,
-      value: measure.columnName
-    };
-
-    return (
-      <div>
-        <label className="block-label" htmlFor="measure-selection">{translate('panes.data.fields.measure.title')}</label>
-        <div className={classes}>
-          <Styleguide.components.Dropdown {...measureAttributes} />
-          {this.measureAggregationDropdown()}
-        </div>
-        <p className="authoring-field-description">
-          <small>{translate('panes.data.fields.measure.description')}</small>
-        </p>
-      </div>
-    );
-  },
-
-  measureAggregationDropdown() {
-    var {
-      aggregationTypes,
-      onSelectMeasureAggregation,
-      vifAuthoring
-    } = this.props;
-
-    var measure = getAnyMeasure(vifAuthoring);
-    var isNotCountingRows = !_.isNull(measure.columnName);
-
-    if (isNotCountingRows) {
-      var options = [
-        {title: translate('aggregations.none'), value: null},
-        ...aggregationTypes.map(aggregationType => ({title: aggregationType.title, value: aggregationType.type}))
-      ];
-
-      var measureAggregationAttributes = {
-        options,
-        onSelection: onSelectMeasureAggregation,
-        value: measure.aggregationFunction,
-        id: 'measure-aggregation-selection',
-        disabled: isFeatureMap(vifAuthoring)
-      };
-
-      return <Styleguide.components.Dropdown {...measureAggregationAttributes} />;
-    }
-  },
-
-  regionInfo() {
-    var { showRegionCodingInfo } = this.state;
-    var classes = classNames('region-general-info alert info', {
-      'hidden': !showRegionCodingInfo
-    });
-
-    return (
-      <div className={classes}>
-        <p>There are two types of regions:</p>
-        <ul>
-          <li><em>Processed Region</em>: A previously processed region that renders instantly for this dataset.</li>
-          <li><em>Unprocessed Region</em>: An unprocessed region that will be processed at demand.</li>
-        </ul>
-      </div>
-    );
-  },
-
-  regionProcessing() {
-    var { showRegionCodingProcessingMessage } = this.props.vifAuthoring.authoring;
-
-    if (showRegionCodingProcessingMessage) {
-      return (
-        <div className="region-processing-info alert warning">
-          <p>The selected column is currently being processed and region coded.</p>
-          <p>An unprocessed region can still be applied to your visualization but will not be viewable until processing is complete.</p>
-        </div>
-      );
-    }
-  },
-
-  regionProcessingError() {
-    var { regionCodingError } = this.props.vifAuthoring.authoring;
-
-    if (regionCodingError) {
-      return (
-        <div className="region-processing-error alert error">
-          <p>Oh no! There was an error trying to process your region selection.</p>
-        </div>
-      );
-    }
-  },
-
-  regionDropdown() {
-    var metadata = this.props.metadata;
-    var defaultRegion = getShapefileUid(this.props.vifAuthoring);
-
-    var buildOption = group => {
-      return (region) => ({title: region.name, value: region.uid, group});
-    };
-
-    var toComputedColumnOption = buildOption(translate('panes.data.fields.region.groups.processed_regions'));
-    var toCuratedRegionOption = buildOption(translate('panes.data.fields.region.groups.unprocessed_regions'));
-
-    var options = [
-      ..._.map(getValidComputedColumns(metadata), toComputedColumnOption),
-      ..._.map(getValidCuratedRegions(metadata), toCuratedRegionOption)
-    ];
-
-    var regionAttributes = {
-      id: 'region-selection',
-      placeholder: translate('panes.data.fields.region.placeholder'),
-      options,
-      value: defaultRegion,
-      onSelection: this.onSelectRegion
-    };
-
-    return (
-      <div className="region-dropdown-container">
-<<<<<<< HEAD
-        <label className="block-label" htmlFor="region-selection">
-          {translate('panes.data.fields.region.title')}
-          <span className="icon-question" onClick={this.onClickRegionInfo}></span>:
-        </label>
-        {this.regionInfo()}
-=======
-        <label className="block-label" htmlFor="region-selection">{translate('panes.data.fields.region.title')}</label>
->>>>>>> 6c555839
-        <Styleguide.components.Dropdown {...regionAttributes} />
-        {this.regionProcessing()}
-        {this.regionProcessingError()}
-      </div>
-    );
-  },
-
-  visualizationTypeDropdown() {
-    var { visualizationTypes, vifAuthoring, metadata, onSelectVisualizationType } = this.props;
-    var types = visualizationTypes;
-    var selectedVisualizationType = getSelectedVisualizationType(vifAuthoring);
-    var buildOption = group => {
-      return visualizationType => ({
-        title: visualizationType.title,
-        value: visualizationType.type,
-        group
-      });
-    };
-
-    var toRenderableRecommendedOption = buildOption(translate('panes.data.fields.visualization_type.groups.recommended_visualizations'));
-    var toRenderableOption = buildOption(translate('panes.data.fields.visualization_type.groups.all_visualizations'));
-
-    var visualizationTypes = [
-      ..._.map(getRecommendedVisualizationTypes(metadata, getAnyDimension(vifAuthoring)), toRenderableRecommendedOption),
-      ..._.map(types, toRenderableOption)
-    ];
-
-    var visualizationTypesAttributes = {
-      id: 'visualization-type-selection',
-      options: visualizationTypes,
-      placeholder: translate('panes.data.fields.visualization_type.placeholder'),
-      value: selectedVisualizationType,
-      onSelection: onSelectVisualizationType
-    };
-
-    return (
-      <div className="visualization-type-dropdown-container">
-        <label className="block-label" htmlFor="visualization-type-selection">{translate('panes.data.fields.visualization_type.title')}</label>
-        <Styleguide.components.Dropdown {...visualizationTypesAttributes} />
-      </div>
-    );
+    metadata: React.PropTypes.object
   },
 
   metadataLoading() {
@@ -352,12 +39,7 @@
 
   render() {
     var metadataInfo;
-    var regionDropdown;
-    var dimensionDropdown;
-    var measureDropdown;
-    var visualizationTypeDropdown;
-    var { metadata, vifAuthoring } = this.props;
-    var datasetUid = _.get(metadata, 'data.uid');
+    var { metadata } = this.props;
 
     if (hasError(metadata)) {
       metadataInfo = this.metadataError();
@@ -365,71 +47,25 @@
       metadataInfo = this.metadataLoading();
     }
 
-    if (hasData(metadata)) {
-      dimensionDropdown = this.dimensionDropdown();
-      measureDropdown = this.measureDropdown();
-      visualizationTypeDropdown = this.visualizationTypeDropdown();
-
-<<<<<<< HEAD
-      if (isChoroplethMap(vifAuthoring) && getDimension(vifAuthoring).columnName) {
-        regionDropdown = this.regionDropdown();
-=======
-      if (isRegionMap(this.props.vifAuthoring)) {
-        regionsDropdown = this.regionDropdown();
->>>>>>> 6c555839
-      }
-    }
-
     return (
-      <form ref={(ref) => { this.container = ref; }}>
+      <form>
         {metadataInfo}
 
-        {visualizationTypeDropdown}
-        {dimensionDropdown}
-        {measureDropdown}
-
-        {regionDropdown}
+        <DimensionSelector />
+        <MeasureSelector />
+        <VisualizationTypeSelector />
+        <RegionSelector />
       </form>
     );
   }
 });
 
 function mapStateToProps(state) {
-  var { vifAuthoring, metadata } = state;
+  var { metadata } = state;
 
   return {
-    vifAuthoring,
-    metadata,
-    vif: getCurrentVif(vifAuthoring)
+    metadata
   };
 }
 
-function mapDispatchToProps(dispatch) {
-  return {
-    onSelectDimension(dimension) {
-      dispatch(setDimension(dimension.value));
-    },
-
-    onSelectMeasure(measure) {
-      dispatch(setMeasure(measure.value));
-    },
-
-    onSelectMeasureAggregation(measureAggregation) {
-      dispatch(setMeasureAggregation(measureAggregation.value));
-    },
-
-    onSelectVisualizationType(visualizationType) {
-      dispatch(setVisualizationType(visualizationType.value));
-    },
-
-    onSelectRegion(computedColumnUid, computedColumnName) {
-      dispatch(setComputedColumn(computedColumnUid, computedColumnName));
-    },
-
-    onSelectCuratedRegion(domain, datasetUid, shapefileId, sourceColumn) {
-      dispatch(initiateRegionCoding(domain, datasetUid, shapefileId, sourceColumn));
-    }
-  };
-}
-
-export default connect(mapStateToProps, mapDispatchToProps)(DataPane);+export default connect(mapStateToProps, {})(DataPane);