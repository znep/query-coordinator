;(function() {
  'use strict';

  function DragDropStore() {
    var self = this;

    var _reorderHintPosition = null;

    _.extend(this, new Store());

    window.dispatcher.register(function(payload) {
      switch(payload.action) {
        case Constants.STORY_DRAG_OVER:
          _storyDragOver(payload);
          break;
        case Constants.STORY_DRAG_LEAVE:
          _storyDragLeave(payload);
          break;
        case Constants.STORY_DROP:
          _storyDrop(payload);
          break;
      }
    });

    /**
     * Returns where the reorder hint should be.
     *
     * Returns null, or:
     * {
     *   storyUid: Uid of story that should be hinted.
     *   dropIndex: Index to hint.
     * }
     */
    this.getReorderHintPosition = function() {
      return _reorderHintPosition;
    };

    this.isDraggingOverStory = function(storyUid) {
      var position = this.getReorderHintPosition();

      return !!(position && position.storyUid === storyUid);
    };

    function _setReorderHintPosition(position) {
      if (position !== _reorderHintPosition) {
        _reorderHintPosition = position;
        self._emitChange();
      }
    }

    /*
     * Action handlers
     */

    function _storyDragOver(payload) {
<<<<<<< HEAD
      Util.assertHasProperties(payload, 'storyUid', 'blockId');

      if (window.storyStore.storyExists(payload.storyUid)) {
        var indexOfBlock = _.indexOf(
          window.storyStore.getBlockIds(payload.storyUid),
          payload.blockId
        );

        if (indexOfBlock >= 0) {
          var dropIndex = indexOfBlock + 1; // Drop after the hovered block.

          _setReorderHintPosition({
            storyUid: payload.storyUid,
            dropIndex: dropIndex
=======
      Util.assertHasProperties(payload, 'storyUid', 'pointer', 'storyElement', 'draggedBlockId');

      if (window.storyStore.storyExists(payload.storyUid) &&
          !window.storyStore.hasBlock(payload.storyUid, payload.draggedBlockId)) {
        var dropIndex;

        var pointerY = Unipointer.getPointerPoint(payload.pointer).y;

        // _.chain allows you to chain lodash calls together, vs. having to nest individual
        // calls.
        var blocksSortedByVerticalPosition = _.chain($(payload.storyElement).find('.block')).
          map(function(block) { return block.getBoundingClientRect(); }).
          sortBy('top').
          value();

        // From the bottom, give me first block where the top extent
        // is above the pointer. This is the block we're over.
        var indexOfBlockUnderPointer = _.findLastIndex(
          blocksSortedByVerticalPosition,
          function(rect) {
            return rect.top <= pointerY;
>>>>>>> e18a1c99
          });

        if (indexOfBlockUnderPointer >= 0) {
          var blockExtents = blocksSortedByVerticalPosition[indexOfBlockUnderPointer];
          var height = blockExtents.bottom - blockExtents.top;
          var isOverBottomHalf = pointerY >= blockExtents.top + height/2;

          dropIndex = indexOfBlockUnderPointer + (isOverBottomHalf ? 1 : 0);
        } else {
          var storyBlocks = window.storyStore.getBlockIds(payload.storyUid);
          dropIndex = storyBlocks.length;
        }

        _setReorderHintPosition({
          storyUid: payload.storyUid,
          dropIndex: dropIndex
        });
      } else {
        _setReorderHintPosition(null);
      }
    }

    function _storyDragLeave(payload) {
      Util.assertHasProperties(payload, 'storyUid');

      if (_reorderHintPosition && _reorderHintPosition.storyUid === payload.storyUid) {
        _setReorderHintPosition(null);
      }
    }

    function _storyDrop(payload) {
      Util.assertHasProperties(payload, 'storyUid');
      Util.assertHasProperties(payload, 'blockId');

      if (self.isDraggingOverStory(payload.storyUid)) {
        var hintPosition = self.getReorderHintPosition();

        _setReorderHintPosition(null);

        dispatcher.dispatch({
          action: Constants.BLOCK_COPY_INTO_STORY,
          blockId: payload.blockId,
          storyUid: payload.storyUid,
          insertAt: hintPosition.dropIndex
        });
        self._emitChange();
      }
    }

  };

  window.DragDropStore = DragDropStore;
}());<|MERGE_RESOLUTION|>--- conflicted
+++ resolved
@@ -53,22 +53,6 @@
      */
 
     function _storyDragOver(payload) {
-<<<<<<< HEAD
-      Util.assertHasProperties(payload, 'storyUid', 'blockId');
-
-      if (window.storyStore.storyExists(payload.storyUid)) {
-        var indexOfBlock = _.indexOf(
-          window.storyStore.getBlockIds(payload.storyUid),
-          payload.blockId
-        );
-
-        if (indexOfBlock >= 0) {
-          var dropIndex = indexOfBlock + 1; // Drop after the hovered block.
-
-          _setReorderHintPosition({
-            storyUid: payload.storyUid,
-            dropIndex: dropIndex
-=======
       Util.assertHasProperties(payload, 'storyUid', 'pointer', 'storyElement', 'draggedBlockId');
 
       if (window.storyStore.storyExists(payload.storyUid) &&
@@ -90,7 +74,6 @@
           blocksSortedByVerticalPosition,
           function(rect) {
             return rect.top <= pointerY;
->>>>>>> e18a1c99
           });
 
         if (indexOfBlockUnderPointer >= 0) {
