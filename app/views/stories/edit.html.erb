<header class="header-main">
  <button data-panel-toggle="settings-panel" class="icon-stories-menu settings-panel-btn"></button>
  <a href="#" class="story-title" role="button" data-panel-toggle="settings-panel"></a>
<<<<<<< HEAD
  <button id="story-save-btn" class="btn"></button>
=======
  <div class="menu-divider"></div>
>>>>>>> 6a9c46c3
  <div class="header-right">
    <ul class="menu">
      <li>
        <button class="btn undo-btn" disabled="disabled" title="undo">
          <span class="icon-undo"></span>
        </button>
      </li>
      <li>
        <button class="btn redo-btn" disabled="disabled" title="redo">
          <span class="icon-redo"></span>
        </button>
      </li>
      <li class="menu-divider"></li>
      <li>
        <a class="btn preview-btn" role="button" href="/stories/s/<%= @story.uid %>?preview=1" target="_blank">Preview <span class="icon-preview"></span></a>
      </li>
      <li>
        <button class="btn panel-btn content-panel-btn" data-panel-toggle="add-content-panel"><span class="icon-plus3"></span> Add Content</button>
      </li>
      <li>
        <button class="btn panel-btn style-panel-btn" data-panel-toggle="style-and-presentation-panel">Style &amp; Presentation</button>
      </li>
  </div>
</header>

<%= render 'settings_panel' %>
<%= render 'add_content_panel' %>
<%= render 'style_and_presentation_panel' %>

<<<<<<< HEAD
<div id="story-save-error-bar"></div>

<section id="rich-text-editor-toolbar"></section>
=======
<div id="rich-text-editor-toolbar-wrapper">
  <section id="rich-text-editor-toolbar"></section>
</div>
>>>>>>> 6a9c46c3

<main class="user-story-container">

  <div class="user-story">
    <p class="message-warning"></p>
  </div>

  <div id="story-insertion-hint" class="hidden"></div>

</main>

<div id="asset-selector-container" class="modal hidden"></div>

<div id="block-ghost" class="block hidden"></div>


<script>
  // Pass setup data from ruby to javascript
  userStoryData = <%== user_story_json %>;
  sampleBlocks = <%== generate_sample_blocks.to_json %>;
</script>

<%= render 'shared/i18n_for_js' %>
<%= render 'shared/app_config_for_js' %><|MERGE_RESOLUTION|>--- conflicted
+++ resolved
@@ -1,11 +1,8 @@
 <header class="header-main">
   <button data-panel-toggle="settings-panel" class="icon-stories-menu settings-panel-btn"></button>
   <a href="#" class="story-title" role="button" data-panel-toggle="settings-panel"></a>
-<<<<<<< HEAD
+  <div class="menu-divider"></div>
   <button id="story-save-btn" class="btn"></button>
-=======
-  <div class="menu-divider"></div>
->>>>>>> 6a9c46c3
   <div class="header-right">
     <ul class="menu">
       <li>
@@ -35,15 +32,10 @@
 <%= render 'add_content_panel' %>
 <%= render 'style_and_presentation_panel' %>
 
-<<<<<<< HEAD
 <div id="story-save-error-bar"></div>
-
-<section id="rich-text-editor-toolbar"></section>
-=======
 <div id="rich-text-editor-toolbar-wrapper">
   <section id="rich-text-editor-toolbar"></section>
 </div>
->>>>>>> 6a9c46c3
 
 <main class="user-story-container">
 
