--- conflicted
+++ resolved
@@ -39,8 +39,6 @@
   };
 }
 
-
-<<<<<<< HEAD
 export class ShowOutputSchema extends Component {
 
   componentDidMount() {
@@ -111,24 +109,10 @@
           <ModalContent>
             <div className={styles.dataPreview}>
               <div className={styles.titleWrapper}>
-                <h3>
+                <h2 className={styles.previewHeader}>
                   {I18n.data_preview.title}
-                </h3>
+                </h2>
                 {numLoadsInProgress > 0 ? <span className="spinner-default" /> : null}
-=======
-  return (
-    <div className={styles.outputSchemaContainer}>
-      <Modal {...modalProps}>
-        <ModalHeader {...headerProps} />
-
-        <ModalContent>
-          <div className={styles.dataPreview}>
-            <h2 className={styles.previewHeader}>{I18n.home_pane.data_preview}</h2>
-            <div className={styles.datasetAttribute}>
-              <div className={styles.datasetAttribute}>
-                <p>Rows</p>
-                <p className={styles.attribute}>{commaify(rowsTransformed)}</p>
->>>>>>> 7b106174
               </div>
               <div className={styles.datasetAttribute}>
                 <div className={styles.datasetAttribute}>
