--- conflicted
+++ resolved
@@ -402,16 +402,8 @@
 
       scope.bindObservable('activeFilters', model.observeOnLatest('activeFilters'));
 
-<<<<<<< HEAD
-      scope.bindObservable('rowDisplayUnit', dataset.observeOnLatest('rowDisplayUnit'));
-=======
-      scope.bindObservable('pageIsFiltered', scope.observe('whereClause').
-          map(function(whereClause) {
-            return _.isPresent(stripWhereClause(whereClause));
-          }));
-
       scope.bindObservable('rowDisplayUnit', model.observeOnLatest('page.aggregation.unit'));
->>>>>>> b23e8890
+
 
       // Handle filtering
       scope.$on('filter-timeline-chart',
