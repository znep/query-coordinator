html, body
  height: 100%
  overflow: hidden

.textPrompt.prompt
  color: #999999
  font-style: normal

.widgetWrapper
  background-color: $color_frame_color
  border: $frame_border_width solid $color_frame_border_color

.headerBar
  height: 4em

  .ie7 &,
  .ie6 &
    // ie6, 7 keep nested relatives in independent z-indexes;
       this was making the menu appear below the grid.
    position: relative
    z-index: 51

  h1.logo
    @include text-hiding
    background-image: $logo_image
    float: left
    height: $logo_image_height
    margin: 2px
      left: 10px
    width: $logo_image_width

  .mainMenu
    float: right
    margin: 10px
      bottom: 0

    &.hide
      display: none

    .mainMenuButton
      @include sprite-button-icons
      @include gradient_menu_button_background
      border: 1px solid $color_menu_button_border
      @include border-radius(0.3em)
      @include box-shadow(1px,1px,0,#fff)
      color: $color_menu_button_text
      cursor: pointer
      display: inline-block
      font-size: 1.2em
      height: 1em
      line-height: 1em
      margin-top: -4px
      padding: 0.6em
        right: 1em
        left: 2.3em
      position: relative
      text-transform: uppercase
      .noLinearGradient &
        background: transparent repeat-x
        @include box_gradient_menu_button_background(3,30,$box_gradient_alias_fix)

      .icon
        left: 0.6em
        margin-left: 0.2em
        position: absolute
        top: 0.7em

      &:hover
        @include gradient_menu_button_background_hover
        text-decoration: none
        .noLinearGradient &
          background: transparent repeat-x
          @include box_gradient_menu_button_background_hover(3,30,$box_gradient_alias_fix)

    &.open .mainMenuButton
      @include box-shadow-none

    .menuDropdown
      @include border-radius(0.4em)
      margin: 0
      min-width: 23em
      z-index: 2998 /* 1 lower than jqm */

      ul.menuColumns
<<<<<<< HEAD
        margin-top: 1em
        margin-bottom: 0
=======
        &.hasAbout
          margin-bottom: 0
>>>>>>> 4efe0b65

        li.menuColumn ul.menuEntries
          padding-bottom: 0

          li.menuEntry
            @include sprite-type-icons-30

            &.hide
              display: none

            a
              color: #222
              font-size: 1.3em
              font-weight: bold
              min-width: 13em
              padding: 0.5em
                left: 4em
                right: 1em
              position: relative
              .ie6 &
                width: 13em

              .icon
                left: 1em
                margin:
                  bottom: 0.3em
                  right: 0.7em
                position: absolute
                top: 0.5em

              .subtext
                font-weight: normal

            &.about
              background-color: #f7f7f7
              border-top: 1px solid #dedede
              @include border-radius(0, 0.4em)
              margin-top: 1em
              padding: 0.3em
              text-align: center

              a
                border: none
                color: $color_links_normal
                font-size: 1.1em
                font-weight: normal
                padding: 1em
                .ie6 &
                  width: 17em

                .icon
                  display: none

                &:hover
                  text-decoration: underline

.subHeaderBar
  background-color: $color_toolbar_color
  margin: 0 $frame_padding
  padding: 0.2em

  .ie7 &,
  .ie6 &
    // ie6, 7 keep nested relatives in independent z-indexes;
       this was making the menu appear below the grid.
    position: relative
    z-index: 50

  li.subHeaderAction
    @include sprite-menu-icons
    display: block
    float: left
    padding: 0.2em
      right: 0.3em
    &.right
      float: right
      padding: 0.2em
        left: 0.4em

    a
      color: #eee
      &:hover
        text-decoration: none

    .ie &.datasetName
      margin: 0.2em
    .ie6 &
      height: 13px
      width: 13px
      &.datasetName
        width: auto

    &.share .menu
      height: 13px

      a.menuButton
        // menu button
        cursor: pointer

      .icon .icon
        display: none

      .menuDropdown ul li ul li
        @include sprite-menu-icons
        a
          color: $color_links_normal
          min-width: 6em

.toolbar
  background-color: $color_toolbar_color
  display: none
  height: 2em
  margin: 0 $frame_padding
  overflow: hidden
  padding: 0.3em
  position: relative

  form, .toolbarClosePaneBox
    display: none

  .toolbarMessage
    color: #eee
    display: none
    font-size: 1.2em
    font-weight: bold
    height: 1.4em
    padding: 0.4em

  .toolbarClosePaneName
    color: #fff
    font-size: 1.2em
    font-weight: bold
    padding: 0.4em

  .toolbarTextboxWrapper
    margin-right: 3em

    .toolbarTextbox
      @include border-radius(0.4em)
      background-color: $color_toolbar_input_color
      border: none
      padding: 0.2em 0.4em
      width: 100%
      .ie6 &
        font-size: 1.1em
        width: 98% /* when IE tries 100%, it calculates it wrong */

  .close
    @include sprite-button-icons
    display: inline-block
    position: absolute
    right: 0.3em
    top: 0.3em
    &:hover
      text-decoration: none

.widgetContent
  clear: both
  margin: $frame_padding
  @if $frame_orientation == "downwards"
    margin-top: 0
  @else if $frame_orientation == "upwards"
    margin-bottom: 0

  .widgetContentSection
    background-color: #fcfcfc
    display: none
    overflow-y: auto
    overflow-x: hidden

    // fix IE6/7 scrolling bug
    .ie6 &, .ie7 &
      position: relative

  .widgetContentGrid
    display: block

    #viewHeader
      display: none

    .gridContainer
      // make layers box position properly
      position: relative

      #data-grid
        // make bing maps position properly
        position: relative

        // make IE7 display and scroll the calendar properly
        .ie7 &.fc
          height: auto !important
          margin-right: 20px
          position: relative
          .fc-header, .fc-content
            position: relative

  .widgetContent_views,
  .widgetContent_downloads
    .gridListWrapper
      margin: 1em
        right: 4em
        top: 0
      padding-top: 2em

  .widgetContent_views .gridListWrapper table
    tbody
      .type
        @include sprite-menu-icons

  .widgetContent_comments

    .commentTopLevelActions
      margin: 1em 2em 0

      .addCommentButton
        float: right

      .datasetAverageRating
        float: left
        margin: 0.5em
          top: 1em

    .emptyDataText
      font-size: 1.2em

    .commentsViewMoreLink
      display: block
      font-size: 1.2em
      font-weight: bold
      padding: 2em
      text-align: center

    .commentsWrapper
      margin-right: 4em
      padding: 1em

      .commentList
        padding: 0.5em
        position: relative

        .commentAuthor
          position: absolute
          &, img
            height: 35px
            width: 35px
        .commentContainer
          background-color: #fff
          border: 1px solid #999
          margin-left: 55px
          padding: 1em
          position: relative

          .commentTip
            background: transparent url(/stylesheets/images/interface/comment_tip.gif) no-repeat
            height: 10px
            left: -10px
            position: absolute
            top: 1em
            width: 10px
            .ie6 &
              left: -20px

          .commentBody, .replyBody
            font-size: 1.1em
            padding-bottom: 1em

            .commentAuthorName, .commentTitle,
            .replyAuthorName, .replyTitle
              font-weight: bold

          .commentActions, .replyActions
            .timestamp, .positiveRatings, .negativeRatings
              color: #888

            .rateUp, .rateDown
              @include sprite-menu-icons

            .timestamp, .actionReply, .actionInappropriate
              float: left
              margin-right: 1em

            .positiveRatings, .negativeRatings, .rateUp, .rateDown
              float: right
              margin-left: 1em

          .replyWrapper
            margin-top: 1em

            .replyList
              border-top: 1px solid #ddd

              .replyAuthor
                margin-top: 0.5em
                position: absolute
                &, img
                  height: 25px
                  width: 25px

              .replyContainer
                margin:
                  left: 35px
                padding:
                  bottom: 0.5em
                  top: 0.5em

            .replyViewAllLink
              font-size: 1.1em
              padding:
                bottom: 0.5em
                top: 0.5em

  .widgetContent_embed
    .embedForm
      padding: 1em

      .formHeader
        padding-left: 0

      .embedCodeWrapper
        margin: 0
          right: 4em

        #embed_code
          height: 5em
          font-size: 1em
          margin: 1em
            top: 0
          overflow: hidden
          padding: 0.5em
          width: 100%

      .left, .right
        float: left
        padding: 1em
        width: 20em

      .sizes li
        cursor: pointer
        float: left
        width: 6em

        p
          text-align: center

        .sizePreview
          background-color: #f7f7f7
          border: 1px solid #777
          &.small
            height: 2.55em
            margin-left: 1.5em
            width: 3em
          &.medium
            height: 3.8em
            margin-left: 0.6em
            width: 4.5em
          &.large
            height: 5.1em
            width: 6em

        &:hover .sizePreview
          background-color: #f4f4f4
          border-color: #000
        &.selected .sizePreview
          background-color: #eef
          border-color: #334

      p.information
        font-style: italic
        padding-bottom: 0.4em

      .dimensions
        label
          width: 4em
        input
          width: 8em

  .widgetContent_api
    .apiContentWrapper
      padding: 2em

      p
        font-size: 1.2em
        margin-bottom: 1em

      .apiEndpointWrapper
        background-color: #eee
        margin: 1em
        overflow-x: auto
        overflow-y: hidden
        padding: 2em

        pre
          font-size: 1.3em

  .widgetContent_print form
    padding: 2em

    .pageSizeHeader
      margin-bottom: -1.6em
    #uniform-page_size
      margin-left: 6em
    #page_size
      width: 18em
      .ie6 &
        margin-bottom: 1em
        left: 6em
        position: relative

    .margins .line label
      width: 4em

    .submitLine
      clear: both
      padding-top: 1em

      .submitActions li
        display: block
        float: left

// modals

.widgetModal
  background-color: #fff
  border: 1px solid #999
  @include border-radius(0.4em)
  @include box-shadow(0,0,4px,rgba(0, 0, 0, 0.5))
  display: none
  left: 50%
  margin-left: -21em
  padding: 2em
  position: absolute
  top: 6em
  width: 40em

  .widgetModalClose
    @include close-button
    position: absolute
    right: 1em
    top: 1em

  h2
    color: $color_text_error
    font-size: 1.9em
    font-weight: normal
    margin-bottom: 0.8em

  p
    font-size: 1.2em

  .actions
    margin-top: 2em
    li
      float: right

.leavingInterstitial
  .leavingLinkWrapper
    overflow-x: auto
    overflow-y: hidden
    margin-bottom: 1em
    padding: 2em

    .leavingLink
      font-size: 1.1em
      white-space: nowrap

// START: fullcalendar
.fc .fc-header td,
.fc .fc-header th
  padding: 0.2em

// START: GRID

.blist-table-scrolls
  background-color: #fff

div.blist-th
  .info-container
    font-size: $grid_font_header_size

  @if $grid_header_icons == false
    .blist-th-icon
      display: none

    .icon-display .name-wrapper
      padding-left: 0

  .blist-th-name
    @if $grid_title_bold == true
      font-weight: bold

.blist-tr-even .blist-td
  background-color: $color_grid_zebra

.blist-td-header
  font-weight: bold

.blist-td
  background-color: #fff
  height: 16px
  padding: 4px /* .3636em */

  p
    margin: 0 0 6px 0
    padding: 0
    &:last-child
      margin-bottom: 0

.blist-td,
.blist-table-editor,
.blist-table .blist-combo-dd li
  font-size: $grid_font_data_size
  line-height: 16px

.blist-table .blist-tr .blist-table-row-numbers
  height: 16px
  padding: 4px

img.blist-table-option-icon
  padding-right: 4px
  padding-bottom: -1px

.blist-tstars
  margin: -4px 0

.blist-table-row-numbers.blist-tf .blist-tf-value:after
  content: ':'

@if $grid_wrap_header_text == true
  .blist-th .info-container
    height: 2.45em /* 30px or so */
    white-space: normal

  .blist-th .name-wrapper
    height: 2.45em

  .blist-table-header,
  .blist-th,
  .blist-th .dragHandle
    height: 4.5em

  .indicators-inactive .blist-table-header,
  .indicators-inactive .blist-th,
  .indicators-inactive .blist-th .dragHandle
    height: 3.3em<|MERGE_RESOLUTION|>--- conflicted
+++ resolved
@@ -82,13 +82,8 @@
       z-index: 2998 /* 1 lower than jqm */
 
       ul.menuColumns
-<<<<<<< HEAD
-        margin-top: 1em
-        margin-bottom: 0
-=======
         &.hasAbout
           margin-bottom: 0
->>>>>>> 4efe0b65
 
         li.menuColumn ul.menuEntries
           padding-bottom: 0
