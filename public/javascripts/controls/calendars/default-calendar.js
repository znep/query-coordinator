(function($)
{
    $.fn.socrataCalendar = function(options)
    {
        // Check if object was already created
        var socrataCalendar = $(this[0]).data("socrataVisualization");
        if (!socrataCalendar)
        {
            socrataCalendar = new socrataCalendarObj(options, this[0]);
        }
        return socrataCalendar;
    };

    var socrataCalendarObj = $.socrataVisualization.extend({
        initializeVisualization: function()
        {
<<<<<<< HEAD
            editEnabled: false
=======
            setUpCalendar(this);
>>>>>>> 118cf17c
        },

        cleanVisualization: function()
        {
            var calObj = this;
            calObj._super();

            delete calObj._startCol;
            delete calObj._endCol;
            delete calObj._titleCol;
        },

        reloadVisualization: function()
        {
            var calObj = this;
            calObj.$dom().fullCalendar('destroy');
            setUpCalendar(calObj);

            calObj._super();
        },

        resizeHandle: function()
        { this.$dom().fullCalendar('render'); },

        renderRow: function(row)
        {
            var calObj = this;

            var ce = {id: row.id,
                start: row[calObj._startCol.lookup],
                title: $.htmlStrip(row[calObj._titleCol.lookup]),
                color: null,
                row: row};
            if ((row.sessionMeta || {}).highlight)
            { ce.color = blist.styles.getReferenceProperty('itemHighlight', 'background-color'); }

            if (!$.isBlank(calObj._endCol))
            {
                ce.end = row[calObj._endCol.lookup];
                if ($.isBlank(ce.start)) { ce.start = ce.end; }
            }

            var $fc = calObj.$dom();
            var exEvent = $fc.fullCalendar('clientEvents', ce.id);
            if (exEvent.length > 0)
            { $fc.fullCalendar('updateEvent', $.extend(_.first(exEvent), ce)); }
            else
            { calObj._events.push(ce); }

            return true;
        },

        rowsRendered: function()
        {
            if (!_.isEmpty(this._events))
            {
                this.$dom().fullCalendar('addEventSource', this._events);
                this._events = [];
            }
        },

        getColumns: function()
        {
            var calObj = this;
            calObj._startCol = calObj.settings.view.columnForTCID(
                calObj.settings.view.displayFormat.startDateTableId);
            calObj._endCol = calObj.settings.view.columnForTCID(
                calObj.settings.view.displayFormat.endDateTableId);
            calObj._titleCol = calObj.settings.view.columnForTCID(
                calObj.settings.view.displayFormat.titleTableId);
        },

        closeFlyout: function($link)
        {
            $link.parents('.bt-wrapper').data('socrataTip-$element')
                .socrataTip().hide();
        }
    });


    // Private methods
    var setUpCalendar = function(calObj)
    {
        calObj._events = [];

        calObj.$dom().fullCalendar({aspectRatio: 2,
                editable: calObj.settings.editEnabled && calObj.settings.view.hasRight('write'),
                disableResizing: $.isBlank(calObj.settings.view
                    .displayFormat.endDateTableId),
                viewClear: function()
                    { viewClear.apply(this, [calObj].concat($.makeArray(arguments))); },
                eventClick: function()
                    { eventClick.apply(this, [calObj].concat($.makeArray(arguments))); },
                eventMouseover: function()
                    { eventMouseover.apply(this, [calObj].concat($.makeArray(arguments))); },
                eventMouseout: function()
                    { eventMouseout.apply(this, [calObj].concat($.makeArray(arguments))); },
                eventRender: function()
                    { eventRender.apply(this, [calObj].concat($.makeArray(arguments))); },
                eventDragStart: function()
                    { eventActionStart.apply(this, [calObj].concat($.makeArray(arguments))); },
                eventResizeStart: function()
                    { eventActionStart.apply(this, [calObj].concat($.makeArray(arguments))); },
                eventDragStop: function()
                    { eventActionStop.apply(this, [calObj].concat($.makeArray(arguments))); },
                eventResizeStop: function()
                    { eventActionStop.apply(this, [calObj].concat($.makeArray(arguments))); },
                eventDrop: function()
                    { eventChange.apply(this, [calObj].concat($.makeArray(arguments))); },
                eventResize: function()
                    { eventChange.apply(this, [calObj].concat($.makeArray(arguments))); }
                });

        calObj.initializeFlyouts(calObj.settings
                .view.displayFormat.descriptionColumns);

        calObj.ready();
    };

    var viewClear = function(calObj, calView)
    {
        if (!$.isBlank(calObj._curTip)) { calObj._curTip.hide(); }
        delete calObj._curTip;
    };

    var eventClick = function(calObj, calEvent)
    {
        if ($.subKeyDefined(calObj.settings.view, 'highlightTypes.select.' + calEvent.row.id))
        { calObj.settings.view.unhighlightRows(calEvent.row, 'select'); }
        else
        { calObj.settings.view.highlightRows(calEvent.row, 'select'); }
    };

    var eventMouseover = function(calObj, calEvent)
    {
        calObj.settings.view.highlightRows(calEvent.row);
    };

    var eventMouseout = function(calObj, calEvent)
    {
        calObj.settings.view.unhighlightRows(calEvent.row);
    };

    var eventRender = function(calObj, calEvent, element)
    {
        if (!$.isBlank(calObj.hasFlyout()))
        {
            var $e = $(element);
            $e.socrataTip({content: calObj.renderFlyout(calEvent.row,
                calObj.settings.view), closeOnClick: false,
                parent: calObj.$dom(),
                shownCallback: function()
                {
                    if (!$.isBlank(calObj._curTip)) { calObj._curTip.hide(); }
                    calObj._curTip = $e.socrataTip();
                },
                trigger: 'click', isSolo: true});

            // Wait until next cycle before checking, because we hit a case where the events
            // are re-rendered due to an unhighlight before the select highlight is applied;
            // and we want to make sure everything is ready before we check & display
            _.defer(function()
            {
                if ($.isBlank(calObj._curTip) &&
                    $.subKeyDefined(calObj.settings.view, 'highlightTypes.select.' + calEvent.row.id))
                { $e.socrataTip().show(); }
            });
        }
    };

    var eventActionStart = function(calObj)
    {
        if (calObj.hasFlyout())
        {
            $(this).socrataTip().hide();
            $(this).socrataTip().disable();
        }
    };

    var eventActionStop = function(calObj)
    {
        if (calObj.hasFlyout())
        { $(this).socrataTip().enable(); }
    };

    var eventChange = function(calObj, calEvent, dayDelta, minuteDelta, revertFunc)
    {
        var view = calObj.settings.view;

        // Make sure we have a start date, and make sure it either was originally
        //  set in the row, or is now different than the end date (meaning it
        //  was a resize) -- otherwise the date was originally null, so don't
        //  update it.
        if (!$.isBlank(calEvent.start) &&
            (!$.isBlank(calEvent.row[calObj._startCol.id]) ||
             (!$.isBlank(calEvent.end) &&
                calEvent.start.valueOf() != calEvent.end.valueOf())))
        {
            var d = calEvent.start.valueOf() / 1000;
            if (!$.isBlank(calObj._startCol.renderType.stringFormat))
            { d = calEvent.start.toString(
                calObj._startCol.renderType.stringFormat); }
            view.setRowValue(d, calEvent.row.id, calObj._startCol.id);
        }

        if (!$.isBlank(calObj._endCol) && !$.isBlank(calEvent.end))
        {
            var d = calEvent.end.valueOf() / 1000;
            if (!$.isBlank(calObj._endCol.renderType.stringFormat))
            { d = calEvent.end.toString(
                calObj._endCol.renderType.stringFormat); }
            view.setRowValue(d, calEvent.row.id, calObj._endCol.id);
        }

        view.saveRow(calEvent.row.id, null, null, null, revertFunc);
    };
})(jQuery);<|MERGE_RESOLUTION|>--- conflicted
+++ resolved
@@ -12,13 +12,16 @@
     };
 
     var socrataCalendarObj = $.socrataVisualization.extend({
+        _init: function()
+        {
+            var defaults = { editEnabled: false };
+            arguments[0] = $.extend(defaults, arguments[0]);
+            this._super.apply(this, arguments);
+        },
+
         initializeVisualization: function()
         {
-<<<<<<< HEAD
-            editEnabled: false
-=======
             setUpCalendar(this);
->>>>>>> 118cf17c
         },
 
         cleanVisualization: function()
