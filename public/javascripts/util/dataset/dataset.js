(function(){

/* Properties on Dataset:

    + displayType: from core server, this can be set by the client to tell the
        front-end how to render data.  Available values: 'calendar', 'chart',
        'map', 'form', 'api'
    + viewType: set by core server, this defines whether a dataset is tabular data,
        blobby data, or an href.  Possible values: 'tabular', 'blobby', 'href', 'geo'
    + type: set by this Model, it rolls up several pieces of data to give a simple
        type for the Dataset that code can check against.  Possible values:
        'blist', 'filter', 'grouped', 'chart', 'map', 'form', 'calendar',
        'blob', 'href', 'api'
    + styleClass: set by this Model, this can be set as a class on an HTML element
        to pick up styling for this type of Dataset
    + displayName: set by this Model, a displayable string that should used in the
        UI to indicate this item.  For example, it can be 'dataset',
        'filtered view', 'grouped view', etc.

    + temporary: True if the dataset has been modified and not saved
    + minorChange: Only valid when temporary is set.  If this is true, it is a
        minor update (such as a map viewport being changed) and doesn't
        really invalidate most actions like sharing, embedding, etc.
*/

var Dataset = ServerModel.extend({
    _init: function (v)
    {
        this._super();

        this.registerEvent(['columns_changed', 'valid', 'query_change',
            'set_temporary', 'clear_temporary', 'row_change', 'blob_change',
            'row_count_change', 'column_resized', 'displayformat_change',
            'displaytype_change', 'column_totals_changed', 'removed',
            'permissions_changed', 'new_comment', 'reloaded',
            'conditionalformatting_change', 'saved', 'dataset_last_modified',
            'grid_error_message']);

        var ds = this;
        // Avoid overwriting functions with static values from Rails (e.g., totalRows)
        _.each(v, function(curVal, key)
            { if (!_.isFunction(ds[key])) { ds[key] = curVal; } });

        this._fileDataForFileId = {};

        if (!(blist.sharedDatasetCache[this.id] instanceof Dataset))
        { blist.sharedDatasetCache[this.id] = this; }
        if (!$.isBlank(this.resourceName) &&
            !(blist.sharedDatasetCache[this.resourceName] instanceof Dataset))
        { blist.sharedDatasetCache[this.resourceName] = this; }

        // This ID really shouldn't be changing; if it does, this URL
        // will be out-of-date...
        var selfUrl = '/views/' + this.id;
        Dataset.addProperties(this, ColumnContainer('column',
                selfUrl + '.json', selfUrl + '/columns'), $.extend({}, this));

        if (ds.nbe_view_id && blist.feature_flags.swap_in_nbe_view) {
          // NOTE: this feature flag should not be enabled except for NBE Go testing!
          // See CORE-7559 for a failure case that the flag can cause here.
          ds.nbeView = blist.viewCache[ds.nbe_view_id];
          ds._parent = new Dataset(blist.viewCache[ds.default_ds_id]);
          ds.newBackend = true;
          ds.replaceColumnsWithNBECols(ds.nbeView.columns);
        }

        if (!$.isBlank(this.approvalHistory))
        { Dataset.addProperties(this, Dataset.modules.approvalHistory, $.extend({}, this)); }

        this.updateColumns(this.initialMetaColumns, false, true);
        delete this.initialMetaColumns;

        this._adjustProperties();

        // Note: _useSODA2 is set in _adjustProperties.
        if (!_.isUndefined(this.rowIdentifierColumnId)) {
          this.rowIdentifierColumn = this.columnForID(this.rowIdentifierColumnId);
          this.rowsNeedPK = this.newBackend && this._useSODA2; // BASICALLY A TAUTOLOGY.
        }

        var originalQuery = this._getQueryGrouping();
        this._syncQueries(originalQuery.oldJsonQuery, originalQuery.oldQuery, originalQuery.oldGroupings, originalQuery.oldGroupAggs);

        this.temporary = false;
        this.minorChange = true;
        this.valid = this._checkValidity();

        // We need an active row set to start
        var cleanFC = ds.cleanJsonFilters();
        ds._savedRowSet = new RowSet(ds, $.extend({}, ds.metadata.jsonQuery,
                    { where: cleanFC.where, having: cleanFC.having, namedFilters: null }),
            { orderBys: (ds.query || {}).orderBys,
                filterCondition: ds.cleanFilters(), groupBys: (ds.query || {}).groupBys,
                groupFuncs: ds._getGroupedFunctions() },
            null, ds.initialRows);
        delete ds.initialRows;
        ds._activateRowSet(ds._savedRowSet);

        this._pendingRowEdits = {};
        this._pendingRowDeletes = {};

        this._aggregatesStale = true;

        this._origObj = this.cleanCopy();

        this._commentCache = {};
        this._commentByID = {};

        if (!$.isBlank(blist.snapshot) && blist.snapshot.takeSnapshot)
        {
            this.snapshotting = true;

            if (!$.isBlank(blist.snapshot.forcedTimeout))
            {
                this._setupDefaultSnapshotting(blist.snapshot.forcedTimeout * 1000);
            }
            else if (_.isFunction(this.supportsSnapshotting) && this.supportsSnapshotting())
            {
                if (_.isFunction(this._setupSnapshotting))
                {
                    this._setupSnapshotting();
                }
            }
            else
            {
                this._setupDefaultSnapshotting(5000);
            }
        }
      this.bucketSize = parseInt(blist.feature_flags.nbe_bucket_size, 10) || 1000;
    },

    usingBuckets: function() {
      return this.newBackend && false !== blist.feature_flags.nbe_bucket_size;
    },

    rowForID: function(id)
    {
        return this._activeRowSet.rowForID(id);
    },

    rowForIndex: function(index)
    {
        return this._activeRowSet.rowForIndex(index);
    },

    rowIndex: function(id, successCallback)
    {
        this._activeRowSet.rowIndex(id, successCallback);
    },

    totalRows: function()
    { return this._activeRowSet.totalRows(); },

    getRowBucket: function(index) {
      return this._activeRowSet.getRowBucket(index);
    },

    bucketIndex: function(bucketStart) {
      return this._activeRowSet.bucketIndex(bucketStart);
    },

    totalBuckets: function() {
      return this._activeRowSet.totalBuckets();
    },

    isDefault: function() { return _.include(this.flags || [], 'default'); },

    isPublic: function()
    {
        var ds = this;
        return _.any(this.grants || [], function(grant)
        { return _.include(grant.flags || [], 'public') &&
            ((ds.type == 'form' && grant.type == 'contributor') ||
                ds.type != 'form'); });
    },

    isAnonymous: function(isAnon)
    {
        if (!$.isBlank(isAnon)) { this._isAnon = isAnon; }
        if ($.isBlank(this._isAnon)) { this._isAnon = false; }
        return this._isAnon;
    },

    hasRight: function(right)
    {
        return _.include(this.rights, right);
    },

    canEdit: function()
    {
        return (this.hasRight(blist.rights.view.WRITE) || this.hasRight(blist.rights.view.ADD) || this.hasRight(blist.rights.view.DELETE)) &&
            !this.isGrouped() && !this.isAPI();
    },

    canUpdate: function()
    {
        return (this.isUnpublished() || !this.isDefault()) &&
            this.hasRight(blist.rights.view.UPDATE_VIEW);
    },

    isGrid: function()
    {
        return this.metadata.renderTypeConfig.visible.table;
    },

    isAltView: function()
    {
        return !_.isEqual(['table', 'fatrow', 'page'],
            this.metadata.availableDisplayTypes);
    },

    isGrouped: function()
    {
        return !_.isEmpty((this.metadata.jsonQuery || {}).group);
    },

    isFederated: function()
    {
        return !$.isBlank(this.domainCName);
    },

    isArcGISDataset: function()
    {
        if (this.metadata && this.metadata.custom_fields
            && this.metadata.custom_fields.Basic
            && this.metadata.custom_fields.Basic.Source)
        {
            return true;
        }
        return false;
    },

    getDownloadType: function()
    {
        var backendPrefix = this.newBackend ? 'nbe_' : 'obe_'
        var downloadType = this.isGeoDataset() ? 'geo' : 'normal';
        return backendPrefix + downloadType
    },

    isLayered: function()
    {
     //checks for layers as direct children
     if (this.isGeoDataset() &&
         typeof(this.metadata.geo.layers) === 'string' &&
         this.metadata.geo.layers.split(',').length > 1)
     {
       return true;
     }
     //checks for layers from a separate dataset (derived views)
     if (this.displayFormat && this.displayFormat.viewDefinitions)
     {
       return _.any(this.displayFormat.viewDefinitions, function(viewDef) { return viewDef.uid != 'self' });
     }
     return false
    },

    isGeoDataset: function()
    {
        return (this.metadata && this.metadata.geo);
    },

    isBlobby: function()
    {
        return (this.type == 'blob');
    },

    isHref: function()
    {
        return (this.type == 'href');
    },

    isDataLens: function()
    {
        return (this.displayType === 'data_lens');
    },

    isTabular: function()
    {
        return (this.viewType == 'tabular');
    },


    isExportable: function()
    {
        if (this.newBackend) {
            return this.displayName === 'dataset' || this.displayName === 'working copy' || this.viewType === 'geo';
        } else {
            return true;
        }
    },

    isAPI: function()
    {
        return (this.type == 'api');
    },

    isPublished: function()
    {
        return this.publicationStage == 'published';
    },

    isUnpublished: function()
    {
        return this.publicationStage == 'unpublished';
    },

    isSnapshot: function()
    {
        return this.publicationStage == 'snapshotted';
    },

    forceEditable: function() {
        return $.parseParams('$$force_editable') == 'true';
    },

    isImmutable: function()
    {
        if (this.forceEditable()) {
            return false;
        }
        return (this.isBlobby() || this.isGeoDataset());
    },

    renderWithArcGISServer: function()
    {
        // Render everything using ArcGIS Server since we can't preemptively tell
        // if something is more than 500 rows or not.
        return this.isArcGISDataset();
    },

    invalidMessage: function()
    {
        return this.message || $.t('controls.grid.required_cols_missing');
    },

    clean: function()
    {
        return cleanViewForSave(this);
    },

    save: function(successCallback, errorCallback, allowedKeys)
    {
        var ds = this;
        if (!ds.hasRight(blist.rights.view.UPDATE_VIEW)) { return false; }

        var vizIds = $.isBlank(ds.visibleColumns) ? null :
            _.pluck(ds.visibleColumns, 'id');
        var dsSaved = function(newDS)
        {
            ds._savedRowSet = ds._activeRowSet;
            ds._update(newDS, true, false, true);
            if (!$.isBlank(vizIds) &&
                !_.isEqual(vizIds, _.pluck(ds.visibleColumns, 'id')))
            { ds.setVisibleColumns(vizIds); }
            if (_.isFunction(successCallback)) { successCallback(ds); }
            ds.trigger('saved');
        };

        this.makeRequest({url: '/views/' + this.id + '.json',
            type: 'PUT', data: JSON.stringify(cleanViewForSave(this, allowedKeys)),
            error: errorCallback,
            success: dsSaved
        });

        return true;
    },

    saveNew: function(useNBE, successCallback, errorCallback) {
      var url = (useNBE) ? '/views?nbe=true' : '/views';
      var dsOrig = this;
      var dsCreated = function(newDS) {
        newDS = new Dataset(newDS);

        if (!$.isBlank(dsOrig.accessType)) {
          newDS.setAccessType(dsOrig.accessType);
        }

        if (_.isFunction(successCallback)) {
          successCallback(newDS);
        }
      };

      var ds = cleanViewForCreate(this);

      // Munge permissions for forms, since those don't get carried over
      // or inherited
      if (dsOrig.isPublic() && dsOrig.type == 'form') {
        ds.flags = ds.flags || [];
        ds.flags.push('dataPublicAdd');
      }

      this.makeRequest({
        url: url,
        type: 'POST',
        data: JSON.stringify(ds),
        error: errorCallback,
        success: dsCreated
      });
    },

    update: function(newDS, fullUpdate, minorUpdate)
    {
        var ds = this;
        // If any updated key exists but is set to invalid, then we can't save
        // it on this dataset; so make minorUpdate false
        if (!_.isEqual(newDS, ds._cleanUnsaveable(newDS)))
        { minorUpdate = false; }
        var copyFunc = minorUpdate ? cleanViewForSave : cleanViewForCreate;
        var origCopy = copyFunc(this);
        this._update(newDS, fullUpdate, fullUpdate);
        var updCopy = copyFunc(this);
        if (!_.isEqual(origCopy, updCopy)) {
            this._markTemporary(minorUpdate);
        }
    },

    reload: function(reloadFromServer, successCallback, errorCallback)
    {
        var ds = this;
        if (ds.isBlobby())
        {
            ds.trigger('blob_change');
            return;
        }
        ds._aggregatesStale = true;
        if (reloadFromServer)
        {
            ds.makeRequest({ url: '/api/views/' + ds.id + '.json', type: 'GET',
                success: function(newDS)
                {
                    ds._update(newDS, true, true, true);
                    ds.trigger('reloaded');
                } });
        }
        else
        {
            // We can just restore to the original object
            ds._update(ds._origObj, true, true, true);
            ds.trigger('reloaded');
        }
    },

    simpleSort: function(colId, ascending)
    {
        var ds = this;
        var md = $.extend(true, {}, ds.metadata);
        var query = md.jsonQuery;
        var col = ds.columnForIdentifier(colId);
        if ($.isBlank(col))
        { delete query.order; }
        else
        {
            query.order = [{ columnFieldName: col.fieldName, ascending: ascending === true }];
        }

        ds.update({ metadata: md }, false, (query.order || []).length < 2);
    },

    showRenderType: function(rt, activeUid, force)
    {
        var ds = this;
        if (!force && ds.metadata.renderTypeConfig.visible[rt]) { return; }
        var md = $.extend(true, {}, ds.metadata);
        md.renderTypeConfig.visible[rt] = true;
        if (activeUid && activeUid != ds.id)
        { $.deepSet(md, activeUid, 'renderTypeConfig', 'active', rt, 'id'); }
        ds.update({metadata: md}, false, true);
    },

    hideRenderType: function(rt)
    {
        var ds = this;
        if (!ds.metadata.renderTypeConfig.visible[rt]) { return; }
        var md = $.extend(true, {}, ds.metadata);
        delete md.renderTypeConfig.visible[rt];
        ds.update({metadata: md}, false, true);
    },

    toggleRenderType: function(rt)
    {
        if (this.metadata.renderTypeConfig.visible[rt])
        { this.hideRenderType(rt); }
        else
        { this.showRenderType(rt); }
    },

    blobs: function()
    {
        var ds = this;
        if (!$.isBlank(this._blobs))
        { return this._blobs; }

        if (this.isBlobby())
        {
            var b = { type: (this.blobMimeType || '').replace(/;.*/, ''),
                size: this.blobFileSize, href: '/api/file_data/' + this.blobId +
                    '?' + $.param({ filename: this.blobFilename }) };
            if (this.blobFilename != this.name)
            { b.name = this.blobFilename; }
            this._blobs = [b];
        }
        else if (this.isHref())
        {
            this._blobs = [];
            if ($.subKeyDefined(this, 'metadata.accessPoints'))
            {
                _.each(this.metadata.accessPoints, function(v, k)
                {
                    if (!k.endsWith('Size'))
                    {
                        ds._blobs.push({ href: v, type: k.toUpperCase(),
                            size: ds.metadata.accessPoints[k + 'Size'] });
                    }
                });
                this._blobs = _.sortBy(this._blobs, 'type');
            }
            else if ($.subKeyDefined(this, 'metadata.href'))
            {
                this._blobs.push({ href: this.metadata.href, type: 'Link',
                    size: 'Unknown' });
            }
        }

        return this._blobs;
    },

    // CORE-2979: this.grants is unreliable because it's being cached.
    userGrants: function(successCallback, errorCallback)
    {
        var ds = this,
            success = function()
            {
                var userGrants = _.reject(ds.grants,
                    function(g) { return _.include(g.flags || [], 'public'); });
                if (_.isFunction(successCallback))
                { successCallback(userGrants); }
            },
            callback = function(grants)
            {
                ds.grants = grants || [];
                success();
                ds._grantsFetched = true;
            };

        if (!this._grantsFetched)
        {
            ds.makeRequest({url: '/api/views/' + ds.id + '/grants.json',
                success: callback,
                error: errorCallback });
            this._grantsFetched = 'fetching';
        }
        else if (this._grantsFetched === true)
        {
            success();
        }
    },

    removeGrant: function(grant, successCallback, errorCallback)
    {
        var ds = this;

        var grantDeleted = function()
        {
            ds.grants = _.reject(ds.grants || [], function(g)
            {
                return (!$.isBlank(grant.userId) && grant.userId == g.userId) ||
                    (!$.isBlank(grant.userEmail) && grant.userEmail == g.userEmail);
            });
            if (_.isFunction(successCallback)) { successCallback(); }
        }

        ds.makeRequest({url: '/api/views/' + ds.id + '/grants/i',
            params: {method: 'delete'}, type: 'PUT', data: JSON.stringify(grant),
            success: grantDeleted, error: errorCallback});
    },

    createGrant: function(grant, successCallback, errorCallback, isBatch)
    {
        var ds = this;

        var grantCreated = function(response)
        {
            ds.grants = ds.grants || [];
            ds.grants.push(response);
            if (_.isFunction(successCallback)) { successCallback(); }
        };

        ds.makeRequest({url: '/api/views/' + ds.id + '/grants/',
                type: 'POST', data: JSON.stringify(grant), batch: isBatch,
                success: grantCreated, error: errorCallback});
    },

    replaceGrant: function(oldGrant, newGrant, successCallback, errorCallback)
    {
        var ds = this;

        var grantDeleted = function()
        {
            ds.createGrant(newGrant, successCallback, errorCallback);
        };

        // Core server only accepts creation or deletion for grants, so...
        ds.removeGrant(oldGrant, grantDeleted, errorCallback);
    },

    makePublic: function(successCallback, errorCallback)
    {
        var ds = this;

        var success = function()
        {
            ds.trigger('permissions_changed');
            if (_.isFunction(successCallback)) { successCallback.apply(ds, arguments); }
        };

        if (!ds.isPublic())
        {
            ds.grants = ds.grants || [];
            ds.grants.push({type: (ds.type == 'form' ? 'contributor' : 'viewer'),
                flags: ['public']});

            ds.makeRequest({url: '/views/' + ds.id, type: 'PUT',
                      params: {method: 'setPermission', value:
                         (ds.type == 'form' ? 'public.add' : 'public.read')},
                    success: success, error: errorCallback});
        }
        else { success(); }
    },

    makePrivate: function(successCallback, errorCallback)
    {
        var ds = this;

        var success = function()
        {
            ds.trigger('permissions_changed');
            if (_.isFunction(successCallback)) { successCallback.apply(ds, arguments); }
        };

        if (ds.isPublic())
        {
            ds.grants = _.reject(ds.grants,
                function(g) { return _.include(g.flags || [], 'public') &&
                    g.inherited !== true; });

            ds.makeRequest({url: '/views/' + ds.id + '.json', type: 'PUT',
                    params: {method: 'setPermission', value: 'private'},
                    success: success, error: errorCallback});
        }
        else { success(); }
    },

    makeCustomGeoregion: function(successCallback, errorCallback)
    {
        var ds = this;
        ds.makeRequest({
            url: '/admin/geo',
            data: JSON.stringify({
                id: ds.id
            }),
            type: 'POST',
            success: successCallback,
            error: errorCallback
        });
    },

    notifyUsers: function(successCallback, errorCallback)
    {
        this.makeRequest({url: '/api/views/' + this.id + '.json',
            params: {method: 'notifyUsers'}, type: 'POST',
            success: successCallback, error: errorCallback});
    },

    addColumn: function(column, successCallback, errorCallback, customParams)
    {
        if (!$.isBlank((column || {}).parentId))
        {
            var par = this.columnForID(column.parentId);
            if ($.isBlank(par))
            { throw 'Column ' + column.parentId + ' not found'; }
            par.addChildColumn(column, successCallback, errorCallback);
            // True means abort (don't handle)
            return true;
        }
    },

    getNewBackendId: function()
    {
        var ds = this;
        if (!ds._nbeId && ds.newBackend) {
            ds._nbeId = ds.id;
        }
        if (!_.isUndefined(ds._nbeId)) {
            return $.when(ds._nbeId);
        }

        var deferred = $.Deferred();
        this.makeRequestWithPromise({
            url: '/api/migrations/{0}'.format(ds.id)
        }).done(function(migration) {
            ds._nbeId = migration.nbeId;
            deferred.resolve(ds._nbeId);
        }).fail(function() {
            deferred.reject();
        });
        return deferred.promise();
    },

    getNewBackendMetadata: function() {
        var ds = this;
        if (!_.isUndefined(ds._newBackendMetadata)) { return $.when(ds._newBackendMetadata); }

        var deferred = $.Deferred();
        var reject = function() { deferred.reject(); };

        ds.getNewBackendId().done(function(newBackendId) {
            if (newBackendId) {
                var datasetMetadataUrl = '/metadata/v1/dataset/{0}.json';

                $.get(datasetMetadataUrl.format(newBackendId)).done(function(metadata) {
                    ds._newBackendMetadata = metadata;
                    deferred.resolve(ds._newBackendMetadata);
                }).fail(reject);
            } else {
                ds._newBackendMetadata = null;
                deferred.resolve(ds._newBackendMetadata);
            }
        }).fail(reject);
        return deferred.promise();
    },

    getTotalRows: function(successCallback, errorCallback)
    {
        this._activeRowSet.getTotalRows(successCallback, errorCallback);
    },

    getClusters: function(viewport, displayFormat, minDistance, successCallback, errorCallback)
    {
        var ds = this;
        if (!ds._clusters)
        { ds._clusters = {}; }
        if (!ds._rowClusterParents)
        { ds._rowClusterParents = {}; }

        if (!($.subKeyDefined(displayFormat, 'plot.locationId')
            && _.include(['location', 'point'],
                (ds.columnForIdentifier(displayFormat.plot.locationId) || {}).renderTypeName)))
        { errorCallback(); return; }

        if (ds._useSODA2)
        {
            ds._getClustersViaSODA2.apply(ds, arguments);
            return;
        }

        var params = {method: 'clustered2'};
        _.each({ 'xmin': 'min_lon',
                 'xmax': 'max_lon',
                 'ymin': 'min_lat',
                 'ymax': 'max_lat'}, function(new_prop, old_prop)
        { params[new_prop] = viewport[old_prop] });

        params['target_node_clusters'] = 250;
        params['min_distance_between_clusters'] = minDistance;
        if (!params['min_distance_between_clusters'])
        {
            params['min_distance_between_clusters'] = Math.min(viewport.xmax - viewport.xmin,
                                                               viewport.ymax - viewport.ymin) / 10;
            if (params['min_distance_between_clusters'] > 5)
            { params['min_distance_between_clusters'] = 5; }
            else if (params['min_distance_between_clusters'] > 1)
            { params['min_distance_between_clusters'] = 1; }
        }

        var translateCluster = function(c)
        {
            c.parent   = ds._clusters[c.pathToRoot[0]];
            ds._clusters[c.id] = c;
            _.each(c.points, function(point) { ds._rowClusterParents[point] = c; });
            _.each(c.children, function(child)
            {
                if (ds._clusters[child] && !ds._clusters[child].parent)
                { ds._clusters[child].parent = ds._clusters[ds._clusters[child].pathToRoot[0]]; }
            });
            _.each(c.polygon, function(vertex)
            { if (vertex.lat == 90)        { vertex.lat -= 0.000001; }
              else if (vertex.lat == -90)  { vertex.lat += 0.000001; }
              if (vertex.lon == 180)       { vertex.lon -= 0.000001; }
              else if (vertex.lon == -180) { vertex.lon += 0.000001; }
            });
            c.leafNode = (c.points || []).length > 0;
        };

        var useInline = ds.isDefault()
                        || $.subKeyDefined(ds, 'query.filterCondition')
                        || ds.cleanFilters()
                        || $.isPresent($.deepGetStringField(ds, 'metadata.jsonQuery.search'))
                        || ($.isPresent(displayFormat) && !_.isEqual(displayFormat, ds.displayFormat));

        var reqData;
        if (useInline)
        {
            if ($.subKeyDefined(ds, 'query.namedFilters.viewport'))
            {
                var tmp = ds.query.namedFilters.viewport;
                delete ds.query.namedFilters.viewport;
                reqData = ds.cleanCopy();
                ds.query.namedFilters.viewport = tmp;
            }
            else
            { reqData = ds.cleanCopy(); }

            if (!$.isBlank(displayFormat)) { reqData.displayFormat = displayFormat; }
            reqData = JSON.stringify(reqData);
        }
        if (params['max_lon'] < params['min_lon'])
        {
            var viewportsLeft = 2;
            var totalData = [];
            var callback = function(data)
            {
                viewportsLeft--;
                totalData = totalData.concat(data);
                ds.trigger('row_count_change');
                if (viewportsLeft == 0)
                { successCallback(totalData); }
            };
            ds.makeRequest({
                url: '/views/' + ds.id + '/rows.json',
                params: $.extend({}, params, { 'min_lon': -179.999999 }),
                data: reqData, inline: useInline,
                success: function(data) { _.each(data, translateCluster); callback(data); },
                error: errorCallback
            });
            ds.makeRequest({
                url: '/views/' + ds.id + '/rows.json',
                params: $.extend({}, params, { 'max_lon': 179.999999 }),
                data: reqData, inline: useInline,
                success: function(data) { _.each(data, translateCluster); callback(data); },
                error: errorCallback
            });
        }
        else
        { ds.makeRequest({
            url: '/views/' + ds.id + '/rows.json',
            params: params, data: reqData, inline: useInline,
            success: function(data)
            {
                _.each(data, translateCluster);
                ds.trigger('row_count_change');
                successCallback(data);
            },
            error: errorCallback
        }); }
    },

    _getClustersViaSODA2: function(viewport, displayFormat, minDistance, successCallback, errorCallback)
    {
        var ds = this;

        var colLookup = ds.columnForIdentifier(displayFormat.plot.locationId).lookup;
        var params = {method: 'soql_clustered'};

        // Yay copy-paste
        params['target_node_clusters'] = 250;
        params['min_distance_between_clusters'] = minDistance;
        if (!params['min_distance_between_clusters'])
        {
            params['min_distance_between_clusters'] = Math.min(viewport.xmax - viewport.xmin,
                                                               viewport.ymax - viewport.ymin) / 10;
            if (params['min_distance_between_clusters'] > 5)
            { params['min_distance_between_clusters'] = 5; }
            else if (params['min_distance_between_clusters'] > 1)
            { params['min_distance_between_clusters'] = 1; }
        }

        var translateCluster = function(c)
        {
            c.parent   = ds._clusters[c.pathToRoot[0]];
            ds._clusters[c.id] = c;
            _.each(c.points, function(point) { ds._rowClusterParents[point] = c; });
            _.each(c.children, function(child)
            {
                if (ds._clusters[child] && !ds._clusters[child].parent)
                { ds._clusters[child].parent = ds._clusters[ds._clusters[child].pathToRoot[0]]; }
            });
            _.each(c.polygon, function(vertex)
            { if (vertex.lat == 90)        { vertex.lat -= 0.000001; }
              else if (vertex.lat == -90)  { vertex.lat += 0.000001; }
              if (vertex.lon == 180)       { vertex.lon -= 0.000001; }
              else if (vertex.lon == -180) { vertex.lon += 0.000001; }
            });
            c.leafNode = (c.points || []).length > 0;
        };

        // Build baseline query with row filtering.
        var baseQuery = ds._queryBase.metadata.jsonQuery,
            rs = ds._activeRowSet;

        // Pillaged from RowSet#_makeSODA2Request
        // Inject tears here because lack of DRYness.
        var soqlWhere = blist.filter.generateSOQLWhere(
                blist.filter.subtractQueries(Dataset.translateFilterColumnsToBase(
                        rs._jsonQuery.where, ds),
                    baseQuery.where), ds._queryBase);

        params['$where'] = soqlWhere;
        params['location'] = colLookup;

        var requests;

        _.each({ 'xmin': 'min_lon',
                 'xmax': 'max_lon',
                 'ymin': 'min_lat',
                 'ymax': 'max_lat'}, function(new_prop, old_prop)
        { params[new_prop] = viewport[old_prop] });

        if (viewport.xmax < viewport.xmin) {
            // Add one query for each side of the date line.
            requests = _.map([{ max_lon:  179.999999 },
                              { min_lon: -179.999999 }], function(bound) {
                return $.extend({}, params, bound);
            });
        } else {
            requests = [ params ];
        }

        var viewportsLeft = requests.length;
        var totalData = [];
        var callback = function(data) {
            viewportsLeft--;
            totalData = totalData.concat(data);
            ds.trigger('row_count_change');
            if (viewportsLeft == 0)
            { successCallback(totalData); }
        };

        _.each(requests, function(req) {

            ds.makeRequest({
                url: '/views/' + ds.id + '/rows.json',
                params: req,
                success: function(data) {
                    _.each(data, translateCluster);
                    callback(data);
                },
                error: errorCallback
            });
        });
    },

    blobColumns: function() {
      return _.select(this.realColumns, function(col) {
        return col.renderTypeName === 'blob';
      });
    },

    hasBlobColumns: function() {
<<<<<<< HEAD
      return _.isEmpty(this.blobColumns);
=======
      return !_.isEmpty(this.blobColumns());
>>>>>>> 2b8b49b0
    },

    fileDataForFileId: function(id) {
      if (id) {
        return this._fileDataForFileId[id];
      }
    },

    // File Data exists at the Dataset level, not the RowSet level.
    // This does two things:
    // (1) If no ids are provided, then it will ask the active RowSet for them.
    // This will loop back here with the ids.
    // (2) If ids are provided, it will go to core and ask for the file data.
    resyncFileDataForFileIds: function(ids) {
      var ds = this;
      var getter = _.bind(this.fileDataForFileId, ds);

      if (_.isUndefined(ids) || ids.length === 1) {
        var deferred = $.Deferred();
        ds._activeRowSet.fileDataForFileId((ids || [])[0], true).
          done(function() { deferred.resolve(_.map(ids, getter)); });
        return deferred.promise();
      }

      var fileIds = _.reject(ids, getter);

      if (_.isEmpty(fileIds)) {
        return $.when(_.map(ids, getter));
      }

      var promise = $.ajax({
          url: '/views/{0}/files.json?method=getAll'.format(ds.id),
          data: JSON.stringify({ fileIds: fileIds }),
          contentType: 'application/json',
          type: 'post',
          dataType: 'json'
          }).
        done(function(responseData, success, xhr) {
          _.each(responseData, function(data) {
            ds._fileDataForFileId[data.id] = data;
          });
          return responseData;
        });
      return promise;
    },

    // Callback may be called multiple times with smaller batches of rows
    getRows: function(start, len, successCallback, errorCallback, reversedSortOrder)
    {
        this._activeRowSet.getRows(start, len, successCallback, errorCallback, reversedSortOrder);
    },

    getAllRows: function(successCallback, errorCallback)
    {
        this._activeRowSet.getAllRows(successCallback, errorCallback);
    },

    getRowsByIds: function(ids, successCallback, errorCallback)
    {
        this._activeRowSet.getRows(ids, null, successCallback, errorCallback);
    },

    primaryKeyExists: function(candidatePrimaryKey)
    {
        return this._activeRowSet.primaryKeyExists(candidatePrimaryKey);
    },

    loadedRows: function()
    {
        return this._activeRowSet.loadedRows();
    },

    invalidateMeta: function()
    {
        // Should be all row-sets?
        this._activeRowSet.invalidateMeta();
    },

    invalidateRows: function()
    {
        // Should be all row-sets?
        this._activeRowSet.invalidate();
    },

    createRowWithPK: function(pkValue)
    {
        return this.createRow(null, null, null, pkValue);
    },

    // Assume it goes at the end
    createRow: function(data, parRowId, parColId, pkValue, successCallback, errorCallback)
    {
        var ds = this;

        var parCol;
        if (!$.isBlank(parColId)) { parCol = this.columnForID(parColId); }
        var parRow;
        if (!$.isBlank(parRowId)) { parRow = this.rowForID(parRowId); }

        data = data || { data: {} };
        var newRow = { data: {}, metadata: $.extend({}, data.metadata), invalid: {}, error: {}, changed: {} };
        _.each(!$.isBlank(parCol) ? parCol.childColumns : ds.columns, function(c)
        {
            if (!$.isBlank(data.data[c.lookup]))
            { newRow.data[c.lookup] = data.data[c.lookup]; }
        });
        newRow.id = 'saving' + _.uniqueId();
        delete newRow.data.uuid;

        _.each(!$.isBlank(parCol) ? parCol.realChildColumns : ds.realColumns,
            function(c) { newRow.changed[c.lookup] = true; });

        if (ds.rowsNeedPK) {
          if (pkValue) {
            newRow.data[ds.rowIdentifierColumn.lookup] = pkValue;
          } else {
            // Now what happens is a round-trip to the server, which will return a 500.
            // We'll take that and render it as an error on the UX.
            // Because GOOD DESIGN.
            console.error('tried to create a row without a pk value');
            newRow.error[ds.rowIdentifierColumn.lookup] = true;
            newRow.valid = false;
          }
        }

        if ($.isBlank(parRow))
        {
            ds._addRow(newRow, data.index);
        }
        else
        {
            parRow.data[parCol.lookup] = parRow.data[parCol.lookup] || [];
            if (!$.isBlank(data.index))
            { parRow.data[parCol.lookup].splice(data.index, 0, newRow); }
            else { parRow.data[parCol.lookup].push(newRow); }
            ds._updateRow(parRow);
            ds.trigger('row_change', [[parRow], true]);
        }

        var key = newRow.id;
        if (!$.isBlank(parRow)) { key += ':' + parRow.id +  ':' + parCol.id; }

        // This feels like a hack.
        // The purpose of creating this array normally is to anticipate an edit.
        // Because row creation on an NBE dataset will fail, we need to
        // NOT anticipate the edit, because it will not be forthcoming.
        if (!ds.newBackend) {
          ds._pendingRowEdits[key] = [];
        }

        var savingLookups;
        if (ds._useSODA2) {
          savingLookups = _.pluck(ds.realColumns, 'lookup');
        } else {
          savingLookups = _.pluck(_.reject(!$.isBlank(parCol) ? parCol.realChildColumns :
                ds.realColumns, function(c)
                { return c.dataTypeName == 'nested_table'; }), 'id')
        }

        // Don't bother actually doing separate row creation unless it's OBE.
        // In NBE, the entire purpose of this function is to do some UX work and then
        // return a temporary ID.
        if (!ds.newBackend) {
          var reqObj = {row: newRow, rowData: ds._rowData(newRow, savingLookups, parCol),
              parentRow: parRow, parentColumn: parCol,
              success: successCallback, error: errorCallback};
          if ($.isBlank(ds._pendingRowCreates))
          {
              ds._serverCreateRow(reqObj);
              ds._pendingRowCreates = [];
          }
          else
          { ds._pendingRowCreates.push(reqObj); }
        }

        return newRow.id;
    },


    setRowValue: function(value, rowId, columnId, isInvalid, parRowId, parColId)
    {
        var parCol;
        var col;
        if (!$.isBlank(parColId))
        {
            parCol = this.columnForID(parColId);
            col = parCol.childColumnForID(columnId);
        }
        else { col = this.columnForID(columnId); }

        if ($.isBlank(col)) { throw 'Column ' + columnId + ' not found'; }
        if (col.isMeta) { throw 'Cannot modify metadata on rows: ' + columnId; }

        var row;
        if (!$.isBlank(parRowId))
        {
            var parRow = this.rowForID(parRowId);
            row = this._activeRowSet.childRowForID(rowId, parRow, parCol);
        }
        else
        { row = this.rowForID(rowId); }
        if ($.isBlank(row))
        { throw 'Row ' + rowId + ' not found while setting value ' + value; }

        // Save this off because we'll need it for upserting.
        if (col == this.rowIdentifierColumn && _.isUndefined(row.originalPrimaryKeyValue)) {
          row.originalPrimaryKeyValue = row.data[col.lookup];
        }

        row.data[col.lookup] = value;

        delete row.error[col.lookup];

        row.changed[col.lookup] = true;

        row.invalid[col.lookup] = isInvalid || false;

        // If the dataset has no PK, the row is always save-able.
        // If the dataset has a PK, but it isn't set, the row is not saveable.
        // This row-level validity has nothing to do with cell-level validity.
        // Confused yet?
        row.valid = !this.rowsNeedPK || !_.isUndefined(row.data[this.rowIdentifierColumn.lookup]);

        this._activeRowSet.updateRow(parRow || row);

        this.trigger('row_change', [[parRow || row]]);
    },

    saveRow: function(rowId, parRowId, parColId, successCallback, errorCallback, useBatch)
    {
        var ds = this;
        var parCol;
        if (!$.isBlank(parColId)) { parCol = this.columnForID(parColId); }

        var parRow;
        var row;
        if (!$.isBlank(parRowId))
        {
            parRow = this.rowForID(parRowId);
            row = this._activeRowSet.childRowForID(rowId, parRow, parCol);
        }
        else
        { row = this.rowForID(rowId); }

        if ($.isBlank(row))
        { throw 'Row ' + rowId + ' not found while saving'; }

        // NBE does not accept invalid data. Just toss the query.
        if (_.any(row.invalid) && ds.newBackend) {
          console.error('this row has invalid columns, so we didn\'t submit it.');
          return;
        }

        // Keep track of which columns need to be saved, and only use those values
        var saving = _.keys(row.changed);
        if (ds.rowsNeedPK) {
          if (!_.include(saving, ds.rowIdentifierColumn.lookup)) {
            saving.push(ds.rowIdentifierColumn.lookup);
          }
        }

        var sendRow = ds._rowData(row, saving, parCol);

        // Cleanup the fallout from a failed attempt to create a row on NBE.
        if (ds.newBackend && !_.has(row.metadata, 'version')) {
          delete sendRow[':id'];
          delete sendRow[':meta'];
        }

        // When attempting to modify the pk value, need to issue an upsert first.
        // 1. Throw away our sendRow. We need to re-build the entire row.
        // 2. Send a delete command on the existing row.
        // 3. Send an insert on the *entire* row, since "everything" is changed now.
        if (_.has(row.metadata, 'version')
            && row.changed[(ds.rowIdentifierColumn || {}).lookup]) {
          // ds.rowIdentifierColumn should be guaranteed since
          // row.changed[null] should be undefined.
          sendRow = [];
          var deleteCmd = { ':deleted': true };
          deleteCmd[ds.rowIdentifierColumn.lookup] = row.originalPrimaryKeyValue;
          sendRow.push(deleteCmd);

          sendRow.unshift(ds._rowData(row, _.pluck(ds.realColumns, 'lookup'), parCol));
        }

        var doRequest = function() {
          var reqObj = {row: row, rowData: sendRow, columnsSaving: saving,
              parentRow: parRow, parentColumn: parCol,
              success: successCallback, error: errorCallback};

          var key = row.id;
          if (!$.isBlank(parRow)) { key += ':' + parRow.id + ':' + parCol.id; }
          if (!$.isBlank(ds._pendingRowEdits[key]))
          {
              ds._pendingRowEdits[key].push(reqObj);
              return;
          }

          ds._pendingRowEdits[key] = [];
          ds._serverSaveRow(reqObj, useBatch);
        };

        // This check only needs to happen if there's a primary key. You can't modify
        // the server-generated :id column.
        if (ds.rowsNeedPK) {
          var primaryKeyColumnID = ds.rowIdentifierColumn.lookup;
          var hasChangedPrimaryKey = row.changed[primaryKeyColumnID];

          if (hasChangedPrimaryKey) {
            var candidatePrimaryKey = row.data[primaryKeyColumnID];

            ds.primaryKeyExists(candidatePrimaryKey)
              .done(function(primaryKeyRow) {
                var hasPrimaryKeyRow = typeof primaryKeyRow === 'object';
                var isDifferentRow = row.id !== (hasPrimaryKeyRow && primaryKeyRow.id);

                if (hasPrimaryKeyRow && isDifferentRow) {
                  console.error('Attempted to change primary key to one that already exists.');
                  row.error[ds.rowIdentifierColumn.lookup] = true;
                  row.invalid[ds.rowIdentifierColumn.lookup] = true;

                  // Update the UX.
                  ds.trigger('row_change', [[row]]);
                  ds.trigger('grid_error_message', [row, ds.rowIdentifierColumn, $.t('controls.grid.errors.primary_key_collision')]);
                }
                else {
                  doRequest();
                }
              })
              .fail(function () {
                ds.trigger('grid_error_message', [row, ds.rowIdentifierColumn, $.t('controls.grid.errors.cannot_edit_at_this_time')])
              });
          }
          else {
            doRequest();
          }
        }
        else {
          doRequest();
        }
    },

    removeRows: function(rowIds, parRowId, parColId,
        successCallback, errorCallback)
    {
        var ds = this;
        rowIds = $.makeArray(rowIds);

        var parCol;
        if (!$.isBlank(parColId)) { parCol = this.columnForID(parColId); }
        var parRow;
        if (!$.isBlank(parRowId)) { parRow = this.rowForID(parRowId); }

        _.each(rowIds, function(rId)
        {
            // Subrows need UUID
            var uuid;
            if ($.isBlank(parRow))
            {
                var r = ds.rowForID(rId);
                if ($.isBlank(r)) { return; }
                uuid = ds._useSODA2 ? r.id : r.metadata.uuid;
                if (ds.rowsNeedPK) {
                  uuid = r.data[ds.rowIdentifierColumn.lookup];
                }
                ds._removeRow(r);
            }
            else
            {
                parRow.data[parCol.lookup] = _.reject(parRow.data[parCol.lookup],
                    function(cr)
                    {
                        if (cr.id == rId)
                        {
                            uuid = ds._useSODA2 ? cr.id : cr.metadata.uuid;
                            return true;
                        }
                        return false;
                    });
                ds._updateRow(parRow);
            }

            var key = rId;
            if (!$.isBlank(parRow)) { key += ':' + parRow.id + ':' + parCol.id; }
            if (!$.isBlank(ds._pendingRowEdits[key]))
            {
                ds._pendingRowDeletes[key] = {rowId: uuid, parRowId: parRowId,
                    parColId: parColId};
                return;
            }

            ds._serverRemoveRow(uuid, parRowId, parColId, true);
        });

        if (!$.isBlank(parRow)) { ds.trigger('row_change', [[parRow], true]); }
        else { ds.trigger('row_count_change'); }
        ds._aggregatesStale = true;
        _.each(!$.isBlank(parCol) ? parCol.realChildColumns : ds.realColumns,
            function(c) { c.invalidateData(); });
        ServerModel.sendBatch({success: successCallback, error: errorCallback});
    },

    markRow: function(markType, value, row)
    {
        _.each(this._availableRowSets, function(rs) { rs.markRow(markType, value, row); });
    },

    highlightRows: function(rows, type, column, isAdd)
    {
        var ds = this;
        rows = $.makeArray(rows);

        type = type || 'default';
        ds.highlightTypes = ds.highlightTypes || {};
        ds.highlightsColumn = ds.highlightsColumn || {};
        if (!isAdd)
        {
            if (!$.isBlank(ds.highlightTypes[type]))
            {
                var newIds = {};
                _.each(rows, function(r) { newIds[r.id] = true; });
                ds.unhighlightRows(_.reject(ds.highlightTypes[type],
                    function(row, rId)
                    {
                        return newIds[rId] && ($.isBlank(column) && $.isBlank(ds.highlightsColumn[rId]) ||
                                (column || {}).id == ds.highlightsColumn[rId]);
                    }), type);
            }
            else
            { ds.highlightTypes[type] = {}; }
        }

        ds.highlights = ds.highlights || {};
        var rowChanges = [];
        for (var i = 0; i < rows.length; i++)
        {
            var row = rows[i];
            ds.highlightTypes[type][row.id] = row;
            if (!ds.highlights[row.id])
            {
                ds.highlights[row.id] = true;
                if (!$.isBlank(column))
                { ds.highlightsColumn[row.id] = column.id; }
                var realRow = ds.rowForID(row.id);
                if (!$.isBlank(realRow))
                {
                    ds.markRow('highlight', true, realRow);
                    if (!$.isBlank(column))
                    { ds.markRow('highlightColumn', column.id, realRow); }
                }
                rowChanges.push(realRow || row);
            }
        }
        if (rowChanges.length > 0)
        { ds.trigger('row_change', [rowChanges]); }
    },

    unhighlightRows: function(rows, type)
    {
        var ds = this;
        rows = $.makeArray(rows);
        type = type || 'default';
        ds.highlightTypes = ds.highlightTypes || {};

        ds.highlights = ds.highlights || {};
        ds.highlightsColumn = ds.highlightsColumn || {};
        var rowChanges = [];
        for (var i = 0; i < rows.length; i++)
        {
            var row = rows[i];
            if (!$.isBlank(ds.highlightTypes[type]))
            { delete ds.highlightTypes[type][row.id]; }

            if (_.any(ds.highlightTypes, function(hHash)
                { return !$.isBlank(hHash[row.id]); }))
            { continue; }

            if (ds.highlights[row.id])
            {
                delete ds.highlights[row.id];
                delete ds.highlightsColumn[row.id];
                var realRow = ds.rowForID(row.id);
                if (!$.isBlank(realRow))
                {
                    ds.markRow('highlight', false, realRow);
                    ds.markRow('highlightColumn', null, realRow);
                }
                rowChanges.push(realRow || row);
            }
        }
        if (rowChanges.length > 0)
        { ds.trigger('row_change', [rowChanges]); }
    },

    rowToSODA2: function(row)
    {
        var r = { ':index': row.index };
        _.each(this.columns, function(c)
        {
            r[c.fieldName] = row.data[c.lookup];
            if (c.renderTypeName == 'location' && $.subKeyDefined(r[c.fieldName], 'human_address') &&
                _.isString(r[c.fieldName].human_address))
            { r[c.fieldName].human_address = JSON.parse(r[c.fieldName].human_address); }
            // Do we expect SODA2 to actually return real values or not? For
            // current use cases, this is valid; but maybe not forever
            if (c.renderTypeName == 'drop_down_list' && !$.isBlank(r[c.fieldName]))
            { r[c.fieldName] = c.renderType.renderer(r[c.fieldName], c, true); }
        });
        // For backwards compatibility, make all the meta columns into non-: items
        // (unless that field is taken by a real column)
        _.each(this.columns, function(c)
        {
            if (c.isMeta && _.isUndefined(r[c.name]))
            { r[c.name] = r[c.fieldName]; }
        });
        return r;
    },

    findColumnForServerName: function(name, parCol)
    {
        var ds = this;
        name = ds._useSODA2 ? name : ({sid: 'id', 'id': 'uuid'}[name] || name);
        var c = ds._useSODA2 ?
            $.isBlank(parCol) ? ds.columnForFieldName(name) : parCol.childColumnForFieldName(name) :
            $.isBlank(parCol) ? ds.columnForID(name) : parCol.childColumnForID(name);

        if ($.isBlank(c))
        {
            if (ds._useSODA2 && ds.isGrouped())
            {
                // Maybe a group function?
                var i = name.indexOf('__');
                var gf = name.slice(i + 2);
                var mId = name.slice(0, i);
                c = $.isBlank(parCol) ? ds.columnForIdentifier(mId) : parCol.childColumnForIdentifier(mId);
                if ($.isBlank(c) || c.format.group_function !=
                    blist.datatypes.groupFunctionFromSoda2(gf))
                {
                    // Maybe this is an aggregate column?
                    i = name.indexOf('_');
                    var agg = name.slice(0, i);
                    name = name.slice(i + 1);
                    c = $.isBlank(parCol) ? ds.columnForIdentifier(name) :
                        parCol.childColumnForIdentifier(name);
                    if ($.isBlank(c) || c.format.grouping_aggregate !=
                        blist.datatypes.aggregateFromSoda2(agg))
                    { return null; }
                }
            }
            else
            { return null; }
        }
        return c;
    },

    getAggregates: function(callback, customAggs)
    {
        var ds = this;
        var aggResult = function(aggs)
        {
            _.each(aggs, function(a)
            {
                var c = ds.columnForIdentifier(a.columnIdent);
                // Might be a child column...
                if ($.isBlank(c))
                {
                    // Look through each nested table, and find if it has a child
                    // column -- find the first real one
                    _.each(ds.columnsForType('nested_table', true), function(pc)
                    { c = c || pc.childColumnForIdentifier(a.columnIdent); });
                }
                if (!$.isBlank(c))
                { c.aggregates[a.name] = $.isBlank(a.value) ? null : parseFloat(a.value); }
            });

            ds._aggregatesStale = false;
            ds.trigger('column_totals_changed');
            if (_.isFunction(callback)) { callback(); }
        };

        // If aggregates are stale, clear them all out to avoid confusion
        if (ds._aggregatesStale)
        { _.each(ds.realColumns, function(c) { c.aggregates = {}; }); }

        var isStale = ds._aggregatesStale ||
            _.any(customAggs || {}, function(aList, cId)
            {
                var col = ds.columnForID(cId);
                if ($.isBlank(col)) { return true; }
                return _.any($.makeArray(aList),
                    function(a) { return $.isBlank(col.aggregates[a]); });
            }) || $.isBlank(customAggs) &&
            _.any(ds.visibleColumns, function(c)
            {
                return $.subKeyDefined(c.format.aggregate) &&
                    $.isBlank(c.aggregates[c.format.aggregate]);
            });

        if (isStale)
        { ds._activeRowSet.getAggregates(aggResult, customAggs); }
        else if (_.isFunction(callback))
        { callback(); }
    },

    aggregatesChanged: function(skipStale)
    {
        if (!skipStale) { this._aggregatesStale = true; }
        this.trigger('column_totals_changed');
    },

    updateRating: function(rating, successCallback, errorCallback)
    {
        this.makeRequest({url: '/views/' + this.id + '/ratings.json',
            type: 'POST', data: JSON.stringify(rating),
            success: successCallback, error: errorCallback});
    },

    remove: function(successCallback, errorCallback)
    {
        var ds = this;
        var dsRemoved = function()
        {
            ds.trigger('removed');
            if (_.isFunction(successCallback)) { successCallback(); }
        };

        if (ds.isDataLens()) {
            // Send a DELETE request to the NFE endpoint, which should propagate the delete to the
            // OBE representation.
            ds.makeRequestWithPromise({
                url: '/metadata/v1/page/{0}'.format(ds.id),
                type: 'DELETE'
            }).then(dsRemoved, errorCallback);
        } else {
            ds.makeRequest({url: '/api/views/' + ds.id + '.json',
                type: 'DELETE', success: dsRemoved, error: errorCallback});
        }
    },

    registerOpening: function(referrer)
    {
        // make network request.
        var params = { method: 'opening' };
        if ($.isPresent(referrer)) {
            params.referrer = referrer;
        }
        if (this._useSODA2 && $.parseParams().$$store) {
            params['$$store'] = $.parseParams().$$store;
        }
        this.makeRequest({ url: '/views/' + this.id + '.json', params: params, type: 'POST' });

        // store in local storage.
        Dataset.saveRecentDataset(this);
    },

    _isGeoExport: function(ext) {
        return this.isGeoDataset() && ext !== 'json' && ext !== 'csv';
    },

    downloadUrl: function(type)
    {
        var ext = type.toLowerCase().split(' ')[0];

        if (this._isGeoExport(ext)) {
            return '/api/geospatial/{0}?method=export&format={1}'.format(this.id, type);
        }

        if (this.newBackend && blist.feature_flags.enable_export_service) {
            return '/api/export/v1/{0}.{1}'.format(this.id, ext);
        }

        var bom = (type == 'CSV for Excel') ? '&bom=true' : '';
        return '/api/views/{0}/rows.{1}?accessType=DOWNLOAD{2}'.format(this.id, ext, bom);
    },

    _getCommentCacheKey: function(comment)
    {
        return $.isBlank(comment.rowId) ? this.id :
            _.compact([comment.rowId, comment.tableColumnId]).join('_');
    },

    getComments: function(callback, rowId, tcId)
    {
        var ds = this;
        var cacheId = ds._getCommentCacheKey({rowId: rowId, tableColumnId: tcId});
        if ($.isBlank(ds._commentCache[cacheId]))
        {
            // Keep getComments cachable by the browser; even though it has no full
            // etag/cache-control handling internally. Comments just don't need to be
            // hitting the backend
            ds.makeRequest({url: '/views/' + ds.id + '/comments.json',
                params: !$.isBlank(rowId) ? {r: rowId} : null,
                type: 'GET', pageCache: true, success: function(comms)
                {
                    ds._commentCache[cacheId] = ds._commentCache[cacheId] || [];
                    _.each(comms, function(c)
                    {
                        ds._commentByID[c.id] = c;
                        var ccId = ds._getCommentCacheKey(c);
                        ds._commentCache[ccId] = ds._commentCache[ccId] || [];
                        ds._commentCache[ccId].push(c);
                    });
                    callback(ds._commentCache[cacheId]);
                }});
        }
        else { callback(ds._commentCache[cacheId]); }
    },

    getCommentLocations: function(callback)
    {
        var ds = this;
        if ($.isBlank(ds._commentLocations))
        {
            // Keep this cachable
            ds.makeRequest({url: '/views/' + ds.id + '/comments.json',
                params: {method: 'getCellsWithComments'}, type: 'GET', pageCache: true,
                success: function(ci)
                {
                    ds._commentLocations = {};
                    var rowChanges = {};
                    _.each(ci, function(item)
                    {
                        var c = ds.columnForTCID(item.tablecolumnid);
                        if ($.isBlank(c)) { return; }

                        ds._commentLocations[item.rowid] = ds._commentLocations[item.rowid] || {};
                        ds._commentLocations[item.rowid][item.tablecolumnid] = true;
                        var r = ds.rowForID(item.rowid);
                        if (!$.isBlank(r))
                        {
                            r.annotations = r.annotations || {};
                            r.annotations[c.lookup] = 'comments';
                            ds._updateRow(r);
                            rowChanges[item.rowid] = r;
                        }
                    });
                    ds.trigger('row_change', [_.values(rowChanges)]);
                    if (_.isFunction(callback))
                    { callback(ds._commentLocations); }
                }});
        }
        else { if(_.isFunction(callback)) { callback(ds._commentLocations); } }
    },

    addComment: function(comment, successCallback, errorCallback)
    {
        var ds = this;

        var cacheId = ds._getCommentCacheKey(comment);
        var addedComment = function(newCom)
        {
            if ($.isBlank(newCom.rowId))
            { ds.numberOfComments++; }
            if (!$.isBlank(ds._commentCache[cacheId])) { ds._commentCache[cacheId].unshift(newCom); }
            ds._commentByID[newCom.id] = newCom;

            if (!$.isBlank(ds._commentLocations) && !$.isBlank(newCom.rowId))
            {
                ds._commentLocations[newCom.rowId] = ds._commentLocations[newCom.rowId] || {};
                ds._commentLocations[newCom.rowId][newCom.tableColumnId] = true;
                var r = ds.rowForID(newCom.rowId);
                var c = ds.columnForTCID(newCom.tableColumnId);
                if (!$.isBlank(r) && !$.isBlank(c))
                {
                    r.annotations = r.annotations || {};
                    r.annotations[c.lookup] = 'comments';
                    ds._updateRow(r);
                    ds.trigger('row_change', [[r]]);
                }
            }

            ds.trigger('new_comment', [newCom, comment.parent]);
            if (_.isFunction(successCallback)) { successCallback(newCom); }
        };

        ds.makeRequest({url: '/views/' + ds.id + '/comments.json',
                type: 'POST', data: JSON.stringify(comment),
                success: addedComment, error: errorCallback});
    },

    removeComment: function(commentId, successCallback, errorCallback)
    {
        var ds = this;
        var com = ds._commentByID[commentId];

        if ($.isBlank(com)) return;

        ds.makeRequest({url: '/views/' + this.id + '/comments/' +
                commentId + '.json', type: 'DELETE',
                success: successCallback, error: errorCallback});
    },

    flagComment: function(commentId, successCallback, errorCallback)
    {
        var ds = this;

        var com = ds._commentByID[commentId];
        if (!$.isBlank(com))
        {
            com.flags = com.flags || [];
            if (!_.include(com.flags, 'flag')) { com.flags.push('flag'); }
        }

        ds.makeRequest({url: '/views/' + this.id + '/comments/' +
                commentId + '.json', type: 'PUT',
                data: JSON.stringify({ flags: [ 'flag' ] }),
                success: successCallback, error: errorCallback});
    },

    rateComment: function(commentId, thumbsUp, successCallback, errorCallback)
    {
        var ds = this;

        var com = ds._commentByID[commentId];
        if (!$.isBlank(com))
        {
            if ((com.currentUserRating || {}).thumbUp !== thumbsUp)
            {
                var dir = thumbsUp ? 'up' : 'down';
                com[dir + 'Ratings']++;
                if (!$.isBlank(com.currentUserRating))
                { com[(thumbsUp ? 'down' : 'up') + 'Ratings']--; }
                com.currentUserRating = com.currentUserRating || {};
                com.currentUserRating.thumbUp = thumbsUp;
            }
        }

        ds.makeRequest({url: '/views/' + ds.id + '/comments/' +
                commentId + '/ratings.json', params: {thumbsUp: thumbsUp},
                type: 'POST', success: successCallback, error: errorCallback});
    },

    getParentDataset: function(callback)
    {
        var ds = this;
        if (($.isBlank(ds._parent) || $.isBlank(ds._parent.columns)) &&
            $.isBlank(ds.noParentAvailable))
        {
            ds.makeRequest({url: '/views/{0}.json'.format(this.id),
                params: {method: 'getDefaultView'},
                success: function(parDS)
                {
                    if (parDS.id == ds.id)
                    { ds._parent = ds; }
                    else
                    {
                        ds._parent = new Dataset(parDS);
                        if (!$.isBlank(ds.accessType))
                        { ds._parent.setAccessType(ds.accessType); }
                    }
                    callback(ds._parent);
                },
                error: function(xhr)
                {
                    if (JSON.parse(xhr.responseText).code == 'permission_denied')
                    { ds.noParentAvailable = true; }
                    callback();
                }});
        }
        else { callback(ds._parent); }
    },

    // account for modifyingLens
    getParentView: function(callback)
    {
        var ds = this;

        if (($.isBlank(ds._modifyingView) || $.isBlank(ds._modifyingView.columns)) &&
            $.isBlank(ds.noModifyingViewAvailable))
        {
            if (!_.isUndefined(ds.modifyingViewUid))
            {
                Dataset.createFromViewId(ds.modifyingViewUid,
                    function(modifyingView)
                    {
                        ds._modifyingView = modifyingView;
                        if (!$.isBlank(ds.accessType))
                        { ds._modifyingView.setAccessType(ds.accessType); }
                        callback(ds._modifyingView);
                    },
                    function(xhr)
                    {
                        // doesn't seem possible but let's be safe
                        if (JSON.parse(xhr.responseText).code == 'permission_denied')
                        { ds.noModifyingViewAvailable = true; }
                        callback();
                    });
            }
            else
            {
                ds.getParentDataset(callback);
            }
        }
        else { callback(ds._modifyingView); }
    },

    getRelatedViews: function(callback)
    {
        var ds = this;
        if ($.isBlank(ds._relatedViews))
        {
            ds._loadRelatedViews(function()
            { callback(ds._relatedViews); });
        }
        else { callback(ds._relatedViews); }
    },

    getViewForDisplay: function(type, callback)
    {
        // in most cases, it's just the dataset
        var vft = this._childViewsForType(type);
        if (!vft)
        {
            callback(this);
            return;
        }

        // figure out which underlying view to show
        var typeDisplay = $.deepGet(true, this, 'metadata',
                'renderTypeConfig', 'active', type);
        if (!typeDisplay.id)
        { typeDisplay.id = vft[0]; }

        this._getChildView(typeDisplay.id, callback);
    },

    getQueryBase: function(callback)
    {
        var ds = this;
        if (!$.isBlank(ds._queryBase))
        {
            if (_.isFunction(callback)) { callback(); }
            return;
        }

        var updateSelf = function()
        {
            // This might not actually be a real case, because if you can modify the current
            // view, query access ought to be based on the parent. But logically this is
            // a good thing to do.
            if (!$.isBlank(ds._queryBase) && ds._queryBase.id == ds.id)
            { ds._queryBase.reload(true); }
        };
        ds.bind('saved', updateSelf, ds);
        ds.bind('columns_changed', function(changeType)
        {
            if (changeType == 'added' || changeType == 'fullSet' || changeType == 'removed')
            { updateSelf(); }
        }, ds);

        var selfForBase = function()
        {
            Dataset.createFromViewId(ds.id, function(qb)
            {
                ds._queryBase = qb;
                if (_.isFunction(callback)) { callback(); }
            });
        };

        if (ds.hasRight(blist.rights.view.UPDATE_VIEW) && !ds.isDefault())
        {
            ds.getParentView(function(par)
            {
                if (!$.isBlank(par))
                {
                    ds._queryBase = par;
                    if (_.isFunction(callback)) { callback(); }
                }
                else
                { selfForBase(); }
            });
        } else {

          // This is duct tape for some other race condition
          // when trying to render out a map. See: ONCALL-2845.
          _.defer(selfForBase);
        }
    },

    getChildOptionsForType: function(type, callback)
    {
        var ds = this;
        var children = ds._childViewsForType(type);
        if (!children)
        { callback([ds]); }
        else
        {
            var options = [];
            _.each(children, function(childUid) {
                ds._getChildView(childUid, function(child) {
                    options.push(child);
                }, true);
            });
            ServerModel.sendBatch(function() {
                // success
                callback(options);
            });
        }
    },

    /**
     * @function getFilteredFieldNames
     * @description
     * Attempts to grab the field names by recursively plucking
     * the attribute, columnFieldName, from dataset.query.
     * @returns {Array} - The unique field names currently being used as a filter.
     */
    getFilteredFieldNames: function() {
      return _.uniq(blist.util.recursivePluck(this.query, 'columnFieldName'));
    },

    redirectTo: function(urlparams)
    {
        var qs = '';
        if (!$.isBlank(urlparams))
        {
            qs = '?' + $.toParam(urlparams);
        }
        window.location = this.url + qs;
    },

    _cachedLinkedColumnOptions: {},

    getLinkedColumnOptions: function(keyCol, notUsed, $field, curVal)
    {
        var ds = this;
        var localKeyColumnId = keyCol && keyCol["format.linkedKey"] ?
            keyCol["format.linkedKey"] : keyCol;

        if ($.isBlank(localKeyColumnId) || isNaN(localKeyColumnId))
        {
            return [];
        }

        var viewUid = ds.columnForID(localKeyColumnId).format.linkedDataset;

        if ($.isBlank(viewUid) || !viewUid.match(blist.util.patterns.UID))
        {
            return [];
        }

        if ($.isBlank(ds._cachedLinkedColumnOptions[viewUid]))
        {
            // ETag handling is fully implemented for views
            ds.makeRequest({url: '/api/views/' + viewUid + '.json',
                pageCache: true, type: 'GET',
                error: function(req)
                {
                    alert(JSON.parse(req.responseText).message);
                },
                success: function(linkedDataset)
                {
                    var lds = new Dataset(linkedDataset);
                    if (!$.isBlank(ds.accessType))
                    { lds.setAccessType(ds.accessType); }
                    ds._cachedLinkedColumnOptions[viewUid] = [];
                    var cldo = ds._cachedLinkedColumnOptions[viewUid];
                    var opt;

                    _.each(lds.columns || [], function(c)
                    {
                        if (c.canBeLinkSource())
                        {
                            opt = {value: String(c.fieldName), text: c.name,
                                dataType: c.dataTypeName};
                            cldo.push(opt);
                        }
                    });
                    if (ds._cachedLinkedColumnOptions[viewUid].length <= 0)
                    {
                        alert('Dataset ' + viewUid + ' does not have any columns.');
                    }
                    else
                    {
                        $field.data('linkedFieldValues', '_reset');
                        _.each($field.data('linkedGroup'), function(f) {
                            $(f).trigger('change');
                        });
                        _.defer(function() { $field.val(curVal); });
                    }
                }});
             return [];
        }

        // set up another key to get the remote columns.  used by add new
        // column dialog.
        ds._cachedLinkedColumnOptions[localKeyColumnId] =
            ds._cachedLinkedColumnOptions[viewUid];

        return ds._cachedLinkedColumnOptions[viewUid];
    },

    getLinkSourceDataType: function(col, linkSrcColId, keyColId)
    {
        var localKeyColId = col && col.format ? col.format['linkedKey'] : keyColId;
        var ds = blist.dataset;
        var keyCol = ds.columnForID(localKeyColId);
        if (keyCol == undefined) { return null; }
        var viewUid = keyCol.format.linkedDataset;
        var remoteColumns = ds._cachedLinkedColumnOptions[viewUid];
        if (remoteColumns == null) { return null; }

        for (var n = remoteColumns.length - 1; n >= 0; n--)
        {
            if (remoteColumns[n].value == linkSrcColId)
            {
                var dt = remoteColumns[n].dataType;
                return { value: dt, text: blist.datatypes[dt].title };
            }
        }

        return null;
    },

    hasDatasetLinkColumn: function()
    {
        // no link column in bnb
        var ds = this;
        if (ds && ds.parentId) { return false; }
        return _.any(ds.columns,
            function(c)
            {
                return (c.dataTypeName == 'dataset_link');
            });
    },

    supportsSnapshotting: function()
    {
        // if you don't override me, you don't know how to be snapshotted
        return false;
    },

    takeSnapshot: function()
    {
        var name = blist.snapshot.name;
        // use the current viewport
        setTimeout(function()
            {
                // NOTE: socrataScreenshot is injected into the window by the snapper
                // service itself (snapper hosts webkit and pulls up the frontend).
                // socrataScreenshot isn't defined in normal operation.
                socrataScreenshot.defineRegion(name, 0, 0, window.innerWidth, window.innerHeight);
                socrataScreenshot.snap(name);
                socrataScreenshot.done();
            }, 1000);
    },


    getFullSnapshotUrl: function(name)
    {
        name = this._getThumbNameOrDefault(name);

        if ($.isBlank(this._getCroppedThumbnailMeta(name)))
        { return null; }

        return this.getSnapshotNamed(name);
    },

    getSnapshotNamed: function(name)
    {
        return '/api/views/' + this.id + '/snapshots/' + escape(name);
    },

    getCroppedSnapshotUrl: function(name)
    {
        name = this._getThumbNameOrDefault(name);
        // make sure the crop has been created
        var meta = this._getCroppedThumbnailMeta(name);
        if ($.isBlank(meta))
        {
            return null;
        }

        return this.getSnapshotNamed(meta.filename);
    },

    // ask the core server to take a new picture
    requestSnapshot: function(name, callback)
    {
        this._updateSnapshot('snapshot', name, callback);
    },

    cropSnapshot: function(name, callback)
    {
        this._updateSnapshot('cropExisting', name, callback);
    },

    // Publishing
    makeUnpublishedCopy: function(successCallback, pendingCallback, errorCallback)
    {
        var ds = this;
        if (ds.isDefault())
        {
            ds.makeRequest({url: '/api/views/' + ds.id + '/publication.json',
                params: {method: 'copy'}, type: 'POST',
                pending: function()
                {
                    ds.copyPending = true;
                    if (_.isFunction(pendingCallback)) { pendingCallback(); }
                },
                error: errorCallback,
                success: function(r)
                {
                    delete ds.copyPending;
                    ds._unpublishedView = new Dataset(r);
                    if (_.isFunction(successCallback))
                    { successCallback(ds._unpublishedView); }
                }});
        }
        else
        {
            ds.getParentDataset(function(parDS)
            {
                ds._startRequest();
                parDS.makeUnpublishedCopy(function()
                {
                    ds._finishRequest();
                    if (_.isFunction(successCallback))
                    { successCallback.apply(ds, arguments); }
                }, pendingCallback, errorCallback);
            });
        }
    },

    publish: function(successCallback, errorCallback)
    {
        var ds = this;
        ds.makeRequest({url: '/api/views/' + ds.id + '/publication.json', type: 'POST',
            error: errorCallback,
            success: function(r)
            {
                var pubDS = new Dataset(r);
                if (_.isFunction(successCallback))
                { successCallback(pubDS); }
            }});
    },

    getPublishedDataset: function(callback)
    {
        var ds = this;
        if ($.isBlank(ds._publishedViews))
        {
            ds._loadPublicationViews(function()
            {
                callback(_.detect(ds._publishedViews, function(v) { return v.isDefault(); }));
            });
        }
        else
        {
            callback(_.detect(ds._publishedViews, function(v) { return v.isDefault(); }));
        }
    },

    getUnpublishedDataset: function(callback)
    {
        var ds = this;
        if ($.isBlank(ds._publishedViews))
        {
            ds._loadPublicationViews(function()
            { callback(ds._unpublishedView); });
        }
        else
        {
            callback(ds._unpublishedView);
        }
    },
    getPredeployApiView: function(successCallback, errorCallback){
      var ds = this;
      ds.makeRequest({url: '/api/views/' + ds.id + '/publication.json',
          params: {method: 'getOrMakePredeployApiView'}, cache: false, type: 'GET',
          success: function(view)
          {
              successCallback(new Dataset(view));
          },
          error: errorCallback});
    },
    getPublishingAvailable: function(successCallback)
    {
        var ds = this;
        if (ds.columnsForType('location').length < 1)
        {
            successCallback(true);
            return;
        }

        ds.makeRequest({url: '/api/geocoding/' + ds.id + '.json', params: {method: 'pending'},
            success: function(results)
            {
                successCallback(results.view < 1, $.t('controls.grid.geocodes_pending'));
            }});
    },

    getSnapshotDatasets: function(callback)
    {
        var ds = this;
        if ($.isBlank(ds._snapshotViews))
        {
            ds._loadPublicationViews(function()
            {
                callback(_.select(ds._snapshotViews, function(v) { return v.isDefault(); }));
            });
        }
        else
        {
            callback(_.select(ds._snapshotViews, function(v) { return v.isDefault(); }));
        }
    },

    getOperationStatuses: function(callback)
    {
        var ds = this;
        ds.makeRequest({
            url: '/views/' + ds.id,
            params: {method: 'operationStatuses'},
            success: callback
        });
    },

    cleanFilters: function(excludeTemporary)
    {
        var ds = this;
        var filters;
        if (!$.isBlank((ds.query || {}).filterCondition))
        { filters = $.extend(true, {}, ds.query.filterCondition); }
        if (!$.isBlank((ds.query || {}).namedFilters))
        {
            var newFilters = [];
            _.each(ds.query.namedFilters, function(nf)
            {
                if (_.isEmpty(nf) || excludeTemporary && nf.temporary) { return; }
                // Named filter keys off of main type; so just check displayType and
                // not renderTypeConfig.visible
                if (!$.isBlank(nf.displayTypes) &&
                    !_.include(nf.displayTypes, ds.displayType)) { return; }
                nf = $.extend(true, {}, nf);
                delete nf.temporary;
                delete nf.displayTypes;
                newFilters.push(nf);
            });
            if (newFilters.length > 0)
            {
                if ($.isBlank(filters) && newFilters.length == 1)
                {
                    filters = _.first(newFilters);
                }
                else
                {
                    if ($.isBlank(filters))
                    { filters = {children: [], type: 'operator', value: 'AND'}; }
                    else if (filters.type != 'operator' || filters.value != 'AND')
                    {
                        filters = {type: 'operator', value: 'AND',
                            children: [filters]};
                    }
                    filters.children = (filters.children || []).concat(newFilters);
                }
            }
        }
        return filters;
    },

    cleanJsonFilters: function(excludeTemporary)
    {
        var ds = this;
        var filters = {};
        _.each(['where', 'having'], function(k)
        {
            if ($.subKeyDefined(ds, 'metadata.jsonQuery.' + k))
            { filters[k] = $.extend(true, {}, ds.metadata.jsonQuery[k]); }
        });
        if ($.subKeyDefined(ds, 'metadata.jsonQuery.namedFilters'))
        {
            var newFilters = { where: [], having: [] };
            _.each(ds.metadata.jsonQuery.namedFilters, function(nf)
            {
                if (excludeTemporary && nf.temporary) { return; }
                // Named filter keys off of main type; so just check displayType and
                // not renderTypeConfig.visible
                if (!$.isBlank(nf.displayTypes) &&
                    !_.include(nf.displayTypes, ds.displayType)) { return; }
                nf = $.extend(true, {}, nf);
                delete nf.temporary;
                delete nf.displayTypes;
                newFilters.where.push(nf.where);
                newFilters.having.push(nf.having);
            });
            _.each(['where', 'having'], function(k)
            {
                newFilters[k] = _.compact(newFilters[k]);
                if (newFilters[k].length > 0)
                {
                    if (_.isEmpty(filters[k]) && newFilters[k].length == 1)
                    {
                        filters[k] = _.first(newFilters[k]);
                    }
                    else
                    {
                        if (_.isEmpty(filters[k]))
                        { filters[k] = { children: [], operator: 'AND' }; }
                        else if (filters[k].operator != 'AND')
                        {
                            filters[k] = { operator: 'AND', children: [filters[k]] };
                        }
                        filters[k].children = (filters[k].children || []).concat(newFilters[k]);
                    }
                }
            });
        }
        return filters;
    },

    cleanCopy: function(allowedKeys)
    {
        var dsCopy = this._super(allowedKeys);
        if (!$.isBlank(dsCopy.query))
        {
            dsCopy.query.filterCondition = this.cleanFilters();
            delete dsCopy.query.namedFilters;
        }
        if ($.subKeyDefined(dsCopy, 'metadata.jsonQuery'))
        {
            $.extend(dsCopy.metadata.jsonQuery, this.cleanJsonFilters());
            delete dsCopy.metadata.jsonQuery.namedFilters;
        }
        return dsCopy;
    },

    changeOwner: function(userId, successCallback, errorCallback)
    {
        var ds = this;

        ds.makeRequest({
            url: '/views/' + ds.id + '?method=plagiarize&userId=' + userId,
            type: 'PUT',
            success: successCallback,
            error: errorCallback
        });
    },

    getShareTypes: function()
    {
        var stypes = ['Contributor', 'Owner'];
        if (this.type != 'form') { stypes.unshift('Viewer'); }
        return stypes;
    },

    preferredImage: function(size)
    {
        var ds = this;

        if ($.isBlank(size)) { size = 'thumb'; }

        var filename;
        if (!$.isBlank(ds.iconUrl))
        {
            return '/assets/' + escape(ds.iconUrl) + '?s=thumb';
        }
        else if (filename = $.deepGet(ds, 'metadata', 'thumbnail', 'page', 'filename'))
        {
            var result = '';
            if (ds.isFederated()) { result += '//' + this.domainCName; }

            result += '/api/views/' + ds.id + '/snapshots/page?size=thumb';
            return result;
        }
        return null;
    },

    // TODO IDE says this is an unused method
    preferredImageType: function()
    {
        var ds = this;

        if (!$.isBlank(ds.iconUrl))
        { return 'customImage'; }
        else if ($.subKeyDefined(ds, 'metadata.thumbnail.page.filename'))
        { return 'thumbnail'; }
        return '';
    },

    // Private methods

    _checkValidity: function()
    {
        return $.isBlank(this.message);
    },

    _markTemporary: function(minorChange)
    {
        var oldMinor = this.minorChange;
        this.minorChange = this.minorChange && (minorChange || false);
        if (!this.temporary || oldMinor !== this.minorChange)
        {
            this.temporary = true;
            this.trigger('set_temporary');
            if ((blist.debug || {}).temporary && (console || {}).trace)
            { console.groupCollapsed('markingTemporary'); console.trace(); console.groupEnd(); }
        }
    },

    _clearTemporary: function()
    {
        if (this.temporary)
        {
            this.temporary = false;
            this.minorChange = true;
            this.trigger('clear_temporary');
        }
    },

    _adjustProperties: function()
    {
        var ds = this;
        ds.originalViewId = ds.id;

        var useSoda2Flag = false;
        if (!_.isUndefined(blist.feature_flags.useSoda2))
        {
            if (blist.feature_flags.useSoda2 === 'always')
            { useSoda2Flag = true; }
            else if (blist.feature_flags.useSoda2 === 'never')
            { useSoda2Flag = false; }
            else if (blist.feature_flags.useSoda2 === 'read-only')
            { useSoda2Flag = !!blist.currentUser; }
        }

        if (ds.newBackend || blist.configuration.useSoda2 || useSoda2Flag)
        { ds._useSODA2 = true; }
        else
        { ds._useSODA2 = false; }

        // Allow explicit override of SODA version via URL parameter
        var sodaVersion = $.urlParam(window.location.href, 'soda');
        if (sodaVersion === '1') { ds._useSODA2 = false; }
        if (sodaVersion === '2') { ds._useSODA2 = true; }

        ds.type = getType(ds);

        if (ds.isUnpublished())
        { ds.styleClass = 'Unpublished'; }
        else if (ds.type == 'blist' && ds.isSnapshot())
        { ds.styleClass = 'Snapshotted'; }
        else
        { ds.styleClass = ds.type.capitalize(); }

        if ($.isBlank(ds.displayType))
        {
            ds.displayType = {
                'tabular': 'table',
                'blobby': 'blob',
                'href': 'href'
            }[ds.viewType || 'tabular'];
        }
        ds.displayName = getDisplayName(ds);

        // Legacy support for SODA1 search strings.
        ds.searchString = ds.searchString || undefined;

        // If we are an invalid filter, we're not really that invalid, because
        // the core server has already removed the offending clause. So just
        // ignore the message, and the view will load fine without the clause
        // on the non-existant column
        if (!$.isBlank(ds.message) && ds.type == 'filter')
        { delete ds.message; }

        if (!ds._addedProperties)
        {
            var types = [ds.type];
            if ($.subKeyDefined(ds, 'metadata.availableDisplayTypes'))
            {
                // Make sure main type is last so that those functions get
                // priority. Yes, this is a hack; we should probably redo
                // the module system sometime soon...
                types = _.without(ds.metadata.availableDisplayTypes, ds.type);
                types.push(ds.type);
            }
            _.each(types, function(t)
            { Dataset.addProperties(ds, Dataset.modules[t] || {}, $.extend({}, ds)); });
            ds._addedProperties = true;
        }

        ds.displayFormat = ds.displayFormat || {};
        ds.metadata = ds.metadata || {};

        if (_.isFunction(ds._convertLegacy)) { ds._convertLegacy(); }

        if (!$.subKeyDefined(ds, 'metadata.availableDisplayTypes'))
        {
            var adt;
            if (_.include(['blob', 'href', 'form', 'api'], ds.type))
            { adt = [ds.type]; }
            else
            {
                adt = ['table', 'fatrow', 'page'];
                if (!$.isBlank(ds.displayType) &&
                    !_.include(['blist', 'filter', 'grouped'], ds.type))
                { adt.unshift(ds.displayType); }
            }
            ds.metadata.availableDisplayTypes = adt;
        }
        if (!$.subKeyDefined(ds, 'metadata.renderTypeConfig.visible'))
        {
            ds.metadata = $.extend(true, {renderTypeConfig: {visible: {}}}, ds.metadata);
            ds.metadata.renderTypeConfig.visible[ds.displayType] = true;
        }
        if ($.subKeyDefined(ds, 'metadata.renderTypeConfig.active') &&
                !_.any(ds.metadata.renderTypeConfig.active, function(t) { return t.id == 'self'; }))
        {
            // Something needs to be set to self to properly hook up sidebar, etc.; so pick one at random
            ds.metadata.renderTypeConfig.active[
                _.first(_.keys(ds.metadata.renderTypeConfig.visible))] = { id: 'self' };
        }

        ds.url = ds._generateUrl();
        ds.fullUrl = ds._generateUrl(true);
        ds.shortUrl = ds._generateShortUrl(true);
        ds.apiUrl = ds._generateApiUrl();
        ds.domainUrl = ds._generateBaseUrl(ds.domainCName);
    },

    _activateRowSet: function(newRS)
    {
        var ds = this;
        if (newRS == ds._activeRowSet) { return; }

        if (!$.isBlank(ds._activeRowSet))
        {
            ds._activeRowSet.deactivate();
            _.each(['row_change', 'row_count_change', 'metadata_update'], function(evName)
                    { ds._activeRowSet.unbind(evName, null, ds); });
        }

        ds._activeRowSet = newRS;
        ds._availableRowSets = ds._availableRowSets || {};
        var k = ds._activeRowSet.getKey();
        if (ds._availableRowSets[k] != ds._activeRowSet)
        { ds._availableRowSets[k] = ds._activeRowSet; }

        if (!$.isBlank(ds._activeRowSet))
        {
            _.each(['row_change', 'row_count_change'], function(evName)
            {
                ds._activeRowSet.bind(evName, function() { ds.trigger(evName, arguments); }, ds);
            });
            ds._activeRowSet.bind('metadata_update', function()
                    { ds._update.apply(ds, arguments); });
            ds._activeRowSet.activate();
        }
    },

    _getChildView: function(uid, callback, isBatch)
    {
        if (!this.childViews)
        { throw "No such child view"; }

        this._childViews || (this._childViews = {});
        if (!this._childViews[uid])
        {
            var self = this;
            var handleChild = function(child)
            {
                self._childViews[uid] = child;
                if (child != self)
                {
                    child.unbind(null, null, self);
                    child.bind('displaytype_change',
                        function() { self.trigger('displaytype_change'); }, self);
                }
                callback(child);
            };
            if (uid == 'self')
            { handleChild(self); }
            else
            { Dataset.lookupFromViewId(uid, handleChild, undefined, isBatch); }
        }
        else
        {
            callback(this._childViews[uid]);
        }
    },

    _childViewsForType: function(type)
    {
        // but if we're displaying it as a map, there's only one
        // map to show
        if (type == 'map')
        { return false; }

        // we can only switch if they're trying to display a tabular-ish
        // grid thing
        if (!_.include(['table', 'fatrow', 'page'], type))
        { return false; }

        return this.childViews;
    },

    _update: function(newDS, forceFull, updateColOrder, masterUpdate)
    {
        var ds = this;

        // Back-update the ID, because we don't want the new temporary one
        newDS.id = ds.id;

        // Don't care about unsaved, want to keep default
        newDS.flags = _.without(newDS.flags || [], 'unsaved');
        if (_.include(ds.flags || [], 'default') &&
            !_.include(newDS.flags || [], 'default'))
        {
            newDS.flags = newDS.flags || [];
            newDS.flags.push('default');
        }

        var oldQuery = ds._getQueryGrouping();
        var oldDispFmt = $.extend(true, {}, ds.displayFormat);
        var oldDispType = ds.displayType;
        var oldRTConfig = $.extend(true, {}, ds.metadata.renderTypeConfig);
        var oldCondFmt = ds.metadata.conditionalFormatting;

        if (forceFull)
        {
            // If we are updating the entire dataset, then clean out all the
            // valid keys; then the next lines will copy all the new ones over
            _.each(ds._validKeys, function(v, k)
            { if (k != 'columns') { delete ds[k]; } });
        }

        _.each(newDS, function(v, k)
        { if (k != 'columns' && ds._validKeys[k]) { ds[k] = v; } });

        ds._adjustProperties();

        if (!$.isBlank(newDS.columns))
        { ds.updateColumns(newDS.columns, forceFull, updateColOrder, masterUpdate); }

        ds._syncQueries(oldQuery.oldJsonQuery, oldQuery.oldQuery, oldQuery.oldGroupings, oldQuery.oldGroupAggs);

        var needsDTChange;
        if (!_.isEqual(oldRTConfig.visible, ds.metadata.renderTypeConfig.visible)
            || !_.isEqual(oldRTConfig.active, ds.metadata.renderTypeConfig.active))
        {
            // If we have a visible type that's not available, add it
            _.each(ds.metadata.renderTypeConfig.visible, function(v, type)
            {
                if (v && !_.include(ds.metadata.availableDisplayTypes, type))
                { ds.metadata.availableDisplayTypes.unshift(type); }
            });
            // Can't hide everything
            if (_.isEmpty(ds.metadata.renderTypeConfig.visible))
            { ds.metadata.renderTypeConfig.visible[ds.displayType] = true; }
            // displayType should always be the most important visible availableDisplayType
            ds.displayType = _.detect(ds.metadata.availableDisplayTypes,
                function(adt) { return ds.metadata.renderTypeConfig.visible[adt]; });
            needsDTChange = true;
        }
        else if (oldDispType != ds.displayType)
        {
            // displayType changed without rtConfig.visible being updated
            // If we're given a displayType not in our list, then add it
            if (!$.isBlank(ds.displayType) &&
                !_.include(ds.metadata.availableDisplayTypes, ds.displayType))
            { ds.metadata.availableDisplayTypes.unshift(ds.displayType); }
            // Make only this type visible
            ds.metadata.renderTypeConfig.visible = {};
            ds.metadata.renderTypeConfig.visible[ds.displayType] = true;
            needsDTChange = true;
        }

        var needQueryChange = !_.isEqual(oldRTConfig.visible,
                    ds.metadata.renderTypeConfig.visible) &&
                _.any(ds.query.namedFilters || [], function(nf)
                    { return _.any(nf.displayTypes || [], function(nd)
                        { return oldRTConfig.visible[nd] ||
                            ds.metadata.renderTypeConfig.visible[nd]; }); });

        var cleanFC = ds.cleanJsonFilters();
        var jsonQ = $.extend({}, ds.metadata.jsonQuery,
                { where: cleanFC.where, having: cleanFC.having, namedFilters: null });
        var newKey = RowSet.getQueryKey(jsonQ);
        if (needQueryChange ||
                ($.subKeyDefined(ds, '_activeRowSet._key') && ds._activeRowSet._key != newKey))
        {
            ds.aggregatesChanged();
            var filterChanged = needQueryChange || ds._activeRowSet._key != newKey;
            if (filterChanged)
            {
                if (!$.isBlank(ds._availableRowSets[newKey]))
                { ds._activateRowSet(ds._availableRowSets[newKey]); }
                else
                {
                    // Find existing set to derive from
                    var parRS = _.detect(_.sortBy(ds._availableRowSets,
                                function(rs, key) { return -(rs._isComplete ? 1000000 : 1) * key.length; }),
                            function(rs) { return rs.canDerive(jsonQ); });
                    ds._activateRowSet(new RowSet(ds, jsonQ,
                                { orderBys: (ds.query || {}).orderBys,
                                    filterCondition: ds.cleanFilters(), groupBys: (ds.query || {}).groupBys,
                                    groupFuncs: ds._getGroupedFunctions() },
                                parRS));
                }
            }
            else
            {
                // Clear out the rows, since the data is different now
                ds._invalidateAll(filterChanged);
            }
            ds.trigger('query_change');
        }
        else if (!_.isEqual(oldCondFmt, ds.metadata.conditionalFormatting))
        {
            // If we aren't invalidating all the rows, but conditional formatting
            // changed, then redo all the colors and re-render. We may not
            // have a row set if we're in the _init path.
            if (!$.isBlank(ds._availableRowSets) && !$.isBlank(ds._activeRowSet))
            {
                _.each(ds._availableRowSets, function(rs) { rs.formattingChanged(); });
                ds.trigger('row_change', [_.values(ds._activeRowSet._rows)]);
            }

            ds.trigger('conditionalformatting_change');
        }

        if (needsDTChange)
        { ds.trigger('displaytype_change'); }

        if (!_.isEqual(oldDispFmt, ds.displayFormat))
        { ds.trigger('displayformat_change'); }

        if (masterUpdate)
        {
            ds._clearTemporary();
            ds._origObj = ds.cleanCopy();
        }
        else if (_.isEqual(ds._origObj, ds.cleanCopy()))
        { ds._clearTemporary(); }

        var oldValid = ds.valid;
        ds.valid = ds._checkValidity();
        if (!oldValid && ds.valid) { ds.trigger('valid'); }
    },

    _syncQueries: function(oldJsonQuery, oldQuery, oldGroupings, oldGroupAggs)
    {
        var ds = this;

        // the core server will do this anyway.
        ds.query = ds.query || {};
        ds.metadata.jsonQuery = ds.metadata.jsonQuery || {};

        // jsonQuery gets priority; if it changes, force update of query
        if (!_.isUndefined(oldJsonQuery) && !_.isEqual($.deepCompact(oldJsonQuery),
                    $.deepCompact(ds.metadata.jsonQuery)) ||
                !_.isEmpty(ds.metadata.jsonQuery) && _.isEmpty(ds.query))
        {
            ds.query.filterCondition = blist.filter.generateSODA1(ds.metadata.jsonQuery.where,
                    ds.metadata.jsonQuery.having, ds.metadata.defaultFilters);
            ds.query.namedFilters = ds.query.namedFilters || {};
            _.each(ds.metadata.jsonQuery.namedFilters, function(nf, id)
                {
                    ds.query.namedFilters[id] = $.extend(blist.filter.generateSODA1(nf.where, nf.having),
                        { temporary: nf.temporary, displayTypes: nf.displayTypes });
                });
            ds.query.orderBys = _.compact(_.map(ds.metadata.jsonQuery.order, function(ob)
                {
                    var c = ds.columnForIdentifier(ob.columnFieldName);
                    if ($.isBlank(c)) { return null; }
                    return { expression: { columnId: c.id, type: 'column' }, ascending: ob.ascending };
                }));
            ds.query.groupBys = _.compact(_.map(ds.metadata.jsonQuery.group, function(g)
                {
                    var c = ds.columnForIdentifier(g.columnFieldName);
                    if ($.isBlank(c)) { return null; }
                    c.format.group_function = blist.datatypes.groupFunctionFromSoda2(g.groupFunction);
                    return { columnId: c.id, type: 'column' };
                }));
            ds.searchString = ds.metadata.jsonQuery.search;

            // It's possible select was only set for aggregated columns; so fix it up to have grouped, too
            if (!_.isEmpty(ds.metadata.jsonQuery.group))
            {
                ds.metadata.jsonQuery.select = ds.metadata.jsonQuery.select || [];
                // reverse() is mutable.  Clone/slice for a reversed copy.
                _.each(ds.metadata.jsonQuery.group.slice(0).reverse(), function(g)
                {
                    if (!_.any(ds.metadata.jsonQuery.select, function(s)
                        { return s.columnFieldName == g.columnFieldName; }))
                    { ds.metadata.jsonQuery.select.unshift({ columnFieldName: g.columnFieldName }); }
                });
            }

            _.each(ds.metadata.jsonQuery.select, function(s)
                {
                    var c = ds.columnForIdentifier(s.columnFieldName);
                    if (!$.isBlank(c) && !$.isBlank(s.aggregate))
                    { c.format.grouping_aggregate = blist.datatypes.aggregateFromSoda2(s.aggregate); }
                });
        }
        else
        {
            // update jsonQuery (new version) if query has changed
            if (!_.isUndefined(oldQuery) && !_.isEqual($.deepCompact(oldQuery), $.deepCompact(ds.query)) ||
                    _.isEmpty(ds.metadata.jsonQuery) && !_.isEmpty(ds.query))
            {
                ds.metadata.jsonQuery.group = Dataset.translateGroupBys(
                        ds.query.groupBys, ds, ds._getGroupedFunctions());
                var tfc = Dataset.translateFilterCondition(ds.query.filterCondition, ds);
                ds.metadata.jsonQuery.where = tfc.where;
                ds.metadata.jsonQuery.having = tfc.having;
                var tfcDefaults = $.deepCompact(tfc.defaults);
                if ($.isPresent(tfcDefaults) && !$.isEmptyObject(tfcDefaults)) {
                    ds.metadata.defaultFilters = tfc.defaults;
                }
                ds.metadata.jsonQuery.namedFilters = ds.metadata.jsonQuery.namedFilters || {};
                _.each(ds.query.namedFilters, function(nf, id)
                    {
                        var tnf = Dataset.translateFilterCondition(nf, ds);
                        // One Simple Trick To Remove Undefineds!
                        ds.metadata.jsonQuery.namedFilters[id] = $.extend({},
                            { where: tnf.where, having: tnf.having,
                                temporary: nf.temporary, displayTypes: nf.displayTypes });
                    });
                ds.metadata.jsonQuery.order = _.compact(_.map(ds.query.orderBys, function(ob)
                    {
                        var c = ds.columnForIdentifier(ob.expression.columnId);
                        if ($.isBlank(c)) { return null; }
                        return { columnFieldName: c.fieldName, ascending: ob.ascending };
                    }));
            }
            ds.metadata.jsonQuery.search = ds.searchString;
            if (!_.isEmpty(ds.metadata.jsonQuery.group))
            {
                ds.metadata.jsonQuery.select = _.compact(_.map(ds.metadata.jsonQuery.group, function(g)
                { return { columnFieldName: g.columnFieldName }; }).concat(_.map(ds.realColumns, function(c)
                {
                    return $.subKeyDefined(c, 'format.grouping_aggregate') ?
                        { columnFieldName: c.fieldName,
                            aggregate: blist.datatypes.soda2Aggregate(c.format.grouping_aggregate) } :
                        null;
                })));
            }
            else
            { delete ds.metadata.jsonQuery.select; }
        }

        // Clean out any empty keys in the query
        _.each(['namedFilters', 'filterCondition', 'orderBys', 'groupBys'],
            function(k) { if (_.isEmpty(ds.query[k])) { delete ds.query[k]; } });
        // Clean out any empty keys in the new query
        _.each(['namedFilters', 'group', 'where', 'having', 'search', 'order', 'select'],
            function(k) { if (_.isEmpty(ds.metadata.jsonQuery[k])) { delete ds.metadata.jsonQuery[k]; } });

        ds._updateGroupings(oldGroupings, oldGroupAggs);

        // Update sorts on each column
        _.each(ds.realColumns || [], function(c) { delete c.sortAscending; });
        _.each(ds.metadata.jsonQuery.order || [], function(ob)
        {
            var c = ds.columnForIdentifier(ob.columnFieldName);
            if (!$.isBlank(c)) { c.sortAscending = ob.ascending; }
        });
    },

    _getQueryGrouping: function() {
        var ds = this;
        var q = {};
        q.oldGroupings = (ds.query || {}).groupBys;
        q.oldGroupAggs = {};
        if ((q.oldGroupings || []).length > 0) {
             _.each(ds.realColumns, function(c) {
                 if ($.isPresent(c.format.grouping_aggregate)) {
                     q.oldGroupAggs[c.id] = c.format.grouping_aggregate;
                 }});
        }
        q.oldQuery = ds.query || {};
        q.oldJsonQuery = $.extend(true, {}, ds.metadata.jsonQuery);
        return q;
    },

    _updateGroupings: function(oldGroupings, oldGroupAggs)
    {
        var ds = this;
        // Do we care if there was a grouping but now there isn't?
        // Yes
        if ($.isBlank((ds.query || {}).groupBys) &&
            $.isBlank(oldGroupings)) { return; }

        // Save off original column order to restore later
        var isNewOrder = $.isBlank(oldGroupings);
        if (isNewOrder) { ds._origColOrder = _.pluck(ds.visibleColumns, 'id'); }

        var colsChanged = false;
        var curGrouped = {};
        _.each(ds.realColumns, function(c)
        {
            if (c.format.drill_down) { curGrouped[c.id] = true; }
            delete c.format.drill_down;
        });

        var newColOrder = [];
        _.each(ds.query.groupBys || [], function(g)
        {
            var col = ds.columnForID(g.columnId);
            if ($.isBlank(col)) { return; }

            if ($.isBlank(col.format.grouping_aggregate))
            {
                if (!curGrouped[col.id])
                {
                    col.width += 30;
                    colsChanged = true;
                }
                col.format.drill_down = 'true';
            }

            if (col.hidden && !_.any(oldGroupings || [], function(og)
                { return og.columnId == col.id; }))
            {
                col.update({flags: _.without(col.flags, 'hidden')});
                colsChanged = true;
            }

            newColOrder.push(col.id);
        });

        var newGroupAggs = {};
        var columnsWithGroupAggregate = _.select(ds.realColumns, function(c) {
          return !$.isBlank(c.format.grouping_aggregate);
        });

        _.each(columnsWithGroupAggregate, function(c) {
          if (c.hidden && !$.isBlank(oldGroupAggs) && !oldGroupAggs[c.id]) {
            c.update({
              flags: _.without(c.flags, 'hidden')
            });
          }

          newGroupAggs[c.id] = c.format.grouping_aggregate;
          newColOrder.push(c.id);
        });

        if ($.isBlank(oldGroupAggs))
        { oldGroupAggs = newGroupAggs; }

        if (_.isEmpty(ds.query.groupBys))
        {
            if (!$.isBlank(ds._origColOrder))
            { ds.setVisibleColumns(ds._origColOrder, null, true) }
        }
        else
        {
            _.each(ds.realColumns, function(c)
            {
                var i = _.indexOf(newColOrder, c.id);
                if (i < 0 && !c.hidden)
                {
                    var f = c.flags || [];
                    f.push('hidden');
                    c.update({flags: f});
                    colsChanged = true;
                }
                if (isNewOrder)
                {
                    if (i < 0) { i = c.position + newColOrder.length; }
                    c.position = i + 1;
                }
            });

            ds.updateColumns();
        }

        if (colsChanged) { ds.trigger('columns_changed'); }

        if (!_.isEqual(oldGroupAggs, newGroupAggs))
        { ds._invalidateAll(false, true); }
    },

    _getGroupedFunctions: function()
    {
        var gf = {};
        _.each(this.realColumns, function(c)
        {
            if (!$.isBlank(c.format.group_function))
            { gf[c.fieldName] = c.format.group_function; }
        });
        return gf;
    },

    // TODO IDE says this is an unused method
    _adjustVisibleColumns: function(visColIds)
    {
        var ds = this;
        if (ds.isGrouped())
        {
            // Hide columns not grouped or rolled-up
            visColIds = _.select(visColIds, function(cId)
            {
                var c = ds.columnForID(cId);
                return !$.isBlank(c.format.grouping_aggregate) ||
                    _.any(ds.query.groupBys, function(g)
                        { return g.columnId == c.id; });
            });
        }
        return visColIds;
    },

    makeRequest: function(req)
    {
        req.headers = $.extend(req.headers, {'X-Socrata-Federation': 'Honey Badger'});
        if (req.inline)
        {
            req.url = '/views/INLINE/rows.json';
            req.type = 'POST';
            req.data = req.data || JSON.stringify(this.cleanCopy());
        }
        delete req.inline;
        if (this.isAnonymous()) { req.anonymous = true; }

        this._super(req);
    },

    _updateLinkedColumns: function(keyCol, row, newRow)
    {
        var ds = this;
        if (keyCol.dataTypeName == "dataset_link")
        {
            for (var n = ds.columns.length - 1; n >= 0; n--)
            {
                var col = ds.columns[n];
                if (!col.isLinked()) continue;
                var uname = col.underscoreName(ds);
                row.data[col.lookup] = newRow[uname];
            }
        }
    },

    _rowData: function(row, savingLookups, parCol)
    {
        var ds = this;
        var data = {};
        _.each(savingLookups, function(cL)
        {
            data[cL] = row.data[cL];
        });

        // Hard-coding here is bad; but sometimes we don't get the meta column back :/
        var fieldMeta = (ds.metaColumnForName('meta') || {}).lookup || ds._useSODA2 ? ':meta' : 'meta';

        // Copy over desired metadata columns
        data[fieldMeta] = row.metadata.meta;

        // Invalid values need to be saved into metadata
        _.each(row.invalid, function(isI, cId)
        {
            if (isI)
            {
                var c = !$.isBlank(parCol) ? parCol.childColumnForID(cId) :
                    ds.columnForID(cId);
                data[fieldMeta] = data[fieldMeta] || {};
                data[fieldMeta].invalidCells = data[fieldMeta].invalidCells || {};
                data[fieldMeta].invalidCells[c.fieldName] = data[cId];
                data[cId] = null;
            }
        });

        // Metadata is a JSON string
        if (!$.isBlank(data[fieldMeta]))
        { data[fieldMeta] = JSON.stringify(data[fieldMeta]); }

        if (ds._useSODA2)
        { data[':id'] = row.id; }

        return data;
    },

    _addRow: function(newRow, idx)
    {
        var ds = this;
        _.each(ds._availableRowSets, function(rs)
                { rs.addRow(newRow, rs == ds._activeRowSet ? idx : null); });
    },

    _updateRow: function(row, oldID)
    {
        _.each(this._availableRowSets, function(rs) { rs.updateRow(row, oldID); });
    },

    _removeRow: function(row)
    {
        _.each(this._availableRowSets, function(rs) { rs.removeRow(row); });
    },

    _invalidateAll: function(rowCountChanged, columnsChanged)
    {
        var ds = this;
        delete ds._availableRowSets;
        var cleanFC = ds.cleanJsonFilters();
        ds._activateRowSet(new RowSet(ds, $.extend({}, ds.metadata.jsonQuery,
                        { where: cleanFC.where, having: cleanFC.having, namedFilters: null }),
                    { orderBys: (ds.query || {}).orderBys,
                        filterCondition: ds.cleanFilters(), groupBys: (ds.query || {}).groupBys,
                        groupFuncs: ds._getGroupedFunctions() }));
    },

    // Capture custom SODA 2 header values in the dataset model.
    _captureSodaServerHeaders: function (xhr) {
        if (xhr && _.isFunction(xhr.getResponseHeader)) {
            var dataOutOfDate = xhr.getResponseHeader('X-SODA2-Data-Out-Of-Date');
            var truthLastModified = xhr.getResponseHeader('X-SODA2-Truth-Last-Modified');
            var lastModified = xhr.getResponseHeader('Last-Modified');
            if (this.newBackend) {
                if (dataOutOfDate === 'true' && truthLastModified && lastModified) {
                    this._dataOutOfDate = dataOutOfDate;
                    this._truthLastModified = truthLastModified;
                    this._lastModified = lastModified;
                    this.trigger('dataset_last_modified', [{
                        age: moment(blist.dataset._lastModified).
                        from(blist.dataset._truthLastModified, true) // True elides suffix
                    }]);
                } else if (dataOutOfDate === 'false' && truthLastModified && lastModified) {
                    this._lastModified = lastModified;
                    this.trigger('dataset_last_modified', [{
                        lastModified: moment(blist.dataset._lastModified).
                        format(blist.configuration.shortDateFormat)
                    }]);
                }
            }
        }
    },

    _serverCreateRow: function(req, isBatch)
    {
        var ds = this;
        var rowCreated = function(rr)
        {
            var oldID = req.row.id;
            if (!ds._useSODA2)
            {
                // Add metadata to new row
                // FIXME: The server response for this should be changing; we can
                // run into problems if there is a user column named something like
                // '_id'
                _.each(rr, function(v, k)
                {
                    if (k.startsWith('_'))
                    {
                        var adjName = k.slice(1);
                        var c = !$.isBlank(req.parentColumn) ?
                            req.parentColumn.childColumnForID(adjName) :
                            ds.columnForID(adjName);
                        var l = $.isBlank(c) ? adjName : c.lookup;
                        req.row.data[l] = v;
                        req.row.metadata[l] = v;
                    }
                });
                req.row.id = req.row.metadata.id;
            }
            else
            {
              // Response keys = [:updated_meta, :id, :updated_at, :created_meta, :position, :created_at]
              req.row.id = req.row.metadata.id = req.row.data[':id'] = rr[':id'];
            }

            if (req.row.underlying)
            {
                req.row.noMatch = true;
                req.row.underlying = null;
            }

            var oldKey = oldID;
            var newKey = req.row.id;
            if (!$.isBlank(req.parentRow))
            {
                oldKey += ':' + req.parentRow.id + ':' + req.parentColumn.id;
                newKey += ':' + req.parentRow.id + ':' + req.parentColumn.id;
            }
            ds._pendingRowEdits[newKey] = ds._pendingRowEdits[oldKey];
            delete ds._pendingRowEdits[oldKey];
            ds._pendingRowDeletes[newKey] = ds._pendingRowDeletes[oldKey];
            delete ds._pendingRowDeletes[oldKey];

            if (ds._useSODA2)
            {
                _.each(ds._pendingRowEdits[newKey], function(pre)
                { pre.rowData[':id'] = req.row.id; });
                _.each(ds._pendingRowDeletes[newKey], function(pre)
                { pre.rowId = req.row.id; });
            }

            // We can have old IDs embedded in child row keys; so messy cleanup...
            if ($.isBlank(req.parentRow))
            {
                var updateKeys = function(pendingItems)
                {
                    _.each(_.keys(pendingItems), function(k)
                    {
                        var nk = k.replace(':' + oldKey + ':', ':' + newKey + ':');
                        if (nk != k)
                        {
                            pendingItems[nk] = pendingItems[k];
                            delete pendingItems[k];
                        }
                    });
                };
                updateKeys(ds._pendingRowEdits);
                updateKeys(ds._pendingRowDeletes);
            }

            _.each(!$.isBlank(req.parentColumn) ?
                req.parentColumn.realChildColumns : ds.realColumns, function(c)
            { delete req.row.changed[c.lookup]; });

            if ($.isBlank(req.parentRow))
            { ds._updateRow(req.row, oldID); }
            else
            { ds._updateRow(req.parentRow); }
            ds.trigger('row_change', [[{id: oldID}, req.parentRow || req.row]]);
            ds._processPending(req.row.id, (req.parentRow || {}).id,
                (req.parentColumn || {}).id);

            ds.aggregatesChanged();
            if (_.isFunction(req.success)) { req.success(req.row); }
        };

        var rowErrored = function()
        {
            _.each(!$.isBlank(req.parentColumn) ?
                req.parentColumn.realChildColumns : ds.realColumns, function(c)
                    { req.row.error[c.lookup] = true; });
            ds._updateRow(req.parentRow || req.row);
            ds.trigger('row_change', [[req.parentRow || req.row]]);
            if (_.isFunction(req.error)) { req.error(); }
        };

        // On complete, kick off any pending creates
        var rowCompleted = function()
        {
            if ((ds._pendingRowCreates || []).length > 0)
            {
                while (ds._pendingRowCreates.length > 0)
                { ds._serverCreateRow(ds._pendingRowCreates.shift(), true); }
                ServerModel.sendBatch();
            }
            else
            {
                delete ds._pendingRowCreates;
            }
        };

        var url = ds._useSODA2 ? '/api/id/' + ds.id : '/views/' + ds.id + '/rows';
        if (!$.isBlank(req.parentRow))
        {
            url += '/' + req.parentRow.id + '/columns/' + req.parentColumn.id +
                '/subrows';
        }
        url += '.json';
        var rd = req.rowData;
        if (ds._useSODA2)
        {
            url += '?$$version=2.0';
            rd = $.extend(true, {}, rd);
            delete rd[':id'];
        }
        if (ds._useSODA2) {
            rd = $.makeArray(rd);
        }
        ds.makeRequest({url: url, isSODA: ds._useSODA2,
            type: 'POST', data: JSON.stringify(rd), batch: isBatch,
            success: rowCreated, error: rowErrored, complete: rowCompleted});
    },

    _serverSaveRow: function(r, isBatch)
    {
        var ds = this;
        // On save, unmark each item, and fire an event
        var rowSaved = function(result)
        {
            _.each(r.columnsSaving, function(cL)
                { delete r.row.changed[cL]; });

            _.each(r.columnsSaving, function(cL)
            {
                var col = !$.isBlank(r.parentColumn) ?
                    r.parentColumn.childColumnForIdentifier(cL) :
                    ds.columnForIdentifier(cL);
                ds._updateLinkedColumns(col, r.row, result);
            });

            if (!result._underlying) { r.row.noMatch = null; }

            ds._updateRow(r.parentRow || r.row);
            ds.trigger('row_change', [[r.parentRow || r.row]]);
            ds.aggregatesChanged();
            if (_.isFunction(r.success)) { r.success(r.row); }
        };

        // On error, mark as such and notify
        var rowErrored = function()
        {
            _.each(r.columnsSaving, function(cL)
                { r.row.error[cL] = true; });
            ds._updateRow(r.parentRow || r.row);
            ds.trigger('row_change', [[r.parentRow || r.row]]);
            if (_.isFunction(r.error)) { r.error(); }
        };

        // On complete, kick off any pending saves/deletes
        var rowCompleted = function()
        {
            ds._processPending(r.row.id, (r.parentRow || {}).id,
                (r.parentColumn || {}).id);
        };


        var url = ds._useSODA2 ? '/api/id/' + ds.id : '/views/' + ds.id + '/rows';
        if (!$.isBlank(r.parentRow))
        { url += '/' + r.parentRow.id + '/columns/' + r.parentColumn.id + '/subrows'; }
        url += (ds._useSODA2 ? '' : '/' + r.row.metadata.uuid) + '.json';
        var data = ds._useSODA2 ? $.makeArray(r.rowData) : r.rowData;
        ds.makeRequest({url: url, type: ds._useSODA2 ? 'POST' : 'PUT', data: JSON.stringify(data),
            isSODA: ds._useSODA2, batch: isBatch,
            success: rowSaved, error: rowErrored, complete: rowCompleted});

        ds._aggregatesStale = true;
        _.each(r.columnsSaving, function(cL)
        {
            (!$.isBlank(r.parentColumn) ? r.parentColumn.childColumnForIdentifier(cL) :
                ds.columnForIdentifier(cL)).invalidateData();
        });
    },

    _serverRemoveRow: function(rowId, parRowId, parColId, isBatch, pkValue)
    {
        var ds = this;
        var rowRemoved = function() { ds.aggregatesChanged(); };

        var url = ds._useSODA2 ? '/api/id/' + ds.id : '/views/' + ds.id + '/rows/';
        if (!$.isBlank(parRowId))
        { url += parRowId + '/columns/' + parColId + '/subrows/'; }
        if (!ds._useSODA2) { url += rowId + '.json'; }

        var rowData = { ':deleted': true };
        var idColName = ':id';
        if (ds.rowsNeedPK) {
          idColName = ds.rowIdentifierColumn.lookup;
        }
        rowData[idColName] = rowId;

        // Because reasons!
        if (ds.newBackend) {
          rowData = [rowData];
        }

        ds.makeRequest({batch: isBatch, url: url, type: ds._useSODA2 ? 'POST' : 'DELETE',
            isSODA: ds._useSODA2, data: JSON.stringify(rowData),
            success: rowRemoved});
    },

    _processPending: function(rowId, parRowId, parColId)
    {
        var ds = this;
        var key = rowId;
        if (!$.isBlank(parRowId)) { key += ':' + parRowId + ':' + parColId; }

        // Are there any pending edits to this row?
        // If so, save the next one
        if (ds._pendingRowEdits[key] &&
            ds._pendingRowEdits[key].length > 0)
        {
            while (ds._pendingRowEdits[key].length > 0)
            {
                // Do save
                ds._serverSaveRow(ds._pendingRowEdits[key].shift(), true);
            }
            ServerModel.sendBatch();
        }
        else
        {
            delete ds._pendingRowEdits[key];
            if (ds._pendingRowDeletes[key])
            {
                var pd = ds._pendingRowDeletes[key];
                ds._serverRemoveRow(pd.rowId, pd.parRowId, pd.parColId);
                delete ds._pendingRowDeletes[key];
            }
        }
    },

    _generateUrl: function(includeDomain)
    {
        var ds = this;
        var base = '';

        // federated dataset has nonblank domain cname
        if (includeDomain || !$.isBlank(ds.domainCName))
        { base = ds._generateBaseUrl(ds.domainCName); }

        var urlParts;
        if (ds.displayType === 'api-predeploy') {
          urlParts = ['api_foundry/forge', ds.id];
        } else if (ds.displayType === 'api') {
          urlParts = ['developers/docs', ds.resourceName];
        } else if (ds.displayType === 'story') {
          urlParts = ['stories/s', ds.id];
        } else if (_.isUndefined(ds.name)) {
          urlParts = ['d', ds.id]
        } else {
          urlParts = [$.urlSafe(ds.category || "dataset"), $.urlSafe(ds.name), ds.id];
        }

        return base + $.path('/' + urlParts.join('/'));
    },

    _generateShortUrl: function(includeDomain) {
      var ds = this;
      var base = '';

      // federated dataset has nonblank domain cname
      if (includeDomain || !$.isBlank(ds.domainCName)) {
        base = ds._generateBaseUrl(ds.domainCName, true);
      }

      if (ds.displayType === 'story') {
        return base + $.path('/stories/s/' + ds.id);
      } else {
        return base + $.path('/d/' + ds.id);
      }
    },

    _generateApiUrl: function()
    {
        return this._generateBaseUrl() + '/api/views/' + this.id;
    },

    _viewRemoved: function(view)
    {
        var ds = this;
        if (!$.isBlank(ds._relatedViews))
        { ds._relatedViews = _.without(ds._relatedViews, view); }
        if (!$.isBlank(ds._relViewCount)) { ds._relViewCount--; }
        if (!$.isBlank(ds._parent) && ds._parent.id == view.id)
        { delete ds._parent; }
    },

    _loadRelatedViews: function(callback) {
        callback = callback || _.noop;

        var ds = this;

        // add data lenses to the pane using a second getByTableId call
        var coreViewsPromise = this._loadRelatedCoreViews();
        var dataLensPromise = this._getRelatedDataLenses();

        $.whenever(coreViewsPromise, dataLensPromise).done(function(coreResult, dataLensResult) {
            var coreViews = coreResult ? coreResult[0] : [];
            var dataLensViews = dataLensResult ? dataLensResult : [];

            ds._relatedViews = ds._processRelatedViews(
                _.uniq([].concat(coreViews, dataLensViews), 'id')
            );

            callback();
        });
    },

    _processRelatedViews: function(views)
    {
        var ds = this;
        views = _.map(views, function(v)
        {
            if (v.id == ds.id) { v = ds; }
            if (v instanceof Dataset) { return v; }

            var nv = new Dataset(v);
            nv.bind('removed', function() { ds._viewRemoved(this); });
            if (!$.isBlank(ds.accessType)) { nv.setAccessType(ds.accessType); }
            return nv;
        });

        var parDS = _.detect(views, function(v)
                { return _.include(v.flags || [], 'default'); });
        if (!$.isBlank(parDS))
        {
            ds._parent = parDS;
            views = _.without(views, parDS);
        }

        return views;
    },

    _loadRelatedCoreViews: function() {
        // Fully cachable
        return this.makeRequestWithPromise({
            url: '/views.json',
            pageCache: true,
            type: 'GET',
            data: {
                method: 'getByTableId',
                tableId: this.tableId
            }
        });
    },

    _getRelatedDataLenses: function() {
        var ds = this;

        return this.
            getNewBackendId().
            pipe(_.bind(ds._fetchViewJson, ds)).
            pipe(function(result) {
                return ds._lookUpDataLensesByTableId(result.tableId);
            }).
            pipe(_.bind(ds._onlyDataLenses, ds));
    },

    _fetchViewJson: function(nbeId) {
        return this.makeRequestWithPromise({
            url: '/views/{0}.json'.format(nbeId),
            pageCache: true,
            type: 'GET',
        });
    },

    _lookUpDataLensesByTableId: function(nbeTableId) {
        if ($.isBlank(nbeTableId)) {
          throw new Error('nbeTableId is blank');
        }

        return this.makeRequestWithPromise({
            url: '/views.json',
            pageCache: true,
            type: 'GET',
            data: {
                method: 'getByTableId',
                tableId: nbeTableId
            }
        });
    },

    _onlyDataLenses: function(views) {
        var dataLens = _.filter(views, function(view) {
            return view.displayType === 'data_lens';
        });

        return $.when(dataLens);
    },

    _loadPublicationViews: function(callback)
    {
        var ds = this;
        var processDS = function(views)
        {
            views = _.map(views, function(v)
            {
                if (v instanceof Dataset) { return v; }

                var nv = new Dataset(v);
                if (!$.isBlank(ds.accessType)) { nv.setAccessType(ds.accessType); }
                return nv;
            });

            ds._publishedViews = _.select(views, function(v) { return v.isPublished(); });
            ds._snapshotViews = _.select(views, function(v) { return v.isSnapshot(); });
            // There should be only one
            ds._unpublishedView = _.detect(views, function(v) { return v.isUnpublished(); });

            if (_.isFunction(callback)) { callback(); }
        };

        ds.makeRequest({url: '/api/views/' + ds.id + '.json', pageCache: true, type: 'GET',
                params: { method: 'getPublicationGroup' }, success: processDS});
    },

    _setupDefaultSnapshotting: function(delay)
    {
        // by default, just wait til the rows are loaded
        this.bind('request_finish', function()
        {
            var ds = this;
            // if there was already a return call, e.g. aggregates
            if (!$.isBlank(ds._snapshotTimer))
            { clearTimeout(ds._snapshotTimer); }

            ds._snapshotTimer = setTimeout(function()
                { _.defer(ds.takeSnapshot); }, (delay  || 1000));
        });
    },

    _getThumbNameOrDefault: function(name)
    {
        return name || "page";
    },

    _getCroppedThumbnailMeta: function(name)
    {
        return ((this.metadata || {}).thumbnail || {})[name];
    },

    _updateSnapshot: function(method, name, callback)
    {
        var ds = this;
        ds.makeRequest({
            success: function(response) {
                ds._updateThumbnailCallback(response, callback);
            },
            error: callback,
            type: 'POST',
            url: '/views/' + ds.id + '/snapshots?method=' + method + '&name=' +
                ds._getThumbNameOrDefault(name)
        });
    },

    _updateThumbnailCallback: function(response, callback)
    {
        if ((response.metadata || {}).thumbnail)
        {
            this.metadata.thumbnail = response.metadata.thumbnail;
        }
        callback(response);
    },

    _cleanUnsaveable: function(md)
    {
        var ds = this;
        var adjMD = md;
        if (ds.isPublished() && ds.isDefault())
        {
            adjMD = $.extend(true, {}, md);
            // Can't save columns or any query but a sort-by on published datasets
            delete adjMD.columns;

            // If they give us a blank query obj, don't do unnecessary modifications
            if (!$.isBlank(adjMD.query) && _.isEmpty(adjMD.query))
            { /* nothing */ }
            else if ($.subKeyDefined(adjMD, 'query.orderBys'))
            {
                adjMD.query = {orderBys: adjMD.query.orderBys};
            }
            else { delete adjMD.query; }
        }
        return adjMD;
    },

    _validKeys: {
        attribution: true,
        attributionLink: true,
        category: true,
        columns: true,
        description: true,
        disabledFeatureFlags: true,
        displayFormat: true,
        displayType: true,
        flags: true,
        iconUrl: true,
        id: true,
        licenseId: true,
        message: true,
        metadata: true,
        moderationStatus: true,
        name: true,
        originalViewId: true,
        privateMetadata: true,
        publicationAppendEnabled: true,
        query: true,
        queryString: true,
        resourceName: true,
        rowIdentifierColumnId: true,
        searchString: true,
        tags: true,
        termsAndConditions: true
    }

});

Dataset.modules = {};

var cachedLinkedDatasetOptions = {};

Dataset.getLinkedDatasetOptions = function(linkedDatasetUid, col, $field, curVal,
    useRdfKeyAsDefault)
{
    var viewUid = linkedDatasetUid;
    if ($.isBlank(viewUid) || !viewUid.match(blist.util.patterns.UID))
    {
        return [];
    }

    if (cachedLinkedDatasetOptions[viewUid] == null)
    {
        $.Tache.Get({url: '/api/views/' + viewUid + '.json',
            error: function(req)
            {
                alert(JSON.parse(req.responseText).message);
           },
            success: function(linkedDataset)
            {
                var lds = new Dataset(linkedDataset);
                cachedLinkedDatasetOptions[viewUid] = [];
                var cldo = cachedLinkedDatasetOptions[viewUid];

                var opt;
                var rdfSubject = linkedDataset && linkedDataset.metadata &&
                        linkedDataset.metadata.rdfSubject ?
                        linkedDataset.metadata.rdfSubject : undefined;

                _.each(lds.columns || [], function(c)
                {
                    if (c.canBeDatasetLink())
                    {
                        opt = {value: String(c.fieldName), text: c.name};
                        if (useRdfKeyAsDefault && opt.value === rdfSubject)
                        {
                            opt.selected = true;
                        }
                        cldo.push(opt);
                    }
                });

                if (cachedLinkedDatasetOptions[viewUid].length <= 0)
                {
                    alert($.t('controls.grid.no_columns', { uid: viewUid }));
                }
                else
                {
                    $field.data('linkedFieldValues', '_reset');
                    _.each($field.data('linkedGroup'), function(f) {
                        $(f).trigger('change');
                    });
                    _.defer(function() { $field.val(curVal); });
                }
            }});
         return [];
    }

    return cachedLinkedDatasetOptions[viewUid];
};

Dataset.getLinkedDatasetOptionsDefault = function(linkedDatasetUid, col, $field,
    curVal)
{
    return Dataset.getLinkedDatasetOptions(linkedDatasetUid, col, $field, curVal,
        true);
};

Dataset.getLinkedDatasetOptionsNoDefault = function(linkedDatasetUid, col, $field,
    curVal)
{
    return Dataset.getLinkedDatasetOptions(linkedDatasetUid, col, $field, curVal,
        false);
};

Dataset.createFromMapLayerUrl = function(url, successCallback, errorCallback)
{
    $.ajax({url: '/api/layers.json?method=createMapLayerDataset&url='
        + escape(url), type: 'POST', contentType: 'application/json',
        dataType: 'json', success: function(view)
        {
            if(_.isFunction(successCallback))
            { successCallback(new Dataset(view)) }
        }, error: errorCallback});
};

Dataset.lookupFromResourceName = function(resourceName, successCallback, errorCallback, isBatch, isAnonymous)
{ Dataset._create(false, resourceName, successCallback, errorCallback, isBatch, isAnonymous, true); };

Dataset.createFromResourceName = function(resourceName, successCallback, errorCallback, isBatch, isAnonymous)
{ Dataset._create(true, resourceName, successCallback, errorCallback, isBatch, isAnonymous, true); };

Dataset.lookupFromViewId = function(id, successCallback, errorCallback, isBatch, isAnonymous)
{ Dataset._create(false, id, successCallback, errorCallback, isBatch, isAnonymous); };

Dataset.createFromViewId = function(id, successCallback, errorCallback, isBatch, isAnonymous)
{ Dataset._create(true, id, successCallback, errorCallback, isBatch, isAnonymous); };

// method for grabbing the most recently opened datasets by this user on this
// computer, including anonymous access. in 99% of cases, this should be the
// correct behaviour. in 1%, it will probably confuse the user and cause some
// support burden. can't win it all.
Dataset.getRecentDatasets = function(fetchResources, successCallback, errorCallback)
{
    if (typeof localStorage === 'undefined') { successCallback([]); }

    // get all recent datasets, and anonymous access sets.
    var allRecents = _getRecentsFromStorage();
    var ourRecents = allRecents['anon-mous'] || [];

    // merge in logged-in user's sets if they are logged in.
    if (!$.isBlank(blist.currentUserId))
    { ourRecents = ourRecents.concat(allRecents[blist.currentUserId] || []); }

    // massage recents, grab ids.
    var ids = _.pluck(_cleanedMostRecent(ourRecents), 'id')

    // get the actual datasets if requested, otherwise just return.
    if (fetchResources === true)
    {
        var results = [];
        ServerModel.startBatch();
        _.each(ids, function(id)
        {
            Dataset.createFromViewId(
              id,
              function(ds) { results[ids.indexOf(id)] = ds; },
              null, // it's okay if we fail; probably an auth issue.
              true
            )
        });

        ServerModel.sendBatch(function() { successCallback(_.compact(results)) }, errorCallback);
    }
    else
    {
        successCallback(ids);
    }
};

// method for saving the above.
Dataset.saveRecentDataset = function(ds)
{
    if (typeof localStorage === 'undefined') { return; }

    // grab the bucket we're qualified under.
    var allRecents = _getRecentsFromStorage();
    var userId = blist.currentUserId || 'anon-mous';
    var ourBucket = allRecents[userId] || [];

    // insert ourselves; do some house cleaning.
    ourBucket.push({ id: ds.id, at: (new Date()).getTime() });
    ourBucket = _cleanedMostRecent(ourBucket);

    // saveback.
    allRecents[userId] = ourBucket;
    localStorage.setItem('socrataRecentDS', JSON.stringify(allRecents));
};

// util method for fetching the recents obj from localstorage.
var _getRecentsFromStorage = function()
{
    return JSON.parse(localStorage.getItem('socrataRecentDS') || '{}');
};

// util method for getting the top relevant most recent ds from an array.
var _cleanedMostRecent = function(mostRecents)
{
    // sort, dedupe, prune, pluck ids.
    // we sort THEN dedupe so that we keep the most recent time always.
    var sorted = _.sortBy(mostRecents, function(x) { return x.at * -1; });
    var unique = _.uniq(sorted, true, function(x) { return x.id; });
    return unique.slice(0, 10); // pruned
}

Dataset._create = function(clone, id, successCallback, errorCallback, isBatch, isAnonymous, isResourceName)
{
    var cachedView = clone ? blist.viewCache[id] : (blist.sharedDatasetCache[id] || blist.viewCache[id]);
    isAnonymous = !!isAnonymous;

    if (!_.isUndefined(cachedView))
    {
        if ((cachedView === false) && _.isFunction(errorCallback))
        {
            errorCallback({
                responseText: JSON.stringify({
                    code: 'permission_denied',
                    message: $.t('controls.grid.permission_denied')
                })
            });
        }
        else if ((cachedView !== false) && _.isFunction(successCallback))
        {
            var ds;
            if (cachedView instanceof Dataset) {
                if (clone || cachedView.isAnonymous() != isAnonymous) {
                    ds = cachedView.clone();
                } else {
                    ds = cachedView;
                }
            } else {
                ds = new Dataset(cachedView);
            }
            if (isAnonymous) { ds.isAnonymous(isAnonymous); }
            successCallback(ds);
        }
    }
    else
    {
        $.socrataServer.makeRequest({
            url: isResourceName ? '/api/views.json' : '/api/views/' + id + '.json',
            headers: {'X-Socrata-Federation': 'Honey Badger'},
            params: isResourceName ? { method: 'getByResourceName', name: id } : {},
            success: function(view, statusMsg, xhr) {
                if (_.isUndefined(blist.viewCache[view.id])) {
                    blist.viewCache[view.id] = view;
                }

                if (_.isUndefined(blist.sharedDatasetCache[view.id])) {
                    blist.sharedDatasetCache[view.id] = new Dataset(view);
                }

                if (!$.isBlank(view.resourceName) && _.isUndefined(blist.viewCache[view.resourceName])) {
                    blist.viewCache[view.resourceName] = blist.viewCache[view.id];
                }

                if (!$.isBlank(view.resourceName) && _.isUndefined(blist.sharedDatasetCache[view.resourceName])) {
                    blist.sharedDatasetCache[view.resourceName] = blist.sharedDatasetCache[view.id];
                }

                if (_.isFunction(successCallback)) {
                    var ds = null;
                    if (clone || blist.sharedDatasetCache[view.id].isAnonymous() != isAnonymous) {
                        ds = new Dataset(view)
                    } else {
                        ds = blist.sharedDatasetCache[view.id];
                    }
                    if (isAnonymous) { ds.isAnonymous(isAnonymous); }

                    successCallback(ds);
                }
            },
            batch: isBatch,
            anonymous: isAnonymous,
            pageCache: !isBatch,
            error: errorCallback});
    }
};

Dataset.search = function(params, successCallback, errorCallback, isAnonymous)
{
    $.socrataServer.makeRequest({pageCache: true, url: '/api/search/views.json', params: params,
        anonymous: isAnonymous,
        success: function(results)
        {
            if (_.isFunction(successCallback))
            {
                successCallback({count: results.count, views: _.map(results.results, function(v)
                    {
                        var ds = new Dataset(v.view);
                        // Put row results in a special safe key
                        ds.rowResults = v.rows;
                        ds.rowResultCount = v.totalRows;
                        if (isAnonymous) { ds.isAnonymous(isAnonymous); }
                        return ds;
                    })});
            }
        }, error: errorCallback});
};

Dataset.translateFilterCondition = function(fc, ds, simplify)
{
    if ($.isBlank(simplify)) { simplify = true; }
    fc = $.extend(true, {}, fc);
    if (ds.isGrouped())
    {
        // Ugh, separate out having from where
        // We can only separate at an AND: an OR must stay together
        // We're only going to separate at the top level, b/c it gets complicated below that
        var splitWhere = fc,
            splitDefault,
            splitHaving;
        if (!$.isBlank(fc) && fc.type == 'operator' && _.isArray(fc.children) && fc.children.length > 0)
        {
            var havingCols = _.compact(_.map(ds.query.groupBys, function(gb)
                        { return ds.columnForIdentifier(gb.columnId); }).
                    concat(_.select(ds.realColumns,
                            function(c) { return $.subKeyDefined(c, 'format.grouping_aggregate'); })));
            var isHaving = function(cond)
            {
                if (cond.type == 'column')
                {
                    return _.any(havingCols, function(c)
                            { return c.fieldName == cond.columnFieldName || c.id == cond.columnId; });
                }
                else if (!_.isEmpty(cond.children))
                { return _.all(cond.children, function(cCond) { return isHaving(cCond); }); }
                else // literals
                { return true; }
            };

            fc = blist.filter.collapseChildren(fc);
            if (fc.value == 'AND')
            {
                var children = _.groupBy(fc.children, function(cond)
                {
                    // Find trees that only reference post-group columns
                    if (_.isEmpty(cond.children)) { return 'defaults'; }
                    else if (isHaving(cond)) { return 'having'; }
                    else { return 'where'; }
                });
                if (!_.isEmpty(children.having))
                {
                    splitHaving = { type: 'operator', value: 'AND', children: children.having };
                    fc.children = _.difference(fc.children, children.having);
                }
                if (!_.isEmpty(children.defaults))
                {
                    splitDefault = { type: 'operator', value: 'AND', children: children.defaults };
                    fc.children = _.difference(fc.children, children.defaults);
                }
            }
            else if (isHaving(fc))
            {
                splitHaving = fc;
                splitWhere = null;
            }
        }
        return { where: translateSubFilter(splitWhere, ds, simplify, false),
            having: translateSubFilter(splitHaving, ds, simplify, true),
            defaults: translateSubFilter(splitDefault, ds, false, false) };
    }
    else
    {
        var defaults = _.isEmpty(fc) ? null
            : _.select(fc, function(cond) { return _.isEmpty(cond.children); });
        return { where: translateSubFilter(fc, ds, simplify, false),
            defaults: translateSubFilter(defaults, ds, false, false) };
    }
};

function translateSubFilter(fc, ds, simplify, isHaving)
{
    // This is a cheat. Maps NBE interface.
    if ($.isPresent(fc) && _.isString(fc.soql)) { return fc; }

    if ($.isBlank(fc) ||
        simplify && (fc.type != 'operator' || !_.isArray(fc.children) || fc.children.length == 0))
    { return null; }

    var filterQ = { operator: fc.value };
    if (!$.isBlank(fc.metadata))
    { filterQ.metadata = fc.metadata; }

    if (filterQ.operator == 'AND' || filterQ.operator == 'OR')
    {
        filterQ.children = _.compact(_.map(fc.children, function(c)
        {
            var fcc = translateSubFilter(c, ds, simplify, isHaving);
            return fcc;
        }));
        if (simplify)
        {
            if (filterQ.children.length == 0)
            { return null; }
            else if (filterQ.children.length == 1)
            {
                var cf = filterQ.children[0];
                cf.metadata = $.extend(filterQ.metadata, cf.metadata);
                filterQ = cf;
            }
        }
    }
    else
    {
        var col;
        _.each(fc.children, function(c)
        {
            if (c.type == 'column')
            {
                if (!$.isBlank(ds))
                { col = ds.columnForIdentifier(c.columnFieldName || c.columnId); }

                if (!$.isBlank(c.columnFieldName))
                { filterQ.columnFieldName = c.columnFieldName; }
                else if (!$.isBlank(col))
                { filterQ.columnFieldName = col.fieldName; }
                if (isHaving && $.subKeyDefined(col, 'format.grouping_aggregate')
                    && ds._useSODA2)
                {
                    filterQ.columnFieldName = blist.datatypes.soda2Aggregate(
                        col.format.grouping_aggregate) + '_' + filterQ.columnFieldName;
                }

                // Don't put in redundant subcolumns (ie, when no sub-column)
                // Special case for 'url': subcolumn name is also 'url'.
                if (!$.isBlank(c.value) && (c.value == 'url' || c.value != (col || {}).dataTypeName))
                { filterQ.subColumn = c.value; }
            }
            else if (c.type == 'literal')
            {
                var v = c.value;
                if ($.isBlank(filterQ.value))
                { filterQ.value = v; }
                else
                {
                    filterQ.value = $.makeArray(filterQ.value);
                    filterQ.value.push(v);
                }
            }
        });
    }

    return filterQ;
};

Dataset.translateGroupBys = function(gb, ds, groupFuncs)
{
    if (_.isEmpty(gb))
    { return null; }

    return _.sortBy(_.compact(_.map(gb, function(g)
    {
        var c = ds.columnForIdentifier(g.columnId);
        if ($.isBlank(c)) { return null; }
        return { columnFieldName: c.fieldName, groupFunction:
            blist.datatypes.soda2GroupFunction(($.isBlank(groupFuncs) ?
                c.format.group_function : groupFuncs[c.fieldName]), c) };
    })), 'columnFieldName');
};

Dataset.aggregateForColumn = function(column, jsonQuery) {
    return (_.detect(jsonQuery.select, function(select) {
        return select.aggregate && select.columnFieldName == column;
    }) || {}).aggregate;
};

Dataset.translateColumnToQueryBase = function(c, dataset)
{
    var isStr = _.isString(c);
    if (isStr) { c = dataset.columnForIdentifier(c); }
    if ($.isBlank(c)) { return null; }
    var qbc = dataset._queryBase.columnForIdentifier(c.fieldName) ||
        dataset._queryBase.columnForIdentifier(c.tableColumnId);
    if ($.isBlank(qbc)) { return null; }
    return isStr ? qbc.fieldName : qbc;
};

Dataset.translateFilterColumnsToBase = function(filter, dataset)
{
    var newF = $.extend({}, filter);
    if (!_.isEmpty(newF.children))
    {
        newF.children = _.compact(_.map(newF.children, function(fc)
            { return Dataset.translateFilterColumnsToBase(fc, dataset); }));
        if (_.isEmpty(newF.children)) { return null; }
    }
    if (!$.isBlank(newF.columnFieldName))
    {
        newF.columnFieldName = Dataset.translateColumnToQueryBase(newF.columnFieldName, dataset);
        if ($.isBlank(newF.columnFieldName)) { return null; }
    }
    return newF;
};

var VIZ_TYPES = ['chart', 'annotatedtimeline', 'imagesparkline',
    'areachart', 'barchart', 'columnchart', 'linechart', 'piechart'];
var MAP_TYPES = ['map', 'geomap', 'intensitymap'];

/* The type string is not always the simplest thing -- a lot of munging
 * goes on in Rails; we roughly duplicate it here */
function getType(ds)
{
    var type = ds.displayType || 'table';

    if (ds.viewType == 'blobby') { type = 'blob'; }
    else if (ds.viewType == 'href') { type = 'href'; }
    else if (ds.displayType == 'api') { type = 'api'; }
    else if (_.include(['table', 'fatrow', 'page'], type) &&
        _.include(ds.flags || [], 'default')) { type = 'blist'; }

    else if (_.include(VIZ_TYPES, type)) { type = 'chart'; }
    else if (_.include(MAP_TYPES, type)) { type = 'map'; }
    else if (type == 'calendar') {} // Do nothing; but avoid the else cases

    // We have to inspect the message because if it is invalid, the groupBy is gone
    else if (!$.isBlank(ds.query) && !$.isBlank(ds.query.groupBys) &&
        ds.query.groupBys.length > 0 || (ds.message || '').indexOf('roll up') >= 0)
    { type = 'grouped'; }
    else if (_.include(['table', 'fatrow', 'page'], type) &&
        !_.include(ds.flags || [], 'default'))
    { type = 'filter'; }

    return type;
};

function getDisplayName(ds)
{
    switch (ds.type) {
        case 'blist':
            return ds.isPublished() ? $.t('core.view_types.dataset') : $.t('core.view_types.working_copy');
        default:
            return $.t('core.view_types.' + ds.type);
    }
};

function cleanViewForSave(ds, allowedKeys)
{
    var dsCopy = ds.cleanCopy(allowedKeys);
    if (ds.oldColumns) {
      // If we swapped in NBE columns, swap them out when saving.
      dsCopy.columns = ds.oldColumns;
    }
    dsCopy = ds._cleanUnsaveable(dsCopy);

    // cleanCopy already removes namedFilters, so we just need to get the updated fc here
    if (!$.isBlank(dsCopy.query))
    { dsCopy.query.filterCondition = ds.cleanFilters(true); }
    if ($.subKeyDefined(dsCopy, 'metadata.jsonQuery'))
    {
        // Clear anything marked temporary.
        var jsonQuery = ds.cleanJsonFilters(true);
        $.extend(dsCopy.metadata.jsonQuery, jsonQuery);
        dsCopy.metadata.jsonQuery.where = jsonQuery.where;
        dsCopy.metadata.jsonQuery.having = jsonQuery.having;
    }

    return dsCopy;
};

function cleanViewForCreate(ds) {
  var dsCopy = ds.cleanCopy();

  if (!_.isUndefined(dsCopy.metadata)) {
    delete dsCopy.metadata.facets;
    delete dsCopy.metadata.filterCondition;
  }

  delete dsCopy.resourceName;
  delete dsCopy.rowIdentifierColumnId;

  if (!$.isBlank(dsCopy.query)) {
    dsCopy.query.filterCondition = ds.cleanFilters(true);
  }

  if ($.subKeyDefined(dsCopy, 'metadata.jsonQuery')) {
    // Clear anything marked temporary.
    var jsonQuery = ds.cleanJsonFilters(true);
    $.extend(dsCopy.metadata.jsonQuery, jsonQuery);
    dsCopy.metadata.jsonQuery.where = jsonQuery.where;
    dsCopy.metadata.jsonQuery.having = jsonQuery.having;
  }

  return dsCopy;
};

if (blist.inBrowser)
{ this.Dataset = Dataset; }
else
{ module.exports = Dataset; }

})();<|MERGE_RESOLUTION|>--- conflicted
+++ resolved
@@ -956,11 +956,7 @@
     },
 
     hasBlobColumns: function() {
-<<<<<<< HEAD
-      return _.isEmpty(this.blobColumns);
-=======
       return !_.isEmpty(this.blobColumns());
->>>>>>> 2b8b49b0
     },
 
     fileDataForFileId: function(id) {
