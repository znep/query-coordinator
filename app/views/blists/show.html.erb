--- conflicted
+++ resolved
@@ -1,11 +1,7 @@
 <% content_for :head do %>
   <%= auto_discovery_link_tag(:rss, "/views/#{@view.id}/rows.rss") %>
   <%= stylesheet_link_merged 'blists-show' %>
-<<<<<<< HEAD
   <title><%= h(@view.name) %> | <%= CurrentDomain.strings.site_title %></title>
-=======
-  <title><%= @view.name %> | <%= th.site_title %></title>
->>>>>>> b0e6d89f
   <%= meta_tags :description => @meta_description, :keywords => @meta_keywords %>
   <link rel="canonical" href="<%= @view.href %>" />
 <% end %>
