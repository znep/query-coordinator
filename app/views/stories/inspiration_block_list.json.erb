<%
# Responsible for:
# - Storing data for sidebar inspiration blocks
#
# This is .json.erb so that we can translate the default content
# and use asset path helpers.
#
# Oddities: The excessive <br> tags is so our default content matches
# exactly what Squire will generate. If it did not, we would fire
# content change events on initial Story Render.
%>
{
  "blocks": [
    {
<<<<<<< HEAD
      "imagePreview": "<%= asset_path("editor/blockpreviews/magic-block.svg") %>",
      "blockContent": {
        "id": "sample0",
        "layout": "12",
        "components": [
          {
            "type": "socrataVisualization",
            "value": {
              "type": "column",
              "value": {
                "fourByFour": "w3zu-wxxe",
                "baseQuery": "SELECT `megamonstrosityquotient_1` AS {0}, SUM(`ultramonstrosityquotient_0`) AS {1} GROUP BY `megamonstrosityquotient_1` ORDER BY SUM(`ultramonstrosityquotient_0`) DESC NULL LAST LIMIT 200"
              }
            }
          }
        ]
      }
    },
    {
      "imagePreview": "<%= asset_path("editor/blockpreviews/text-block.svg") %>",
=======
      "imagePreview": "<%= asset_path("editor/iconic-blocks/title-12.svg") %>",
>>>>>>> ba5eeb05
      "blockContent": {
        "id": "sample1",
        "layout": "12",
        "components": [
          {
            "type": "text",
            "value": "<h1 class='text-center title'><%= I18n.t('inspiration_blocks.title_block.heading') %><br></h1>"
          }
        ]
      }
    },
    {
      "imagePreview": "<%= asset_path("editor/iconic-blocks/text-12.svg") %>",
      "blockContent": {
        "id": "sample6",
        "layout": "12",
        "components": [
          {
            "type": "text",
            "value": "<%=
            [
              "<h1>#{I18n.t('inspiration_blocks.text_block.heading')}</h1>",
              "<div><i>#{I18n.t('inspiration_blocks.generic_intro_sentence')}</i> ",
              "#{I18n.t('inspiration_blocks.text_block.content')}",
              "</div>"
            ].join('').html_safe %>"
          }
        ]
      }
    },
    {
      "imagePreview": "<%= asset_path("editor/iconic-blocks/text-12-mixed-content.svg") %>",
      "blockContent": {
        "id": "sample7",
        "layout": "12",
        "components": [
          {
            "type": "text",
            "value": "<%= # Join array for sane HTML scanning
            [
              "<h1>#{I18n.t('inspiration_blocks.text_mixed_content_block.heading')}<br></h1>",
              "<div>",
                "<i>#{I18n.t('inspiration_blocks.generic_intro_sentence')}</i> ",
                "#{I18n.t('inspiration_blocks.text_mixed_content_block.main_content')}",
              "</div>",
              "<h4>#{I18n.t('inspiration_blocks.text_mixed_content_block.subheading')}</h4>",
              "<ul>",
                "<li>#{I18n.t('inspiration_blocks.text_mixed_content_block.list.item1')}</li>",
                "<li>#{I18n.t('inspiration_blocks.text_mixed_content_block.list.item2')}</li>",
                "<li>#{I18n.t('inspiration_blocks.text_mixed_content_block.list.item3')}</li>",
                "<li>#{I18n.t('inspiration_blocks.text_mixed_content_block.list.item4')}</li>",
              "</ul>"
            ].join('').html_safe %>"
          }
        ]
      }
    },
    {
      "imagePreview": "<%= asset_path("editor/iconic-blocks/text-12-blockquote.svg") %>",
      "blockContent": {
        "id": "sample9",
        "layout": "12",
        "components": [
          {
            "type": "text",
            "value": "<blockquote><%= I18n.t('inspiration_blocks.blockquote_block.quote') %><br>-<%= I18n.t('inspiration_blocks.blockquote_block.author') %></blockquote>"
          }
        ]
      }
    },
    {
      "imagePreview": "<%= asset_path("editor/iconic-blocks/text-6-6.svg") %>",
      "blockContent": {
        "id": "sample2",
        "layout": "6-6",
        "components": [
          {
            "type": "text",
            "value": "<%=
            [
              "<h3>#{I18n.t('inspiration_blocks.text_6_6.heading1')}</h3>",
              "<div><i>#{I18n.t('inspiration_blocks.generic_intro_sentence')}</i> ",
              "#{I18n.t('inspiration_blocks.text_6_6.content1')}",
              "</div>"
            ].join('').html_safe %>"
          },
          {
            "type": "text",
            "value": "<%=
            [
              "<h3>#{I18n.t('inspiration_blocks.text_6_6.heading2')}</h3>",
              "<div><i>#{I18n.t('inspiration_blocks.generic_intro_sentence')}</i> ",
              "#{I18n.t('inspiration_blocks.text_6_6.content2')}",
              "</div>"
            ].join('').html_safe %>"
          }
        ]
      }
    },
    {
      "imagePreview": "<%= asset_path("editor/iconic-blocks/text-8-4.svg") %>",
      "blockContent": {
        "id": "sample3",
        "layout": "8-4",
        "components": [
          {
            "type": "text",
            "value": "<%=
            [
              "<h3>#{I18n.t('inspiration_blocks.text_8_4.heading1')}</h3>",
              "<div><i>#{I18n.t('inspiration_blocks.generic_intro_sentence')}</i> ",
              "#{I18n.t('inspiration_blocks.text_8_4.content1')}",
              "</div>"
            ].join('').html_safe %>"
          },
          {
            "type": "text",
            "value": "<%=
            [
              "<h3>#{I18n.t('inspiration_blocks.text_8_4.heading2')}</h3>",
              "<div><i>#{I18n.t('inspiration_blocks.generic_intro_sentence')}</i> ",
              "#{I18n.t('inspiration_blocks.text_8_4.content2')}",
              "</div>"
            ].join('').html_safe %>"
          }
        ]
      }
    },
    {
      "imagePreview": "<%= asset_path("editor/iconic-blocks/text-4-4-4.svg") %>",
      "blockContent": {
        "id": "sample5",
        "layout": "4-4-4",
        "components": [
          {
            "type": "text",
            "value": "<%=
            [
              "<h3>#{I18n.t('inspiration_blocks.text_4_4_4.heading1')}</h3>",
              "<div><i>#{I18n.t('inspiration_blocks.generic_intro_sentence')}</i> ",
              "#{I18n.t('inspiration_blocks.text_4_4_4.content1')}",
              "</div>"
            ].join('').html_safe %>"
          },
          {
            "type": "text",
            "value": "<%=
            [
              "<h3>#{I18n.t('inspiration_blocks.text_4_4_4.heading2')}</h3>",
              "<div><i>#{I18n.t('inspiration_blocks.generic_intro_sentence')}</i> ",
              "#{I18n.t('inspiration_blocks.text_4_4_4.content2')}",
              "</div>"
            ].join('').html_safe %>"
          },
          {
            "type": "text",
            "value": "<%=
            [
              "<h3>#{I18n.t('inspiration_blocks.text_4_4_4.heading3')}</h3>",
              "<div><i>#{I18n.t('inspiration_blocks.generic_intro_sentence')}</i> ",
              "#{I18n.t('inspiration_blocks.text_4_4_4.content3')}",
              "</div>"
            ].join('').html_safe %>"
          }
        ]
      }
    },
    {
      "imagePreview": "<%= asset_path("editor/iconic-blocks/element-rule.svg") %>",
      "blockContent": {
        "id": "element-rule",
        "layout": "12",
        "components": [
          {
            "type": "layout",
            "value": "horizontalRule"
          }
        ]
      }
    },
    {
      "imagePreview": "<%= asset_path("editor/iconic-blocks/element-spacer.svg") %>",
      "blockContent": {
        "id": "element-spacer",
        "layout": "12",
        "components": [
          {
            "type": "layout",
            "value": "spacer"
          }
        ]
      }
    },
    {
      "imagePreview": "<%= asset_path("editor/iconic-blocks/media-12.svg") %>",
      "blockContent": {
        "id": "media-12",
        "layout": "12",
        "components": [
          {
            "type": "media",
            "value": {
              "type": "embed",
              "value": {
                "provider": "wizard"
              }
            }
          }
        ]
      }
    },
    {
      "imagePreview": "<%= asset_path("editor/iconic-blocks/media-6-6.svg") %>",
      "blockContent": {
        "id": "media-6-6",
        "layout": "6-6",
        "components": [
          {
            "type": "media",
            "value": {
              "type": "embed",
              "value": {
                "provider": "wizard"
              }
            }
          },
          {
            "type": "media",
            "value": {
              "type": "embed",
              "value": {
                "provider": "wizard"
              }
            }
          }
        ]
      }
    },
    {
      "imagePreview": "<%= asset_path("editor/iconic-blocks/media-text-6-6.svg") %>",
      "blockContent": {
        "id": "media-text-6-6",
        "layout": "6-6",
        "components": [
          {
            "type": "media",
            "value": {
              "type": "embed",
              "value": {
                "provider": "wizard"
              }
            }
          },
          {
            "type": "text",
            "value": "<%=
            [
              "<div><i>#{I18n.t('inspiration_blocks.generic_intro_sentence')}</i> ",
              "#{I18n.t('inspiration_blocks.media_text_6_6.content')}",
              "</div>"
            ].join('').html_safe %>"
          }
        ]
      }
    },
    {
      "imagePreview": "<%= asset_path("editor/iconic-blocks/text-media-6-6.svg") %>",
      "blockContent": {
        "id": "text-media-6-6",
        "layout": "6-6",
        "components": [
          {
            "type": "text",
            "value": "<%=
            [
              "<div><i>#{I18n.t('inspiration_blocks.generic_intro_sentence')}</i> ",
              "#{I18n.t('inspiration_blocks.media_text_6_6.content')}",
              "</div>"
            ].join('').html_safe %>"
          },
          {
            "type": "media",
            "value": {
              "type": "embed",
              "value": {
                "provider": "wizard"
              }
            }
          }
        ]
      }
    },
    {
      "imagePreview": "<%= asset_path("editor/iconic-blocks/media-text-8-4.svg") %>",
      "blockContent": {
        "id": "media-text-8-4",
        "layout": "8-4",
        "components": [
          {
            "type": "media",
            "value": {
              "type": "embed",
              "value": {
                "provider": "wizard"
              }
            }
          },
          {
            "type": "text",
            "value": "<%=
            [
              "<div><i>#{I18n.t('inspiration_blocks.generic_intro_sentence')}</i> ",
              "#{I18n.t('inspiration_blocks.media_text_8_4.content')}",
              "</div>"
            ].join('').html_safe %>"
          }
        ]
      }
    },
    {
      "imagePreview": "<%= asset_path("editor/iconic-blocks/text-media-4-8.svg") %>",
      "blockContent": {
        "id": "text-media-4-8",
        "layout": "4-8",
        "components": [
          {
            "type": "text",
            "value": "<%=
            [
              "<div><i>#{I18n.t('inspiration_blocks.generic_intro_sentence')}</i> ",
              "#{I18n.t('inspiration_blocks.text_media_4_8.content')}",
              "</div>"
            ].join('').html_safe %>"
          },
          {
            "type": "media",
            "value": {
              "type": "embed",
              "value": {
                "provider": "wizard"
              }
            }
          }
        ]
      }
    }
  ]
}<|MERGE_RESOLUTION|>--- conflicted
+++ resolved
@@ -12,7 +12,6 @@
 {
   "blocks": [
     {
-<<<<<<< HEAD
       "imagePreview": "<%= asset_path("editor/blockpreviews/magic-block.svg") %>",
       "blockContent": {
         "id": "sample0",
@@ -32,10 +31,7 @@
       }
     },
     {
-      "imagePreview": "<%= asset_path("editor/blockpreviews/text-block.svg") %>",
-=======
       "imagePreview": "<%= asset_path("editor/iconic-blocks/title-12.svg") %>",
->>>>>>> ba5eeb05
       "blockContent": {
         "id": "sample1",
         "layout": "12",
