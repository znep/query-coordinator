--- conflicted
+++ resolved
@@ -1,10 +1,5 @@
 (function() {
   'use strict';
-
-// TODO
-// 1. Flyout on interval highlights (i.e. when you mouse over a decade label, it should show a highlight above the selection)
-// 2. Labels for show-every-nth x-axis labels
-
 
   var FLYOUT_DATE_FORMAT = {
     DAY: 'D MMMM YYYY',
@@ -35,7 +30,6 @@
       restrict: 'A',
       scope: {
         chartData: '=',
-        showFiltered: '=',
         expanded: '=',
         precision: '=',
         rowDisplayUnit: '=',
@@ -71,14 +65,6 @@
         var d3XScale = null;
         var d3YScale = null;
 
-        // These two sequences track the page offset and dimensions of the visualization.
-        // These properties are required by the rendering functions but are unnecessary
-        // to recalcualte on every pass of renderChartHighlighted and regardless
-        // can be expensive in terms of performance. Therefore, we only update the sequences
-        // when necessary.
-        var chartOffsetSubject = new Rx.Subject(); // This one is updated in renderChart.
-        var chartDimensionsSubject = element.closest('.card-visualization').observeDimensions();
-
         // currentDatum is used to persist information about the highlighted region between
         // the filterChartData and flyout rendering functions.
         var currentDatum = null;
@@ -125,9 +111,19 @@
         var selectionEndDate = null;
 
 
-        var cachedLabelDates = [];
+        var displayedLabelDates = [];
         var allChartLabelsShown = true;
 
+
+        var windowStateSubscription;
+        var windowStateSubscriptions = [];
+
+        // Dispose of WindowState windowStateSubscriptions when the directive is destroyed.
+        scope.$on('$destroy', function() {
+          _.forEach(windowStateSubscriptions, function(windowStateSubscription) {
+            windowStateSubscription.dispose();
+          });
+        });
 
         /**********************************************************************
          *
@@ -212,85 +208,7 @@
 
               timeAtIndex = chartData.values[index].date.getTime();
 
-<<<<<<< HEAD
-    // Highlight the label relevant to this segment
-    }).on('mouseenter', 'g.segment', function(e) {
-      if ($(this).hasClass('highlighted') || state.selectionActive) {
-        return;
-      }
-      var data = d3.select(this).datum();
-      var segmentDate = data.date;
-      // Find the correct label for this date and set it to active
-      d3.select(container[0]).selectAll('.labels .label').each(function (datum) {
-        var label = $(this);
-        var labelDateStart = datum.date;
-        var labelDateEnd = labelDateStart + datum.range;
-
-        if (labelDateStart <= segmentDate && segmentDate < labelDateEnd) {
-          showLabel(label);
-        }
-      });
-
-    // Remove all the highlighting
-    }).on('mouseleave', 'g.segment,.label', function(e) {
-      // Unhighlight ALL the things!
-      revertLabel(container.find('.labels .label.active'), state);
-      d3.select(container[0]).selectAll('g.segment.hover').classed('hover', false);
-    });
-
-    scope.$on('timeline-chart:filter-cleared', function() {
-      container.find('.labels').toggleClass('dim', state.hasFilter());
-    });
-  }
-
-
-  /**
-   * The <div timeline-chart /> directive.
-   * Turns the tagged element into a timeline chart.
-   */
-  function timelineChartDirective($timeout, AngularRxExtensions, FlyoutService, InputHacks) {
-    function renderTimelineChart(scope, element, dimensions, filterChanged, state) {
-      var chartData = scope.chartData;
-      var showFiltered = scope.showFiltered;
-      var expanded = scope.expanded;
-      var precision = scope.precision;
-      var rowDisplayUnit = scope.rowDisplayUnit;
-
-      // Draw the chart
-      var chart = setChartDimensions(element, scope, dimensions, chartData);
-      if (null === chart) {
-        return;
-      }
-      // Create d3 scales for mapping the data to the chart
-      var scales = createScales(chartData, chart);
-
-      var chartScroll = element.find('.chart-scroll').css({
-        width: chart.width,
-        'padding-bottom': MARGIN_BOTTOM
-      });
-
-
-      // y-axis
-      element.children('.ticks').remove();
-      element.prepend(createYAxisTicks(chartScroll, chart, scales));
-
-      // Create the time axis (X)
-      // First the labels
-      var domain = _.map(scales.horiz.domain(), function(date) {
-        return moment(date);
-      });
-      // Figure out the time granularity
-      var labelUnit = 'decade';
-      if (moment(domain[0]).add('months', 2).isAfter(domain[1])) {
-        labelUnit = 'day';
-      } else if (moment(domain[0]).add('years', 2).isAfter(domain[1])) {
-        labelUnit = 'month';
-      } else if (moment(domain[0]).add('years', 20).isAfter(domain[1])) {
-        labelUnit = 'year';
-      }
-=======
               if (index === chartData.values.length - 1) {
->>>>>>> 5f9977bb
 
                 startDate = new Date(timeAtIndex - halfIntervalDuration);
                 endDate = new Date(timeAtIndex + halfIntervalDuration);
@@ -549,55 +467,9 @@
             return;
           }
 
-<<<<<<< HEAD
-        labelDivSelection.exit().remove();
-
-        updateHighlightedLabel();
-      };
-
-      var updateHighlightedLabel = function() {
-        var highlightedLabel = element.find('.labels .label.highlighted');
-        if (state.hasFilter()) {
-          // TOOD: creating document fragment ourselves might be faster here
-          if (_.isEmpty(highlightedLabel)) {
-            highlightedLabel = $('<div class="label highlighted">' +
-                '<div class="text"></div>' +
-                '<div class="icon-close timeline-clear-selection"></div>' +
-                '</div>');
-            element.find('.labels').append(highlightedLabel);
-          }
-
-          var range = _.sortBy([state.filter.start, state.filter.end]);
-          var rangeStart = range[0];
-          var rangeEnd = range[1];
-
-          d3.select(highlightedLabel[0]).datum({date: rangeStart});
-
-          var neverRound = true;
-
-          // One segment at start of <precision>. Ex: 1 month
-          var isStartOfSegment = rangeStart.clone().startOf(precision).isSame(rangeStart);
-          var isOneSegmentWide = rangeEnd.diff(rangeStart, precision, neverRound) === 1;
-          // One label unit. Ex: 1 year
-          var isStartOfLabelSegment = rangeStart.clone().
-              startOf(labelUnit).isSame(rangeStart);
-          var isOneLabelSegmentWide = rangeEnd.diff(
-            rangeStart, labelUnit, neverRound) === 1;
-
-          var format;
-          var text;
-          if (isStartOfSegment && isOneSegmentWide) {
-            format = TICK_DATE_FORMAT[precision];
-            text = rangeStart.format(format);
-          } else if (isStartOfLabelSegment && isOneLabelSegmentWide) {
-            format = TICK_DATE_FORMAT[labelUnit.toUpperCase()];
-            text = rangeStart.format(format);
-          // Show as a range
-=======
           if (selectionStartDate < selectionEndDate) {
             minDate = selectionStartDate;
             maxDate = selectionEndDate;
->>>>>>> 5f9977bb
           } else {
             minDate = selectionEndDate;
             maxDate = selectionStartDate;
@@ -844,7 +716,7 @@
           labelDatumStep = deriveXAxisLabelDatumStep(labelData);
 
           cumulativeLabelOffsets = 0;
-          cachedLabelDates = [];
+          displayedLabelDates = [];
 
           for (i = 1; i < labelData.length; i++) {
 
@@ -885,7 +757,7 @@
                 labelWidth *= labelDatumStep;
                 labelStartDate = moment(labelStartDate).subtract(Math.floor(labelDatumStep / 2), datasetPrecision).toDate();
 
-                cachedLabelDates.push(labelStartDate.toISOString());
+                displayedLabelDates.push(labelStartDate.toISOString());
 
                 labelIntervalStartDate = labelStartDate;
                 labelIntervalEndDate = moment(labelStartDate).add(1, labelPrecision).toDate();
@@ -1464,7 +1336,13 @@
          */
 
         function filterChartByCurrentSelection() {
-          scope.$emit('filter-timeline-chart', { start: moment(selectionStartDate), end: moment(selectionEndDate).add(1, datasetPrecision) });
+          scope.$emit(
+            'filter-timeline-chart',
+            {
+              start: moment(selectionStartDate),
+              end: moment(selectionEndDate).add(1, datasetPrecision)
+            }
+          );
         }
 
 
@@ -1527,7 +1405,6 @@
           currentDatum = chartData.values[i];
 
         }
-
 
 
         /**********************************************************************
@@ -1605,205 +1482,6 @@
 
         }
 
-<<<<<<< HEAD
-      function setupMouseInteraction() {
-        // NOTE: This needs refactoring, as this is confusing.
-        // Currently this can take these values:
-        // null: Not dragging a _handle_. Note that this either means no drag is happening,
-        //  or the user is dragging on the chart itself (as opposed to mousing down on a handle).
-        var currentlyGrabbedHandle = null;
-
-        // Whether or not the mouse moved between mouse down and the present moment.
-        var moved = false;
-
-
-        // Did the user mouse down on a segment/label that is currently filtered on?
-        var isFilteredTarget = false;
-
-        // Is the thing the user moused down on represent a clearable filter?
-        // TODO I'm not really sure why this exists.
-        var isClearable = false;
-
-        function commonMouseDownHandler(event) {
-          startTrackingDrag();
-          moved = false;
-          currentlyGrabbedHandle = null;
-          element.addClass('selecting');
-
-          event.preventDefault();
-        }
-
-        chartScroll.on('mousedown', 'g.segment, .labels .label', function(event) {
-          if (event.which !== 1 && !_.isUndefined(event.which)) {
-            // Only capture left clicks (or no button defined, which we'll treat as
-            // left click).
-            return;
-          }
-
-          commonMouseDownHandler(event);
-
-          var clickedDatum = d3.select(event.currentTarget).datum();
-          state.filter.start = clickedDatum.date;
-          var duration = $(event.currentTarget).is('.label') ?
-              clickedDatum.range : segmentDuration;
-          state.filter.end = moment(clickedDatum.date).add(duration);
-
-          isFilteredTarget = $(event.currentTarget).is('.highlighted');
-          isClearable = $(event.currentTarget).is('.label') ||
-                        element.find('g.segment.highlighted').length === 1;
-          state.selectionActive = true;
-        }).on('mousedown', 'g.draghandle', function(event) {
-          if (event.which !== 1 && !_.isUndefined(event.which)) {
-            // Only capture left clicks (or no button defined, which we'll treat as
-            // left click).
-            return;
-          }
-
-          commonMouseDownHandler(event);
-
-          currentlyGrabbedHandle = $(event.currentTarget).is('.start') ? 'start' : 'end';
-          isClearable = true;
-        });
-
-        function startTrackingDrag() {
-          // Set up an event redirect for all mouse events outside of our chart scroller
-          // (this includes catching events outside of this chart). This is a poor-man's
-          // implementation of mouse capture.
-          var capturedMouseEvents = InputHacks.captureAllMouseEventsOutsideOf(chartScroll);
-
-          // Build a sequence of mouse events comprising this drag:
-          // - the above captured mouse events
-          // - mouse events on the timeline itself.
-          // The sequence terminates when the mouse is released, or the document scrolls.
-          var mouseEventsInThisDrag = Rx.Observable.merge(
-            capturedMouseEvents,
-            Rx.Observable.fromAllMouseEvents(element)
-          ).takeWhile(function(event) {
-            return event.type !== 'mouseup';
-          }).
-          // Required because otherwise we'll miss mouseup if the user moves outside the window.
-          takeUntil(Rx.Observable.fromEvent(document, 'mouseup')).
-          // Give up if the user scrolls.
-          takeUntil(Rx.Observable.fromEvent(document, 'scroll'));
-
-          // Pipe mouse moves to dragMove, and pipe the sequence termination to dragEnd.
-          mouseEventsInThisDrag.
-            filter(function(event) { return event.type === 'mousemove'; }).
-            subscribe(dragMove, undefined, dragEnd);
-        }
-        
-        function dragMove(event) {
-          function findSvgSegmentCorrespondingToDate(date) {
-            var correspondingGroup = _.find(element.find('g.segment'), function(segmentGroup) {
-              return d3.select(segmentGroup).datum().date == date;
-            });
-            return $(correspondingGroup);
-          };
-
-          if (state.selectionActive || currentlyGrabbedHandle) {
-            var newEnd;
-            var duration;
-
-            if ($(event.target).closest('g.segment, .labels .label:not(.highlighted)').length > 0) {
-              var clickedDatum = d3.select(event.target).datum();
-              duration = $(event.target).closest('.label').length > 0 ?
-                  clickedDatum.range : segmentDuration;
-              newEnd = clickedDatum.date;
-            } else if (event.externalCorner === 'left') {
-              // This mouse event came from captureAllMouseEventsOutsideOf().
-              // It's telling us the user moved off of the left side of the chart.
-              // This means the user wants to filter right to the beginning of the displayed time range.
-              newEnd = _.first(chartData).date;
-              duration = segmentDuration;
-            } else if (event.externalCorner === 'right') {
-              // This mouse event came from captureAllMouseEventsOutsideOf().
-              // It's telling us the user moved off of the right side of the chart.
-              // This means the user wants to filter right to the end of the displayed time range.
-              newEnd = _.last(chartData).date;
-              duration = segmentDuration;
-            } else if (event.externalCorner === 'top' || event.externalCorner === 'bottom') {
-              // This mouse event came from captureAllMouseEventsOutsideOf().
-              // It's telling us the user moved above or below the chart. We must
-              // figure out which date to filter on based on the mouse position alone.
- 
-              // Get the exact date the mouse is at, on a continuous scale.
-              var dateMouseAt = scales.horiz.invert(event.offsetX || event.originalEvent.layerX);
-
-              // Now translate that to an actual piece of data.
-              var datumMouseAt = _.find(chartData, function(d) { return d.date > dateMouseAt; });
-
-              if (datumMouseAt) {
-                newEnd = datumMouseAt.date;
-                duration = segmentDuration;
-              }
-            }
-
-            if (!newEnd || !duration) { return; }
-
-            findSvgSegmentCorrespondingToDate(newEnd).mouseover();
-
-            moved = true;
-
-            if (state.selectionActive) {
-              if (newEnd >= state.filter.start) {
-                state.filter.end = moment(newEnd).add(duration);
-              } else {
-                if (state.filter.end >= state.filter.start) {
-                  state.filter.start = moment(state.filter.start).add(duration);
-                }
-                state.filter.end = newEnd;
-              }
-            } else if (currentlyGrabbedHandle) {
-              if (currentlyGrabbedHandle === 'start') {
-                state.filter.start = newEnd;
-              } else {
-                state.filter.end = moment(newEnd).add(duration);
-              }
-            }
-
-            // Clamp the range
-            var domain = scales.horiz.domain();
-            var domainStart = moment(domain[0]);
-            var domainEnd = moment(domain[1]).add(segmentDuration);
-            if (state.filter.end > domainEnd) {
-              state.filter.end = domainEnd;
-            }
-            if (state.filter.end < domainStart) {
-              state.filter.end = domainStart;
-            }
-            if (state.filter.start > domainEnd) {
-              state.filter.start = domainEnd;
-            }
-            if (state.filter.start < domainStart) {
-              state.filter.start = domainStart;
-            }
-            updateDragHandles();
-          }
-        };
-
-        function dragEnd() {
-          if (currentlyGrabbedHandle || state.selectionActive) {
-            element.removeClass('selecting');
-            // If clicked on a selected segment and the user hasn't moved, clear the
-            // filter.
-            if ((currentlyGrabbedHandle || isFilteredTarget) && isClearable && moved === false) {
-              clearFilter(state);
-            } else {
-              state.selectionActive = false;
-              currentlyGrabbedHandle = null;
-              var sorted = _.sortBy([state.filter.start, state.filter.end]);
-              state.filter.start = sorted[0];
-              state.filter.end = sorted[1];
-              scope.$emit('timeline-chart:filter-changed', sorted);
-            }
-            chart.d3.select('g.container').call(updateLines);
-          }
-        };
-      }
-
-      setupMouseInteraction();
-    };
-=======
 
         /**********************************************************************
          *
@@ -1855,7 +1533,9 @@
               enterDraggingState();
             }
 
-            if (mousePositionWithinChartDisplay) {
+            if (mousePositionWithinChartDisplay &&
+               (mouseStatus.position.target.className === 'timeline-chart-highlight-target' ||
+                mouseStatus.position.target.className.baseVal === 'selection-marker')) {
 
               // The target markers on the left and right of the selection have a
               // 'data-selection-target' attribute value of 'left' and 'right',
@@ -1878,6 +1558,7 @@
               }
 
               enterDraggingState();
+
             }
 
           }
@@ -1911,16 +1592,16 @@
           jqueryChartElement.removeClass('dimmed');
         }
 
-        function isStartDateInCachedLabelDates(startDate) {
-          return cachedLabelDates.indexOf(startDate.toISOString()) >= 0;
+        function isStartDateInDisplayedLabelDates(startDate) {
+          return displayedLabelDates.indexOf(startDate.toISOString()) >= 0;
         }
 
         function shouldDimChartLabels(startDate) {
-          return !(allChartLabelsShown || isStartDateInCachedLabelDates(startDate));
+          return !(allChartLabelsShown || isStartDateInDisplayedLabelDates(startDate));
         }
 
         function shouldBoldChartLabel(startDate) {
-          return isStartDateInCachedLabelDates(startDate);
+          return isStartDateInDisplayedLabelDates(startDate);
         }
 
 
@@ -1949,18 +1630,22 @@
 
         // Highlight the chart in different contexts
 
-        function highlightChartByMouseOffset(offsetX) {
+        function highlightChartByMouseOffset(offsetX, target) {
 
           var highlightData;
 
-          highlightData = filterChartDataByOffset(cachedChartData, offsetX, cachedChartDimensions);
-
-          renderChartHighlight(
-            highlightData,
-            cachedChartDimensions
-          );
-
-          hideDatumLabel();
+          if (target.className === 'timeline-chart-highlight-target') {
+
+            highlightData = filterChartDataByOffset(cachedChartData, offsetX, cachedChartDimensions);
+
+            renderChartHighlight(
+              highlightData,
+              cachedChartDimensions
+            );
+
+            hideDatumLabel();
+
+          }
 
         }
 
@@ -2024,6 +1709,8 @@
 
           highlightChart(offsetX, startDate, endDate);
 
+          // This is left here as a reminder that we need to come up with some way to
+          // trigger flyouts on something other than the explicit mousemove event target.
           //fireMouseMoveEventOnHighlightTarget(mousePosition.clientX, mousePosition.clientY);
 
         }
@@ -2047,13 +1734,29 @@
 
           highlightChart(offsetX, startDate, endDate);
 
+          // This is left here as a reminder that we need to come up with some way to
+          // trigger flyouts on something other than the explicit mousemove event target.
           //fireMouseMoveEventOnHighlightTarget(mousePosition.clientX, mousePosition.clientY);
 
         }
 
 
-
-
+        jqueryChartElement.on('mouseleave', function() {
+          d3ChartElement.select('svg.timeline-chart-highlight-container').select('g').remove();
+          currentDatum = null;
+        });
+
+        FlyoutService.register('timeline-chart-highlight-target', renderFlyout);
+        FlyoutService.register('selection-marker', renderFlyout);
+
+        FlyoutService.register('timeline-chart-clear-selection-button', function(target) {
+          return '<div class="flyout-title">Clear filter range</div>';
+        });
+
+        jqueryClearSelectionButton.on('mousedown', function(e) {
+          clearChartFilter();
+          enterDefaultState();
+        });
 
 
 
@@ -2064,7 +1767,7 @@
 // BUG: This does not update the mouse target if you click but don't move the mouse, and that click
 // causes a different element to fall under the pointer for the second click (clicking to dismiss, for example)
 
-        WindowState.mouseLeftButtonPressedSubject.flatMap(
+        windowStateSubscription = WindowState.mouseLeftButtonPressedSubject.flatMap(
           function(mouseLeftButtonNowPressed) {
             return Rx.Observable.combineLatest(
               Rx.Observable.returnValue(mouseLeftButtonNowPressed),
@@ -2079,23 +1782,7 @@
           }
         ).subscribe(handleChartSelectionEvents);
 
-
-        jqueryChartElement.on('mouseleave', function() {
-          d3ChartElement.select('svg.timeline-chart-highlight-container').select('g').remove();
-          currentDatum = null;
-        });
-
-        FlyoutService.register('timeline-chart-highlight-target', renderFlyout);
-        FlyoutService.register('selection-marker', renderFlyout);
-
-        FlyoutService.register('timeline-chart-clear-selection-button', function(target) {
-          return '<div class="flyout-title">Clear filter range</div>';
-        });
-
-        jqueryClearSelectionButton.on('mousedown', function(e) {
-          clearChartFilter();
-          enterDefaultState();
-        });
+        windowStateSubscriptions.push(windowStateSubscription);
 
 
         //
@@ -2104,7 +1791,7 @@
         // b) over an x-axis label
         //
 
-        Rx.Observable.subscribeLatest(
+        windowStateSubscription = Rx.Observable.subscribeLatest(
           WindowState.mousePositionSubject,
           WindowState.scrollPositionSubject,
           WindowState.mouseLeftButtonPressedSubject,
@@ -2175,8 +1862,6 @@
               mousePositionWithinChartLabels = false;
 
             }
->>>>>>> 5f9977bb
-
 
             // If we are currently dragging, then we need to update and
             // re-render the selected area.
@@ -2196,7 +1881,7 @@
                 if (datasetPrecision === 'DAY' && labelPrecision === 'DAY') {
                   highlightChartByDay(offsetX, mousePosition.target);
                 } else {
-                  highlightChartByMouseOffset(offsetX);
+                  highlightChartByMouseOffset(offsetX, mousePosition.target);
                 }
 
               } else if (mousePositionWithinChartLabels && !mouseLeftButtonNowPressed) {
@@ -2236,13 +1921,14 @@
           }
         );
 
+        windowStateSubscriptions.push(windowStateSubscription);
 
         //
         // Render the chart
         //
 
         Rx.Observable.subscribeLatest(
-          chartDimensionsSubject,
+          element.closest('.card-visualization').observeDimensions(),
           scope.observe('chartData'),
           scope.observe('precision'),
           scope.observe('rowDisplayUnit'),
@@ -2252,28 +1938,17 @@
             if (!_.isDefined(chartData) || !_.isDefined(precision)) {
               return;
             }
-<<<<<<< HEAD
-            scope.$emit('render:start', { source: 'timelineChart_{0}'.format(scope.$id), timestamp: _.now() });
-
-            // If it's the scope filters that have changed, update the state.
-            if (_.isEmpty(scope.filters)) {
-              state.filter = {};
-            } else {
-              state.filter = scope.filters[0];
-            }
-=======
 
             // Analytics start.
             var timestamp = _.now();
-            scope.$emit('render:start', 'timelineChart_{0}'.format(scope.$id), timestamp);
+            scope.$emit('render:start', { source: 'timelineChart_{0}'.format(scope.$id), timestamp: _.now() });
 
             // Only update the chartOffset sequence if we have done a full re-render.
             // This is used by renderHighlightedChartSegment but that function will
             // potentially fire many times per second so we want to cache this value
             // instead of listening to it directly.
             // NOTE THAT THIS IS ABSOLUTE OFFSET, NOT SCROLL OFFSET.
-            cachedChartOffsets = element.offset();//chartOffsetSubject.onNext(element.offset());
->>>>>>> 5f9977bb
+            cachedChartOffsets = element.offset();
 
             // Cache the datum width and half the datum width for use elsewhere instead of
             // repeated recomputation.
@@ -2294,16 +1969,10 @@
 
             renderChart(chartData, chartDimensions, precision, pageIsFiltered);
 
-            // Analytics end.
+            // Yield execution to the browser to render, then notify that render is complete
             $timeout(function() {
-<<<<<<< HEAD
               scope.$emit('render:complete', { source: 'timelineChart_{0}'.format(scope.$id), timestamp: _.now() });
-            }, 0, false)
-=======
-              scope.$emit(
-                'render:complete', 'timelineChart_{0}'.format(scope.$id),
-                timestamp);
-            }, 0, false);
+            });
 
           });
 
@@ -2314,7 +1983,6 @@
             if (selectionActive && _.isEmpty(activeFilters)) {
               enterDefaultState();
             }
->>>>>>> 5f9977bb
           }
         );
 
