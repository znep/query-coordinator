.gridOuter
{
    border-style: solid;
    border-width: 0 1px;
}
.gridInner
{
    background-color: #fff;
    border-color: #06386a;
    border-style: solid;
    border-width: 0 5px;
    position: relative;
}

.blist-table
{
    color: #212121;
}

#header
{
    padding-left: 8px;
    background: transparent url(/stylesheets/images/content/table/title_tl.png?1) no-repeat scroll left top;
}

#header .wrapperTR
{
    padding-right: 8px;
    background: transparent url(/stylesheets/images/content/table/title_tr.png?1) no-repeat top right;
}

#header .wrapperT
{
    background: transparent url(/stylesheets/images/content/table/title_t.png?1) repeat-x top;
    height: 28px;
    padding-right: 7px;
}

#header .menuLink
{
    background-image: url(/stylesheets/images/content/table/expand_opened_white.png);
    background-position: right 10px;
    background-repeat: no-repeat;
    color: #fff;
    float: left;
    font-size: 1.1em;
    font-weight: bold;
    padding: 10px 12px 5px 7px;
    text-transform: uppercase;
}

.headerMenu { width: 17em; }
.headerMenu .submenu .menu { width: 10em; }

.headerMenu .submenu.export .menu { width: 19em; }

.headerMenu a
{
    background-image: url(/stylesheets/images/content/table_menu/menu_icon_sprites.png?2);
    background-repeat: no-repeat;
}

.headerMenu .share a { background-position: 5px -968px; }
.headerMenu .email a { background-position: 5px -48px; }
.headerMenu .export a { background-position: 5px -117px; }
.headerMenu .export .menu a { background-position: 5px 23px; }
.headerMenu .publish a { background-position: 5px -577px; }
.headerMenu .fullscreen a { background-position: 5px -992px; }
.headerMenu .print a { background-position: 5px -2px; }
.headerMenu .newDataset a { background-position: 5px -94px; }
.headerMenu .subscribe a { background-position: 5px -1058px; }
.headerMenu .subscribe .menu a { background-position: 5px 23px; }
.headerMenu .api a { background-position: 5px -1081px; }

.headerMenu li.share .menu a
{
    background-repeat: no-repeat;
    background-position: 5px center;
}
.headerMenu .share .delicious a
{
    background-image: url(/images/icons/social_icon_delicious_small.png);
}

.headerMenu .share .digg a
{
	background-image: url(/images/icons/social_icon_digg_small.png);
}

.headerMenu .share .twitter a
{
	background-image: url(/images/icons/social_icon_twitter_small.png);
}

.headerMenu .share .facebook a
{
	background-image: url(/images/icons/social_icon_facebook_small.png);
}


#header .fullScreenButton
{
    display: inline;
    float: right;
    margin: 5px 0 0 5px;
}
#header .fullScreenButton a
{
    background: url(/stylesheets/images/widgets/button_fullscreen_player.png) no-repeat;
    display: block;
    height: 18px;
    overflow: hidden;
    text-indent: -9999px;
    width: 22px;
}

#header form.search
{
    float: right;
    margin-top: 5px;
    width: 13em;
}

#header form.search .searchContainer
{
    background-image: url(/stylesheets/images/content/table_menu/find_field_blue.png);
    background-repeat: no-repeat;
    overflow: hidden;
    padding-left: 10px;
    padding-right: 49px;
}

#header form.search input.textInput
{
    height: 15px;
    padding: 1px 0 0;
}

#header form.search input.submit
{
    background-image: url(/images/button_find_blue.png);;
    height: 18px;
    margin-right: 0;
    width: 30px;
}

#header form.search .actionBox
{
    float: left;
    margin-right: -49px;
    width: 49px;
}

#header form.search .clearBox
{
    background-color: #ffffff;
    border-color: #cacaca;
    border-style: solid;
    border-width: 1px 0;
    float: left;
    height: 16px;
    width: 18px;
}

#header form.search .clearSearch
{
    background: url(/stylesheets/images/content/section_close_button.png) no-repeat top left;
    display: block;
    height: 16px;
    line-height: 100px;
    overflow: hidden;
    width: 16px;
}


#viewHeader
{
    border-color: #c9c9c9;
    border-style: solid;
    border-width: 0 1px;
    display: none;
    padding: 0.7em;
}

#viewHeader a, #viewHeader .viewName
{
    color: #660000;
    float: left;
}

#viewHeader .datasetLink
{
    font-size: 1.2em;
    text-decoration: underline;
}

#viewHeader .viewName
{
    background-image: url(/stylesheets/images/content/table_menu/menu_icon_sprites.png?3);
    background-position: 5px -535px;
    background-repeat: no-repeat;
    font-weight: bold;
    margin-left: 2px;
    padding-left: 27px;
}

#viewHeader .viewName span
{
    font-size: 1.2em;
}

#viewHeader .viewName input
{
    font-size: 1.2em;
    line-height: 1em;
    margin: -4px 0;
    padding-top: 1px;
}

.blist-table { height: 100%; }

.blist-table-header-scrolls { background-color: #e8e8e2; }

.blist-table-scrolls
{
    background-color: #fff;
}

<<<<<<< HEAD
.blist-tr-even .blist-td
{
    background-color: #e7ebf2;
}

.blist-td
{
    background-color: #fff;
    font-size: 1.1em;
    height: 1.4545em; /* 16px */
    line-height: 1.4545em; /* 16px */
    padding: 4px; /* .3636em */
=======
.blist-table .blist-th
{
    color: #676767;
    border-left: solid 1px #dddddd;
    font-weight: bold;
    height: 2.6em;
    line-height: 2.6em;
    padding: 0 0.4em;
}

.blist-table .th-inner-container
{
    margin: 0 -0.3333em 0 -0.1667em; /* 4px 2px */
    text-overflow: ellipsis;
}

.blist-table-footer-scrolls
{
    background-color: #ffffff;
    border-top: solid 1px #d0d0d0;
    height: 4.2em;
    left: 1px;
}

.blist-table-footer
{
    background-color: #e3ecf7;
    height: 3.5em;
}

.blist-tf
{
    border-color: #ffffff;
    border-style: solid;
    border-width: 0 1px;
    font-size: 1.2em;
    height: 2.9167em; /* 35px */
    overflow: hidden;
    padding: 0 0.25em 0 0.3333em; /* 3px right, 4px left */
    position: relative;
    text-overflow: ellipsis;
    white-space: nowrap;
}

.blist-tf .blist-tf-value
{
    bottom: 0.4167em; /* 5px */
    position: absolute;
    right: 0.4167em; /* 5px */
}

.blist-tf.blist-tf-first
{
    border-left-width: 0;
    padding-left: 0.4167em; /* 5px */
}

/* IE doesn't like rounding ems. */
.blist-td
{
    background-color: #fff;
    border-right: solid 1px #dddddd;
    border-bottom: solid 1px #dddddd;
	padding: 4px; /* .3636em */
>>>>>>> d7e50a85
}

.blist-td-header
{
    font-weight: bold;
}

div.blist-table-expander
{
    border-left: solid 1px #cacaca;
    border-top: solid 1px #cacaca;
}

div.blist-td p
{
    margin: 0 0 6px 0;
    padding: 0;
}

div.blist-td p:last-child
{
    margin-bottom: 0;
}

img.blist-table-option-icon
{
    padding-right: 4px;
    padding-bottom: -1px;
}

.blist-table .blist-hot
{
}

.blist-table a
{
    text-decoration: none;
}

.blist-table a:hover
{
    text-decoration: underline;
}


.widgetFooterWrapper
{
    background: url(/stylesheets/images/content/table/title_b.png) repeat-x bottom;
    bottom: 0;
    position: absolute;
    width: 100%;
}
.widgetFooterInner
{
    border-style: solid;
    border-width: 0 1px 1px;
    padding: .5em 1.5em;
}

.widgetLogoWrapper
{
    float: left;
}

.widgetLogo
{
    background-position: left center;
    background-repeat: no-repeat;
    display: block;
    height: 35px;
    overflow: hidden;
    text-indent: -9999px;
    width: 92px;
}


.getPlayerAction
{
    float: right;
    height: 35px;
    line-height: 35px;
}
.getPlayerAction a
{
    color: #fff;
    text-transform: uppercase;
}

.interstitial
{
    background-color: #ffffff;
    border: solid 1px #333333;
    display: none;
    padding: 4em 2em 2em 2em;
    position: absolute;
    text-align: center;
    z-index: 30;
}

.interstitial a.closeLink
{
    background-color: #cccccc;
    color: #ffffff;
    font-size: 1.2em;
    height: 1em;
    padding: 0.5em;
    position: absolute;
    right: 2px;
    top: 2px;
    width: 4.5em;
}

.interstitial .closeKeyText
{
    position: absolute;
    right: 4px;
    text-transform: uppercase;
    top: 2.75em;
}

.interstitial h4
{
    color: #000000;
    font-weight: bold;
    margin: 0.5em;
}

.interstitial p
{
    font-size: 1.2em;
    margin: 0.5em;
}

.interstitial .exitBox
{
    background-color: #cccccc;
    margin: 1em 0;
    padding: 1em;
	overflow: auto;
}

.interstitial .exitBox a
{
    font-size: 1.2em;
	width: 100%;
	word-wrap: break-word;
}

.dialogWrapper
{
    display: none;
    left: 50%;
    margin-left: -15em;
    margin-top: 0;
    position: absolute;
    top: 5em;
    width: 30em;
}

.dialogWrapper .header h1
{
    background: none;
    text-indent: 0;
}

.dialogWrapper .error
{
    color: #ff0000;
    margin-top: 0.2em;
    text-align: center;
}

#emailDialog label
{
    display: block;
    font-size: 1.2em;
    margin-bottom: 0.5em;
}

#emailDialog input
{
    width: 22.5em;
}

#publishDialog p
{
    font-size: 1.2em;
    margin-bottom: 1em;
}

#publishDialog textarea
{
    font-size: 1.2em;
    width: 23em;
}<|MERGE_RESOLUTION|>--- conflicted
+++ resolved
@@ -226,85 +226,10 @@
     background-color: #fff;
 }
 
-<<<<<<< HEAD
-.blist-tr-even .blist-td
-{
-    background-color: #e7ebf2;
-}
-
 .blist-td
 {
     background-color: #fff;
-    font-size: 1.1em;
-    height: 1.4545em; /* 16px */
-    line-height: 1.4545em; /* 16px */
     padding: 4px; /* .3636em */
-=======
-.blist-table .blist-th
-{
-    color: #676767;
-    border-left: solid 1px #dddddd;
-    font-weight: bold;
-    height: 2.6em;
-    line-height: 2.6em;
-    padding: 0 0.4em;
-}
-
-.blist-table .th-inner-container
-{
-    margin: 0 -0.3333em 0 -0.1667em; /* 4px 2px */
-    text-overflow: ellipsis;
-}
-
-.blist-table-footer-scrolls
-{
-    background-color: #ffffff;
-    border-top: solid 1px #d0d0d0;
-    height: 4.2em;
-    left: 1px;
-}
-
-.blist-table-footer
-{
-    background-color: #e3ecf7;
-    height: 3.5em;
-}
-
-.blist-tf
-{
-    border-color: #ffffff;
-    border-style: solid;
-    border-width: 0 1px;
-    font-size: 1.2em;
-    height: 2.9167em; /* 35px */
-    overflow: hidden;
-    padding: 0 0.25em 0 0.3333em; /* 3px right, 4px left */
-    position: relative;
-    text-overflow: ellipsis;
-    white-space: nowrap;
-}
-
-.blist-tf .blist-tf-value
-{
-    bottom: 0.4167em; /* 5px */
-    position: absolute;
-    right: 0.4167em; /* 5px */
-}
-
-.blist-tf.blist-tf-first
-{
-    border-left-width: 0;
-    padding-left: 0.4167em; /* 5px */
-}
-
-/* IE doesn't like rounding ems. */
-.blist-td
-{
-    background-color: #fff;
-    border-right: solid 1px #dddddd;
-    border-bottom: solid 1px #dddddd;
-	padding: 4px; /* .3636em */
->>>>>>> d7e50a85
 }
 
 .blist-td-header
@@ -333,10 +258,6 @@
 {
     padding-right: 4px;
     padding-bottom: -1px;
-}
-
-.blist-table .blist-hot
-{
 }
 
 .blist-table a
