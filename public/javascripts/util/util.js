(function($) {

$.urlParam = function(name, url)
{
    var results = new RegExp('[\\?#&]' + name + '=([^&#]*)').exec(url);
    if (results)
    {
        return results[1] || 0;
    }
    else
    {
        return 0;
    }
};

$.htmlEscape = function(text)
{
    return text
        .replace(/&/g, '&amp;')
        .replace(/</g, '&lt;')
        .replace(/>/g, '&gt;')
        .replace(/"/g, '&quot;');
};

$.htmlUnescape = function(text)
{
    return text
        .replace(/&quot;/g, '"')
        .replace(/&gt;/g, '>')
        .replace(/&lt;/g, '<')
        .replace(/&amp;/g, '&');
};

$.htmlStrip = function(text)
{
  try
  {
    return text.replace(/<[^>]*>/g, '');
  }
  catch (ex)
  {
    return '';
  }
};

$.urlSafe = function(text)
{
    var output = text
        .replace(/\s+/g, '-')
        .replace(/[^a-zA-Z0-9_\-]/g, '-')
        .replace(/\-+/g, '-');
    if (output.length < 1)
    {
      output = '-';
    }
    return output.slice(0, 50);
};

$.capitalize = function(text)
{
    text += '';
    return text.charAt(0).toUpperCase() + text.substring(1);
};

})(jQuery);

String.prototype.startsWith = function(str)
{ return this.indexOf(str) == 0; };

String.prototype.endsWith = function(str)
{ return this.lastIndexOf(str) == (this.length - str.length); };

/* Adapted from http://blog.mastykarz.nl/measuring-the-length-of-a-string-in-pixels-using-javascript/ */
String.prototype.visualLength = function(fontSize)
{
    var $ruler = $('#ruler');
    if ($ruler.length < 1)
    {
        $('body').append('<span id="ruler"></span>');
        $ruler = $('#ruler');
    }
    if (!fontSize) { fontSize = ''; }
    $ruler.css('font-size', fontSize);
    $ruler.text(this + '');
    return $ruler.width();
};

<<<<<<< HEAD
/* Do a deep compare on two objects (if they are objects), or just compare
   directly if they are normal values.  For this case, null == undefined, but
   not 0, empty string or false.  Also, when comparing objects, both objects
   must have all the same keys, even if they are null.  If one object has a key
   with a null value and the other does not have the key, the objects are not
   equal. */
$.compareValues = function(obj1, obj2)
{
    // If directly equal, great
    if (obj1 === obj2) { return true; }
    // If obj1 is null/undef, then a quick check determines obj2
    if (obj1 === null || obj1 === undefined)
    {
        if (obj2 === null || obj2 === undefined) { return true; }
        return false;
    }
    // If obj1 exists, but obj2 doesn't, not equals
    if (obj2 === null || obj2 === undefined) { return false; }

    // If either is not an object, they aren't equal
    if (!(obj1 instanceof Object) || !(obj2 instanceof Object)) { return false; }

    // Now we have two real objects to check
    var compareKey = function(o1, o2, k)
    {
        if (!o1.hasOwnProperty(k) || !o2.hasOwnProperty(k)) { return false; }
        return $.compareValues(o1[k], o2[k]);
    };
    for (var v1 in obj1) { if (!compareKey(obj1, obj2, v1)) { return false; } }
    for (var v2 in obj2) { if (!compareKey(obj2, obj1, v2)) { return false; } }
    return true;
};
=======
String.prototype.capitalize = function()
{
    return this.charAt(0).toUpperCase() + this.substring(1);
}
>>>>>>> 1ee16e57
<|MERGE_RESOLUTION|>--- conflicted
+++ resolved
@@ -85,7 +85,11 @@
     return $ruler.width();
 };
 
-<<<<<<< HEAD
+String.prototype.capitalize = function()
+{
+    return this.charAt(0).toUpperCase() + this.substring(1);
+};
+
 /* Do a deep compare on two objects (if they are objects), or just compare
    directly if they are normal values.  For this case, null == undefined, but
    not 0, empty string or false.  Also, when comparing objects, both objects
@@ -117,10 +121,4 @@
     for (var v1 in obj1) { if (!compareKey(obj1, obj2, v1)) { return false; } }
     for (var v2 in obj2) { if (!compareKey(obj2, obj1, v2)) { return false; } }
     return true;
-};
-=======
-String.prototype.capitalize = function()
-{
-    return this.charAt(0).toUpperCase() + this.substring(1);
-}
->>>>>>> 1ee16e57
+};