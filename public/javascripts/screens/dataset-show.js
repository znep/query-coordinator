--- conflicted
+++ resolved
@@ -123,15 +123,10 @@
 
     datasetPageNS.rtManager = blist.$container.renderTypeManager({
         view: blist.dataset,
-<<<<<<< HEAD
-        defaultType: defRen,
+        defaultTypes: defRen,
         editEnabled: blist.dataset.isUnpublished() || blist.dataset.viewType != 'tabular',
         columnEditEnabled: blist.dataset.isUnpublished() || blist.dataset.isPublished() &&
             !blist.dataset.isDefault(),
-=======
-        defaultTypes: defRen,
-        editEnabled: true,
->>>>>>> 5f7a110b
         common: {
             editColumnCallback: function(col)
             {
