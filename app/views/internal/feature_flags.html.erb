--- conflicted
+++ resolved
@@ -10,12 +10,7 @@
   <%= render :partial => 'production_warning' %>
   <h1>Feature Flags for
     <%= link_to "#{@domain.name} (#{@domain.cname})",
-<<<<<<< HEAD
-      show_domain_path(org_id: @domain.organizationId, id: @domain.cname) %>
-=======
-                show_domain_path(org_id: @domain.organizationId,
-                                 domain_id: @domain.cname) %>
->>>>>>> d45846ce
+      show_domain_path(org_id: @domain.organizationId, domain_id: @domain.cname) %>
   </h1>
   <%= display_standard_flashes %>
   <div class="feature-flag-filter">
