// @flow weak

/* everything having to do with making API calls, incl. turning parts of the Redux
model into the JSON needed for those calls */

import * as SharedTypes from './sharedTypes';
import * as ImportColumns from './components/importColumns';
import * as Metadata from './components/metadata';
import * as Utils from './utils';
import { goToPage } from './wizard';
<<<<<<< HEAD
import licenses from 'licenses';
const invertedLicenses = _.invert(licenses);
=======
import airbrake from './airbrake';
>>>>>>> 4c7aace1

import formurlencoded from 'form-urlencoded';
import _ from 'lodash';

const authenticityMetaTag = document.querySelector('meta[name=csrf-token]');
export const authenticityToken: string = authenticityMetaTag === null
  ? ''
  : authenticityMetaTag.attributes.getNamedItem('content').value;

export const appToken: string = 'U29jcmF0YS0td2VraWNrYXNz0';

declare var I18n: any;
type CurrentUser = { id: string }
export type Blist = { currentUser: CurrentUser }
declare var blist: Blist;

export function saveMetadataThenProceed() {
  return (dispatch) => {
    dispatch(goToPage('Working'));
    dispatch(saveMetadataToViewsApi()).
      then(() => {
        dispatch(proceedFromMetadataPane());
      });
  };
}

export function saveMetadataToViewsApi() {
  return (dispatch, getState) => {
    dispatch(Metadata.metadataSaveStart());
    const { datasetId, metadata } = getState();
    return socrataFetch(`/api/views/${datasetId}`, {
      method: 'PUT',
      credentials: 'same-origin',
      body: JSON.stringify(modelToViewParam(metadata))
    }).then(checkStatus)
      .then((response) => {
        console.log(response);
        dispatch(Metadata.metadataSaveComplete(metadata.contents));
        dispatch(Metadata.updateLastSaved(metadata));
      }).then(() => {
        dispatch(updatePrivacy(datasetId, metadata, metadata.contents.privacySettings));
      }).catch((err) => {
        dispatch(Metadata.metadataSaveError(err));
      });
  };
}

export function proceedFromMetadataPane() {
  return (dispatch, getState) => {
    const { navigation } = getState();
    const onImportError = () => {
      dispatch(importError());
      dispatch(goToPage('Metadata'));
    };
    switch (navigation.operation) {
      case 'UploadData':
        dispatch(importData(onImportError));
        break;
      case 'UploadGeospatial':
        dispatch(importGeospatial(onImportError));
        break;
      case 'CreateFromScratch':
        dispatch(goToPage('Finish'));
        break;
      default:
        console.error('Unkown operation!', navigation.operation);
    }
  };
}

export function updatePrivacy(datasetId, metadata, currentPrivacy) {
  return (dispatch) => {
    const apiPrivacy = currentPrivacy === 'public' ? 'public.read' : 'private';

    return socrataFetch(`/api/views/${datasetId}?accessType=WEBSITE&method=setPermission&value=${apiPrivacy}`, {
      method: 'PUT',
      credentials: 'same-origin',
      headers: {
        'X-CSRF-Token': authenticityToken,
        'X-App-Token': appToken
      }
    }).then((result) => {
      console.log(result);
      dispatch(Metadata.metadataSaveComplete(metadata.contents));
      dispatch(Metadata.updateLastSaved(metadata));
    });
  };
}

export function checkStatus(response) {
  if (response.status >= 200 && response.status < 300) {
    return response;
  } else {
    var error = new Error(response.statusText);
    error.response = response;
    throw error;
  }
}

const defaultFetchOptions = {
  headers: {
    'X-CSRF-Token': authenticityToken,
    'X-App-Token': appToken
  }
};

export function socrataFetch(path, options): Promise {
  // only need to add in authenticityToken for non-GET requests
  const mergedOptions = (!_.isUndefined(options.method) && options.method.toUpperCase() !== 'GET')
    ? _.merge(options, defaultFetchOptions)
    : options;
  return fetch(path, mergedOptions);
}

export function modelToViewParam(metadata) {
  return {
    name: metadata.contents.name,
<<<<<<< HEAD
    attributionLink: metadata.license.sourceLink,
    attribution: metadata.license.attribution,
=======
>>>>>>> 4c7aace1
    description: metadata.contents.description,
    category: metadata.contents.category,
    tags: metadata.contents.tags,
    metadata: {
      rowLabel: metadata.contents.rowLabel,
      attributionLink: metadata.contents.attributionLink,
      custom_fields: customMetadataModelToCoreView(metadata.contents.customMetadata, false)
    },
    privateMetadata: {
      contactEmail: metadata.contents.contactEmail,
      custom_fields: customMetadataModelToCoreView(metadata.contents.customMetadata, true)
<<<<<<< HEAD
    },
    licenseId: metadata.license.licenseId,
    license: licenseToView(metadata.license)
  };
}

export function licenseToView(license) {
  const licenseId = license.licenseId;
  const name = invertedLicenses[licenseId];

  const licenseList = blistLicenses.map((l) => {
    if (_.has(l, 'licenses')) {
      return l.licenses;
    } else {
      return l;
=======
>>>>>>> 4c7aace1
    }
  });

  const flattenedLicenses = [].concat.apply([], licenseList);
  const match = _.find(flattenedLicenses, (l) => {
    return l.id === licenseId;
  });

  return {
    name: name,
    termsLink: match.terms_link
                ? match.terms_link
                : '',
    logoUrl: match.logo
              ? match.logo
              : ''
  };
}

export function coreViewToModel(view) {
  const contents = coreViewContents(view);
  const license = coreViewLicense(view);
  return {
    nextClicked: false,
    contents: contents,
    lastSaved: {
      lastSavedContents: _.cloneDeep(contents),
      lastSavedLicense: _.cloneDeep(license)
    },
    apiCall: { type: 'In Progress' },
    license: license
  };
}

export function customMetadataModelToCoreView(customMetadata, isPrivate: boolean) {
  return _.mapValues(customMetadata, (fieldSet) => {
    const pairs = fieldSet.
      filter(field => (isPrivate === field.privateField)).
      map(({field, value}) => ([field, value]));
    return Utils.fromPairs(pairs);
  });
}

<<<<<<< HEAD
function coreViewLicense(view) {
  const id = view.licenseId;
  const name = view.license.name;
  const titles = blistLicenses.map(obj => (obj.name));
  if (titles.indexOf(name) >= 0) {
    return {
      licenseId: id,
      licenseName: name,
      licensing: '',
      sourceLink: view.attributionLink,
      attribution: view.attribution
    };
  } else {
    const title = _.find(titles, (t) => {
      return name.indexOf(t) === 0;
    });

    const licensing = name.slice(title.length).trim();

    return {
      licenseId: id,
      licenseName: title,
      licensing: licensing,
      sourceLink: view.attributionLink,
      attribution: view.attribution
    };
  }
=======
export function coreViewToModel(view) {
  const contents = coreViewContents(view);
  return {
    nextClicked: false,
    contents: contents,
    lastSaved: contents,
    apiCall: {}
  };
>>>>>>> 4c7aace1
}

export function coreViewContents(view) {
  return {
    name: view.name,
    description: view.description,
    category: view.category,
    tags: view.tags,
    rowLabel: view.metadata.rowLabel,
    attributionLink: view.metadata.attributionLink,
    customMetadata: coreViewToCustomMetadataModel(view),
    contactEmail: view.privateMetadata.contactEmail,
    privacySettings: _.has(view, 'grants')
                        ? 'public'
                        : 'private'
  };
}

function coreViewToCustomMetadataModel(view) {
  return _.mapValues(Metadata.defaultCustomData(), (fieldSet, fieldSetName) => (
    fieldSet.map(({field, privateField}) => (
      {
        field: field,
        privateField: privateField,
        value: privateField
          ? view.privateMetadata.custom_fields[fieldSetName][field]
          : view.metadata.custom_fields[fieldSetName][field]
      }
    ))
  ));
}

type ImportProgress
  = { rowsImported: number }
  | { stage: string }

type NotificationStatus
  = 'Available'
  | 'InProgress'
  | 'NotificationSuccessful'
  | 'NotificationError'

type ImportStatus
  = { type: 'NotStarted' }
  | { type: 'Started' }
  | { type: 'InProgress', progress: ImportProgress }
  | { type: 'InProgress', progress: ImportProgress, notification: NotificationStatus }
  | { type: 'Error', error: string }
  | { type: 'Complete' }


export function initialImportStatus(): ImportStatus {
  return {
    type: 'NotStarted'
  };
}

const IMPORT_START = 'IMPORT_START';
function importStart() {
  return {
    type: IMPORT_START
  };
}

const IMPORT_PROGRESS = 'IMPORT_PROGRESS';
export function importProgress(progress: ImportProgress, notificationsEnabled: boolean = false) {
  return {
    type: IMPORT_PROGRESS,
    progress,
    notificationsEnabled
  };
}

const IMPORT_ERROR = 'IMPORT_ERROR';
function importError(error: string = I18n.screens.import_pane.unknown_error) {
  return {
    type: IMPORT_ERROR,
    error: error
  };
}

export const IMPORT_COMPLETE = 'IMPORT_COMPLETE';
function importComplete() {
  return {
    type: IMPORT_COMPLETE
  };
}

export const NOTIFICATION_STATUS = 'NOTIFICATION_STATUS';
export function notificationStatus(status: NotificationStatus) {
  return {
    type: NOTIFICATION_STATUS,
    status
  };
}

export function update(status: ImportStatus = initialImportStatus(), action): ImportStatus {
  switch (action.type) {
    case IMPORT_START:
      return {
        type: 'Started'
      };

    case IMPORT_PROGRESS:
      if (action.notificationsEnabled) {
        return {
          type: 'InProgress',
          progress: action.progress,
          notification: status.notification || 'Available'
        };
      } else {
        return {
          type: 'InProgress',
          progress: action.progress
        };
      }

    case NOTIFICATION_STATUS: {
      if (status.type === 'InProgress') {
        return {
          ...status,
          notification: action.status
        };
      } else {
        return status;
      }
    }

    case IMPORT_ERROR:
      return {
        type: 'Error',
        error: action.error
      };

    case IMPORT_COMPLETE:
      return {
        type: 'Complete'
      };

    default:
      return status;
  }
}

export function addNotificationInterest() {
  return (dispatch, getState) => {
    const state = getState();
    if (state.importStatus.notification === 'Available') {
      dispatch(notificationStatus('InProgress'));
      socrataFetch(`/users/${blist.currentUser.id}/email_interests.json`, {
        method: 'POST',
        headers: {
          'Content-Type': 'application/json'
        },
        credentials: 'same-origin',
        body: JSON.stringify({
          eventTag: 'MAIL.IMPORT_ACTIVITY_COMPLETE',
          extraInfo: state.importStatus.progress.ticket
        })
      }).then((response) => {
        switch (response.status) {
          case 200:
            dispatch(notificationStatus('NotificationSuccessful'));
            break;
          default:
            dispatch(notificationStatus('NotificationError'));
            break;
        }
      }).catch(() => {
        dispatch(notificationStatus('NotificationError'));
      });
    }
  };
}

function importData(onError) {
  return (dispatch, getState) => {
    const state = getState();
    dispatch(importStart());
    socrataFetch('/api/imports2.json', {
      method: 'POST',
      headers: {
        'Content-Type': 'application/x-www-form-urlencoded'
      },
      credentials: 'same-origin',
      body: formurlencoded({
        name: state.upload.fileName,
        translation: transformToImports2Translation(state.transform.columns),
        blueprint: JSON.stringify(transformToBlueprint(state.transform.columns)),
        fileId: state.upload.progress.fileId,
        draftViewUid: state.datasetId
      })
    }).then((response) => {
      switch (response.status) {
        case 200:
          dispatch(importComplete());
          dispatch(goToPage('Finish'));
          break;

        case 202: {
          response.json().then((resp) => {
            const ticket = resp.ticket;
            setTimeout(() => {
              pollUntilDone(ticket, dispatch, (progressResponse) => {
                if (progressResponse.details && !_.isUndefined(progressResponse.details.progress)) {
                  dispatch(importProgress({
                    rowsImported: progressResponse.details.progress,
                    ticket: ticket
                  }, true));
                }
              }, onError);
            }, POLL_INTERVAL_MS);
          });
          break;
        }

        default:
          airbrake.notify({
            error: `Unexpected status code received while importing: ${response.status}`,
            context: { component: 'Server' }
          });
          onError();
      }
    }).catch((err) => {
      airbrake.notify({
        error: err,
        context: { component: 'Server' }
      });
      onError();
    });
  };
}

function importGeospatial(onError) {
  return (dispatch, getState) => {
    const state = getState();
    dispatch(importStart());
    socrataFetch('/api/imports2.json?method=shapefile', {
      method: 'POST',
      headers: {
        'Content-Type': 'application/x-www-form-urlencoded'
      },
      credentials: 'same-origin',
      body: formurlencoded({
        name: state.upload.fileName,
        blueprint: JSON.stringify({layers: _.map(state.layers, (layer) => ({name: layer.name}))}),
        fileId: state.upload.progress.fileId
      })
    }).then((response) => {
      switch (response.status) {
        case 200:
          dispatch(goToPage('Finish'));
          break;

        case 202: {
          response.json().then((resp) => {
            const ticket = resp.ticket;
            setTimeout(() => {
              pollUntilDone(ticket, dispatch, (progressResponse) => {
                if (progressResponse.details && !_.isUndefined(progressResponse.details.stage)) {
                  dispatch(importProgress({stage: progressResponse.details.stage}));
                }
              }, onError);
            }, POLL_INTERVAL_MS);
          });
          break;
        }

        default:
          // TODO: AIRBRAKE THIS STUFF: EN-6942
          console.error('IMPORTING DATA FAILED', response);
          onError();
      }
    }).catch((error) => {
      console.log(error);
      onError();
    });
  };
}

const POLL_INTERVAL_MS = 5000;


function pollUntilDone(ticket, dispatch, onProgress, onError) {
  socrataFetch(`/api/imports2.json?ticket=${ticket}`, {
    credentials: 'same-origin'
  }).then((response) => {
    switch (response.status) {
      case 202:
        response.json().then((resp) => {
          onProgress(resp);
        });
        setTimeout(() => {
          pollUntilDone(ticket, dispatch, onProgress, onError);
        }, POLL_INTERVAL_MS);
        break;

      case 200:
        dispatch(importComplete());
        dispatch(goToPage('Finish'));
        break;

      default:
        console.error('response error: ', response);
        onError();
    }
  });
}


function sourceColumnExpr(sourceColumn: SharedTypes.SourceColumn) {
  return `col${sourceColumn.index + 1}`;
}


function compositeColumnComponent(component: string | SharedTypes.SourceColumn) {
  return _.isObject(component)
    ? sourceColumnExpr(component)
    : '"' + component.replace(/"/g, '\\"') + '"';
}


export function transformToImports2Translation(importTransform: ImportColumns.Transform): string {
  function resultColumnToJs(resultColumn: ImportColumns.ResultColumn): string {
    // TODO: location columns
    const columnSource =
      resultColumn.columnSource.type === 'SingleColumn'
        ? sourceColumnExpr(resultColumn.columnSource.sourceColumn)
        : resultColumn.columnSource.components.map(compositeColumnComponent).join(' + ');
    return _.reduce(resultColumn.transforms, (transformed, transform) => {
      switch (transform.type) {
        case 'title':
          return `title(${transformed})`;

        case 'upper':
          return `upper(${transformed})`;

        case 'lower':
          return `lower(${transformed})`;

        case 'toStateCode':
          return `toStateCode(${transformed})`;

        case 'findReplace': {
          const findText = transform.regex ? Utils.escapeRegex(transform.findText) : transform.findText;
          const replaceString = `/${findText}/g` + (transform.caseSensitive ? '' : 'i');
          return `(${transformed}).replace(${replaceString}, "${transform.replaceText}")`;
        }
        default:
          console.log('error: unknown transform type ', transform.type);
          break;

      }
    }, columnSource);
  }
  return `[${importTransform.map(resultColumnToJs).join(',')}]`;
}


type Blueprint = {
  skip: number,
  columns: Array<{name: string, datatype: SharedTypes.TypeName}>
}


function transformToBlueprint(transform: ImportColumns.Transform): Blueprint {
  return {
    skip: 1, // TODO get this from model
    columns: transform.map((resultColumn) => ({
      name: resultColumn.name,
      datatype: resultColumn.chosenType
    }))
  };
}<|MERGE_RESOLUTION|>--- conflicted
+++ resolved
@@ -8,12 +8,9 @@
 import * as Metadata from './components/metadata';
 import * as Utils from './utils';
 import { goToPage } from './wizard';
-<<<<<<< HEAD
 import licenses from 'licenses';
 const invertedLicenses = _.invert(licenses);
-=======
 import airbrake from './airbrake';
->>>>>>> 4c7aace1
 
 import formurlencoded from 'form-urlencoded';
 import _ from 'lodash';
@@ -131,11 +128,8 @@
 export function modelToViewParam(metadata) {
   return {
     name: metadata.contents.name,
-<<<<<<< HEAD
     attributionLink: metadata.license.sourceLink,
     attribution: metadata.license.attribution,
-=======
->>>>>>> 4c7aace1
     description: metadata.contents.description,
     category: metadata.contents.category,
     tags: metadata.contents.tags,
@@ -147,7 +141,6 @@
     privateMetadata: {
       contactEmail: metadata.contents.contactEmail,
       custom_fields: customMetadataModelToCoreView(metadata.contents.customMetadata, true)
-<<<<<<< HEAD
     },
     licenseId: metadata.license.licenseId,
     license: licenseToView(metadata.license)
@@ -163,8 +156,6 @@
       return l.licenses;
     } else {
       return l;
-=======
->>>>>>> 4c7aace1
     }
   });
 
@@ -208,7 +199,6 @@
   });
 }
 
-<<<<<<< HEAD
 function coreViewLicense(view) {
   const id = view.licenseId;
   const name = view.license.name;
@@ -236,16 +226,6 @@
       attribution: view.attribution
     };
   }
-=======
-export function coreViewToModel(view) {
-  const contents = coreViewContents(view);
-  return {
-    nextClicked: false,
-    contents: contents,
-    lastSaved: contents,
-    apiCall: {}
-  };
->>>>>>> 4c7aace1
 }
 
 export function coreViewContents(view) {
