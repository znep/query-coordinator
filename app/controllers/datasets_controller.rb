--- conflicted
+++ resolved
@@ -1,11 +1,6 @@
 class DatasetsController < ApplicationController
   include DatasetsHelper
-<<<<<<< HEAD
   skip_before_filter :require_user, :only => [:show, :alt, :widget_preview, :math_validate]
-=======
-  skip_before_filter :require_user, :only => [:show, :alt, :widget_preview, :math_validate, :bare]
-  layout 'dataset_v2'
->>>>>>> 5d0ca37c
 
 # collection actions
   def new
