--- conflicted
+++ resolved
@@ -1,30 +1,9 @@
 import _ from 'lodash';
 import { assert } from 'chai';
 import configureStore from 'redux-mock-store';
-<<<<<<< HEAD
-import state from '../data/stateWithRevision';
-import mockAPI from '../testHelpers/mockAPI';
-import mockSocket from '../testHelpers/mockSocket';
-import { bootstrapChannels } from '../data/socketChannels';
 import { bootstrapApp } from 'reduxStuff/actions/bootstrap';
 
-// create the mock socket and insert it into the fake store
-const socket = mockSocket(bootstrapChannels);
-
-const mockStore = configureStore([thunk.withExtraArgument(socket)]);
-
-describe('bootstrap actions', () => {
-  let unmockHTTP;
-  let fakeStore;
-
-  beforeEach(() => {
-    fakeStore = mockStore(state);
-  });
-=======
-import { bootstrapApp } from 'actions/bootstrap';
-
 describe('bootstrap', () => {
->>>>>>> 71e1993c
 
   it('joins channels and starts polling when there are in-progress task sets', () => {
     const mockStore = configureStore();
