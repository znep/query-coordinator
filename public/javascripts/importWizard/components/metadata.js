--- conflicted
+++ resolved
@@ -2,11 +2,6 @@
 import { combineReducers } from 'redux';
 import isEmail from 'validator/lib/isEmail';
 import RadioGroup from 'react-radio-group';
-<<<<<<< HEAD
-=======
-import customMetadataSchema from 'customMetadataSchema';
-import datasetCategories from 'datasetCategories';
->>>>>>> 4c7aace1
 import * as Server from '../server';
 import * as Utils from '../utils';
 import FlashMessage from './flashMessage';
@@ -20,14 +15,9 @@
 type DatasetMetadata = {
   nextClicked: boolean,
   apiCall: MetadataApiCall,
-<<<<<<< HEAD
   license: LicenseType,
   contents: MetadataContents,
   lastSaved: MetadataContents
-=======
-  lastSaved: MetadataContents,
-  contents: MetadataContents
->>>>>>> 4c7aace1
 }
 
 type MetadataApiCall
@@ -48,7 +38,6 @@
   privacySettings: String
 }
 
-<<<<<<< HEAD
 type LicenseType = {
     licenseName: String,
     licensing: String,
@@ -57,8 +46,6 @@
     sourceLink: String
 }
 
-=======
->>>>>>> 4c7aace1
 export function defaultCustomData() {
   return Utils.fromPairs(customMetadataSchema.map(({fields, name}) => {
     return [
@@ -80,17 +67,12 @@
     tags: [],
     rowLabel: '',
     attributionLink: '',
-<<<<<<< HEAD
     customMetadata: defaultCustomData(customMetadataSchema),
-=======
-    customMetadata: Object.freeze(defaultCustomData(customMetadataSchema)),
->>>>>>> 4c7aace1
     contactEmail: '',
     privacySettings: 'private'
   };
 }
 
-<<<<<<< HEAD
 export function emptyLicense(): LicenseType {
   return {
     licenseName: '',
@@ -113,15 +95,6 @@
       lastSavedContents: lastSavedContents,
       lastSavedLicense: lastLicenseSaved
     }
-=======
-export function emptyForName(name: string): DatasetMetadata {
-  const lastMetadataSaved = _.cloneDeep(emptyContents(name));
-  return {
-    nextClicked: false,
-    apiCall: {type: 'Not Started'},
-    lastSaved: lastMetadataSaved,
-    contents: emptyContents(name)
->>>>>>> 4c7aace1
   };
 }
 
@@ -274,24 +247,17 @@
     nextClicked: updateForNextClicked,
     apiCall: updateApiCallState,
     contents: updateContents,
-<<<<<<< HEAD
     license: updateLicense,
-=======
->>>>>>> 4c7aace1
     lastSaved: updateForLastSaved
   });
 
 export function updateForLastSaved(lastSavedMetadata = emptyContents(''), action) {
   switch (action.type) {
     case MD_LAST_SAVED:
-<<<<<<< HEAD
-      return {
-        lastSavedContents: action.savedMetadata.contents,
-        lastSavedLicense: action.savedMetadata.license
-      };
-=======
-      return _.cloneDeep(action.savedMetadata.contents);
->>>>>>> 4c7aace1
+      return {
+        lastSavedContents: _.cloneDeep(action.savedMetadata.contents),
+        lastSavedLicense: _.cloneDeep(action.savedMetadata.license)
+      };
     default:
       return lastSavedMetadata;
   }
@@ -354,7 +320,6 @@
   }
 }
 
-<<<<<<< HEAD
 export function updateLicense(license = emptyLicense(), action): LicenseType {
   switch (action.type) {
     case MD_UPDATE_LICENSENAME: {
@@ -402,8 +367,6 @@
   }
 }
 
-=======
->>>>>>> 4c7aace1
 export function updateForNextClicked(nextClicked: boolean = false, action) {
   switch (action.type) {
     case MD_UPDATE_NEXTCLICKED:
@@ -460,7 +423,6 @@
   });
 }
 
-<<<<<<< HEAD
 export function isEmailValid(metadata) {
   const contactEmail = metadata.contents.contactEmail;
   return isEmail(contactEmail) || contactEmail.length === 0;
@@ -475,14 +437,6 @@
           && isCustomMetadataValid(metadata)
           && isEmailValid(metadata)
           && isAttributionValid(metadata);
-=======
-export function isEmailValid(contactEmail) {
-  return isEmail(contactEmail) || contactEmail.length === 0;
-}
-
-export function isMetadataValid(metadata: DatasetMetadata) {
-  return (isStandardMetadataValid(metadata) && isCustomMetadataValid(metadata)) && isEmailValid(metadata.contents.contactEmail);
->>>>>>> 4c7aace1
 }
 
 export function isMetadataUnsaved(metadata) {
@@ -553,7 +507,6 @@
   );
 }
 
-<<<<<<< HEAD
 export function attributionRequiredTag(metadata) {
   const licenseName = metadata.license.licenseName;
   const licensing = metadata.license.licensing;
@@ -645,8 +598,6 @@
   );
 }
 
-=======
->>>>>>> 4c7aace1
 function renderFlashMessageApiError(apiCall) {
   if (apiCall.type !== 'Error') {
     return;
@@ -687,7 +638,6 @@
               name="external_sources[0]"
               className="textPrompt url required"
               title={I18nPrefixed.dataset_url_prompt} />
-<<<<<<< HEAD
           </div>
         </div>
 
@@ -703,12 +653,8 @@
               onChange={(evt) => onMetadataAction(updateName(evt.target.value))} />
               {(!validationErrors.name && metadata.nextClicked) ?
                 <label htmlFor="view_name" className="error name">{I18n.screens.dataset_new.errors.missing_name}</label> : null}
-=======
->>>>>>> 4c7aace1
           </div>
-        </div>
-
-<<<<<<< HEAD
+
           <div className="line clearfix">
             <label htmlFor="view_description">{I18nPrefixed.brief_description}</label>
             <textarea
@@ -767,135 +713,10 @@
             {(!validationErrors.attributionLink && metadata.nextClicked)
               ? <label htmlFor="view_attributionLink" className="error">{I18n.screens.dataset_new.errors.missing_esri_url}</label>
               : null}
-=======
-        <div className="generalMetadata">
-          <div className="line clearfix">
-            <label htmlFor="view_name" className="required">{I18nPrefixed.dataset_title}</label>
-            <input
-              type="text"
-              name="view[name]"
-              title={I18nPrefixed.dataset_title_prompt}
-              className="textPrompt required error"
-              value={metadata.contents.name}
-              onChange={(evt) => onMetadataAction(updateName(evt.target.value))} />
-              {(!validationErrors.name && metadata.nextClicked) ?
-                <label htmlFor="view_name" className="error name">{I18n.screens.dataset_new.errors.missing_name}</label> : null}
-          </div>
-
-          <div className="line clearfix">
-            <label htmlFor="view_description">{I18nPrefixed.brief_description}</label>
-            <textarea
-              type="text"
-              name="view[description]"
-              title={I18nPrefixed.brief_description_prompt} className="textPrompt"
-              value={metadata.contents.description}
-              placeholder={I18nPrefixed.brief_description_prompt}
-              onChange={(evt) => onMetadataAction(updateDescription(evt.target.value))} />
-          </div>
-
-          <div className="line clearfix">
-            <label htmlFor="view_category">{I18nPrefixed.category}</label>
-            <select
-              name="view[category]"
-              value={metadata.contents.category}
-              onChange={(evt) => onMetadataAction(updateCategory(evt.target.value))}>
-              {datasetCategories.map(([name, value]) => <option value={value}>{name}</option> )}
-            </select>
-          </div>
-
-          <div className="line clearfix">
-            <label htmlFor="view_tags">{I18nPrefixed.tags_keywords}</label>
-            <input
-              type="text" name="view[tags]"
-              title={I18nPrefixed.tags_prompt}
-              value={metadata.contents.tags}
-              className="textPrompt"
-              onChange={(evt) => onMetadataAction(updateTags(evt.target.value))} />
->>>>>>> 4c7aace1
           </div>
         </div>
 
-<<<<<<< HEAD
         {renderLicenses(metadata, onMetadataAction)}
-
-        {renderCustomMetadata(metadata, onMetadataAction)}
-
-        <div className="privacyMetadata">
-          <h2>{I18n.screens.dataset_new.metadata.privacy_security}</h2>
-
-          <div className="line clearfix">
-            <fieldset id="privacy-settings" className="radioblock">
-              <legend id="privacy-settings-legend">
-                {I18n.screens.dataset_new.metadata.privacy_settings}
-              </legend>
-              <RadioGroup
-                name="privacy"
-                selectedValue={metadata.contents.privacySettings}
-                onChange={(value) => onMetadataAction(updatePrivacySettings(value))}>
-                {Radio => (
-                  <div>
-                    <div>
-                      <Radio value="public" />
-                      <label
-                        htmlFor="privacy_public"
-                        dangerouslySetInnerHTML={{__html: I18n.screens.dataset_new.metadata.public_explain}} />
-                    </div>
-                    <div>
-                      <Radio value="private" />
-                      <label
-                        htmlFor="privacy_private"
-                        dangerouslySetInnerHTML={{__html: I18n.screens.dataset_new.metadata.private_explain}} />
-                    </div>
-                  </div>
-                )}
-              </RadioGroup>
-            </fieldset>
-=======
-          <div className="line clearfix">
-            <label htmlFor="view_rowLabel">{I18nPrefixed.row_label}</label>
-            <input
-              type="text"
-              name="view[rowLabel]"
-              className="textPrompt"
-              value={metadata.contents.rowLabel}
-              onChange={(evt) => onMetadataAction(updateRowLabel(evt.target.value))} />
->>>>>>> 4c7aace1
-          </div>
-        </div>
-
-<<<<<<< HEAD
-          <div className="line clearfix">
-            <label htmlFor="{sanitize_to_id('view[contactEmail]')}">
-              {I18nPrefixed.contact_email}
-            </label>
-            <input
-              type="text"
-              name="view[contactEmail]'"
-              value={metadata.contents.contactEmail}
-              title={I18nPrefixed.email_address} className="textPrompt contactEmail"
-              onChange={(evt) => onMetadataAction(updateContactEmail(evt.target.value))} />
-            <div className="additionalHelp">{I18nPrefixed.email_help}</div>
-            {!isEmailValid(metadata) ?
-              <label className="error email_help">{I18n.core.validation.email}</label> : null}
-          </div>
-        </div>
-
-=======
-        <div className="attributionLinkMetadata">
-          <div className="line clearfix">
-            <label htmlFor="view_attributionLink" className="required">
-              {I18n.screens.dataset_new.metadata.esri_map_layer_url}
-            </label>
-            <input
-              type="text"
-              name="view[attributionLink]"
-              className="textPrompt required"
-              value={metadata.contents.attributionLink}
-              onChange={(evt) => onMetadataAction(updateAttributionLink(evt.target.value))} />
-            {(!validationErrors.attributionLink && metadata.nextClicked) ?
-              <label htmlFor="view_attributionLink" className="error">{I18n.screens.dataset_new.errors.missing_esri_url}</label> : null}
-          </div>
-        </div>
 
         {renderCustomMetadata(metadata, onMetadataAction)}
 
@@ -930,24 +751,23 @@
               </RadioGroup>
             </fieldset>
           </div>
-
-          <div className="line clearfix">
-            <label htmlFor="{sanitize_to_id('view[contactEmail]')}">
-              {I18nPrefixed.contact_email}
-            </label>
-            <input
-              type="text"
-              name="view[contactEmail]'"
-              value={metadata.contents.contactEmail}
-              title={I18nPrefixed.email_address} className="textPrompt contactEmail"
-              onChange={(evt) => onMetadataAction(updateContactEmail(evt.target.value))} />
-            <div className="additionalHelp">{I18nPrefixed.email_help}</div>
-            {!isEmailValid(metadata.contents.contactEmail) ?
-              <label className="error email_help">{I18n.core.validation.email}</label> : null}
-          </div>
         </div>
 
->>>>>>> 4c7aace1
+        <div className="line clearfix">
+          <label htmlFor="{sanitize_to_id('view[contactEmail]')}">
+            {I18nPrefixed.contact_email}
+          </label>
+          <input
+            type="text"
+            name="view[contactEmail]'"
+            value={metadata.contents.contactEmail}
+            title={I18nPrefixed.email_address} className="textPrompt contactEmail"
+            onChange={(evt) => onMetadataAction(updateContactEmail(evt.target.value))} />
+          <div className="additionalHelp">{I18nPrefixed.email_help}</div>
+          {!isEmailValid(metadata) ?
+            <label className="error email_help">{I18n.core.validation.email}</label> : null}
+        </div>
+
         <div className="required">{I18nPrefixed.required_field}</div>
 
       </div>
