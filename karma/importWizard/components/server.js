import React, { PropTypes } from 'react';
import _ from 'lodash';
import TestUtils from 'react-addons-test-utils';

import * as ExampleData from './exampleData';
import {
  modelToViewParam,
  customMetadataModelToCoreView,
  licenseToView,
  coreViewToModel,
  transformToImports2Translation,
  update,
  importProgress
} from 'server';

describe('ImportStatus reducer', () => {
  const stateBefore = { type: 'Started' };
  it('adds a notification key when notifications are enabled', () => {
    const stateAfter = update(stateBefore, importProgress({rowsImported: 0}, true));
    expect(stateAfter).to.deep.equal({
      type: 'InProgress',
      progress: { rowsImported: 0 },
      notification: 'Available'
    });
  });

  it('does not add a notification key when notifications are not enabled', () => {
    const stateAfter = update(stateBefore, importProgress({rowsImported: 0}));
    expect(stateAfter).to.deep.equal({
      type: 'InProgress',
      progress: { rowsImported: 0 }
    });
  });

});

describe("testing for API responses", () => {
  const metadata = {
    license: {
      licenseId: "PDDL",
      licenseName: "Open Data Commons",
      licensing: "Public Domain Dedication and License",
      attribution: "Me",
      sourceLink: "google.com"
    },
    contents: {
      name: 'name',
      description: 'desc',
      category: 'cat',
      tags: ['one', 'two'],
      rowLabel: 'row',
      mapLayer: 'link',
      contactEmail: 'email@email.com',
      privacySettings: 'private',
      customMetadata: {
        'jack':
          [
            {
              field: '1',
              value: 'ant',
              privateField: false
            },
            {
              field: '2',
              value: 'frank',
              privateField: true
            },
            {
              field: '3',
              value: 'fred',
              privateField: false
            }
          ],
        'second':
          [
            {
              field: 'mars',
              value: 'mars',
              privateField: false
            },
            {
              field: 'venus',
              value: 'earth',
              privateField: false
            },
            {
              field: 'neptune',
              value: '50',
              privateField: false
            },
            {
              field: 'jupiter',
              value: 'eritrea',
              privateField: false
            }
          ]
        }
    }
  };

  const navigation = {
    path: []
  };

  describe('translation between Redux model and /api/views payloads', () => {
    const customMetadata = metadata.contents.customMetadata;

    it('test that public metadata values are correctly returned', () => {
      const publicCustom = customMetadataModelToCoreView(customMetadata, false);

      expect(publicCustom).to.deep.equal({
        jack: {
          '1': 'ant',
          '3': 'fred'
        },
        second: {
          mars: 'mars',
          venus: 'earth',
          neptune: '50',
          jupiter: 'eritrea'
        }
      });
    });

    it('test that private metadata values are correctly returned', () => {
      const privateCustom = customMetadataModelToCoreView(customMetadata, true);
      const jack = privateCustom.jack;
      const second = privateCustom.second;

      expect(jack['2']).to.equal('frank');
      expect(second).to.deep.equal({});
    });
  });

  describe('licenseToView', () => {
    it('test that license values are correctly returned', () => {
      const license = licenseToView(metadata.license);

      expect(license).to.deep.equal({
        name: 'Open Data Commons Public Domain Dedication and License',
        termsLink: "http://opendatacommons.org/licenses/pddl/1.0/",
        logoUrl: ''
      });
    });
  });

  describe('modelToViewParam', () => {
    it('test everything else', () => {
<<<<<<< HEAD
      const coreView = modelToViewParam(metadata);
=======
      const coreView = modelToViewParam(metadata, navigation);
>>>>>>> fbd86913
      const viewMetadata = coreView.metadata;

      expect(coreView.name).to.equal('name');
      expect(coreView.description).to.equal('desc');
      expect(coreView.category).to.equal('cat');
      expect(coreView.tags).to.deep.equal(['one', 'two']);
      expect(viewMetadata.rowLabel).to.equal('row');
      expect(viewMetadata.attributionLink).to.equal('link');
      expect(coreView.privateMetadata.contactEmail).to.equal('email@email.com');
      expect(coreView.attribution).to.equal('Me');
      expect(coreView.attributionLink).to.equal('google.com');
      expect(coreView.licenseId).to.equal('PDDL');
<<<<<<< HEAD
=======
      expect(coreView.displayType).to.equal('draft');
>>>>>>> fbd86913
    });
  });

  describe('coreViewToModel', () => {
    it('test round trip', () => {
      const view = modelToViewParam(metadata, navigation);
      const meta = coreViewToModel(view);

      expect(metadata.contents).to.deep.equal(meta.contents);
    });
  });

});

describe('transformToImports2Translation', () => {

  it('generates the correct translation when there are no transforms, composite columns, or location columns', () => {
    const result = transformToImports2Translation(ExampleData.translationWithoutTransforms);
    expect(result).to.equal('[col1,col2,col3,col4,col5]');
  });

  it('generates the correct translation when there are transforms, but no composite or location columns', () => {
    const result = transformToImports2Translation(ExampleData.translationWithTransforms);
    expect(result).to.equal('[(toStateCode(lower(upper(title(col1))))).replace(/abc/g, "def"),col2,col3,col4,col5]');
  });

  // TODO: test non-trivial regexes in transforms

  it('generates the correct translation when there are composite columns', () => {
    const result = transformToImports2Translation(ExampleData.translationWithCompositeCol);
    expect(result).to.equal('[col1,col2 + "some constant text" + col4]')
  });

  it('generates the correct translation when there are composite columns and translations', () => {
    const result = transformToImports2Translation(ExampleData.translationWithCompositeColAndTransform);
    expect(result).to.equal('[col1,upper(col2 + "some constant text" + col4)]')
  });

});<|MERGE_RESOLUTION|>--- conflicted
+++ resolved
@@ -146,11 +146,7 @@
 
   describe('modelToViewParam', () => {
     it('test everything else', () => {
-<<<<<<< HEAD
-      const coreView = modelToViewParam(metadata);
-=======
       const coreView = modelToViewParam(metadata, navigation);
->>>>>>> fbd86913
       const viewMetadata = coreView.metadata;
 
       expect(coreView.name).to.equal('name');
@@ -163,10 +159,7 @@
       expect(coreView.attribution).to.equal('Me');
       expect(coreView.attributionLink).to.equal('google.com');
       expect(coreView.licenseId).to.equal('PDDL');
-<<<<<<< HEAD
-=======
       expect(coreView.displayType).to.equal('draft');
->>>>>>> fbd86913
     });
   });
 
