--- conflicted
+++ resolved
@@ -95,15 +95,11 @@
   var inspirationStoryElement = $('.inspiration-story-container');
   var userStoryElement = $('.user-story-container');
 
-<<<<<<< HEAD
-  $(window).on('rich-text-editor::height-change', function() {
-    userStoryRenderer.render();
-  });
 
   var ghostElement = $('#block-ghost');
   var dragDrop = new DragDrop(inspirationStoryElement.find('.block'), ghostElement);
   dragDrop.setup();
-=======
+
   /**
    * RichTextEditorToolbar events
    */
@@ -168,100 +164,6 @@
     userStoryRenderer.render();
   });
 
-  /**
-   * LEGACY
-   */
-
-  function DragDrop(ghostElement) {
-
-    var _self = this;
-    var _dragging = null;
-    var _ghostElement = ghostElement;
-    var _ghostCursorOffset = 20;
-
-    this.isDragging = function() {
-      return _dragging !== null;
-    };
-
-    this.drag = function(mouseX, mouseY, blockId) {
-
-      $('body').addClass('dragging');
-      var inspirationBlock = $('[data-block-id=' + blockId + ']');
-      var inspirationBlockHtml = inspirationBlock.html();
-
-      _dragging = blockId;
-      _ghostElement.
-        html(inspirationBlockHtml).
-        css({
-          left: mouseX - _ghostCursorOffset,
-          top: mouseY - _ghostCursorOffset
-        }).
-        removeClass('hidden');
-    };
-
-    this.drop = function() {
-
-      var dragged = _dragging;
-
-      $('body').removeClass('dragging');
-      _dragging = null;
-      _ghostElement.addClass('hidden');
-      return dragged;
-    };
-
-    this.addGhostClass = function(className) {
-      _ghostElement.addClass(className);
-    };
-
-    this.removeGhostClass = function(className) {
-      _ghostElement.removeClass(className);
-    };
-
-    $(window).on('mousemove', function(e) {
-      if (_self.isDragging()) {
-        _ghostElement.css({
-          left: e.clientX - _ghostCursorOffset,
-          top: e.clientY - _ghostCursorOffset
-        });
-      }
-    });
-  };
-
-  var dragDrop = new DragDrop($('#block-ghost'));
-
-
-
-
-  var lastInsertionHintIndex = -1;
-  function showInsertionHintAtIndex(index) {
-    userStoryRenderer.showInsertionHintAtIndex(index);
-    lastInsertionHintIndex = index;
-  }
-  function hideInsertionHint() {
-    userStoryRenderer.hideInsertionHint();
-    lastInsertionHintIndex = -1;
-  }
-
-  inspirationStoryElement.on('mousedown', '.block', function(e) {
-
-    var blockId = e.currentTarget.getAttribute('data-block-id');
-
-    dragDrop.drag(e.clientX, e.clientY, blockId);
-  });
-
-  inspirationStoryElement.on('dblclick', '.block', function(e) {
-
-    window.dispatcher.dispatch({
-      action: Constants.BLOCK_COPY_INTO_STORY,
-      blockId: e.currentTarget.getAttribute('data-block-id'),
-      storyUid: window.userStoryUid,
-      insertAt: window.storyStore.getBlockIds(window.userStoryUid).length
-    });
-  });
-
-  userStoryElement.on('mouseenter', function() {
->>>>>>> 0ab6b72c
-
   window.dragDropStore.addChangeListener(function() {
     if (window.dragDropStore.isDraggingOverStory(userStoryUid)) {
       ghostElement.addClass('full-size');
