--- conflicted
+++ resolved
@@ -143,13 +143,10 @@
 current_page_metadata_version:
   description: The current version of page metadata that the app should read and write.
   defaultValue: 1
-<<<<<<< HEAD
+feature_map_default_extent:
+  description: "The site-wide default extent for feature/point maps. Should be a single-quoted JSON object. Ex: '{\"southwest\":[41.681944,-87.827778],\"northeast\":[42.081944,-87.427778]}'"
+  defaultValue: ''
 data_lens_transition_state:
   description: The transition state tracking when and how data lenses should be surfaced in the old UX (e.g. on browse, profile and admin pages).
   defaultValue: pre_beta
-  expectedValues: pre_beta beta post_beta
-=======
-feature_map_default_extent:
-  description: "The site-wide default extent for feature/point maps. Should be a single-quoted JSON object. Ex: '{\"southwest\":[41.681944,-87.827778],\"northeast\":[42.081944,-87.427778]}'"
-  defaultValue: ''
->>>>>>> b2d11773
+  expectedValues: pre_beta beta post_beta