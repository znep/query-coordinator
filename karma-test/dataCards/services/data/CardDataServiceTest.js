--- conflicted
+++ resolved
@@ -279,15 +279,9 @@
       // clause generation code to use ' AND ' to join where clause fragments instead of
       // ' and '. If this test is broken, look there first.
       $httpBackend.expectGET(toUriRegex('/api/id/{1}.json?$query=SELECT date_trunc_ymd(fakeNumberColumn) AS date_trunc, count(*) AS value WHERE date_trunc IS NOT NULL GROUP BY date_trunc'.format('fakeNumberColumn', fake4x4)));
-<<<<<<< HEAD
       $httpBackend.expectGET(toUriRegex('/api/id/{1}.json?$query=SELECT date_trunc_ymd(fakeNumberColumn) AS date_trunc, count(*) AS value WHERE date_trunc IS NOT NULL AND MAGICAL_WHERE_CLAUSE GROUP BY date_trunc'.format('fakeNumberColumn', fake4x4)));
-      CardDataService.getTimelineData('fakeNumberColumn', fake4x4, '', 'DAY');
-      CardDataService.getTimelineData('fakeNumberColumn', fake4x4, 'MAGICAL_WHERE_CLAUSE', 'DAY');
-=======
-      $httpBackend.expectGET(toUriRegex('/api/id/{1}.json?$query=SELECT date_trunc_ymd(fakeNumberColumn) AS date_trunc, count(*) AS value WHERE date_trunc IS NOT NULL and MAGICAL_WHERE_CLAUSE GROUP BY date_trunc'.format('fakeNumberColumn', fake4x4)));
       CardDataService.getTimelineData('fakeNumberColumn', fake4x4, '', 'DAY', countAggregation);
       CardDataService.getTimelineData('fakeNumberColumn', fake4x4, 'MAGICAL_WHERE_CLAUSE', 'DAY', countAggregation);
->>>>>>> b23e8890
       $httpBackend.flush();
     });
 
