import _ from 'lodash';

import vifs from '../../vifs';
import baseVifReducer from './base';
import {
  forEachSeries,
  setStringValueOrDeleteProperty,
  setBooleanValueOrDefaultValue,
  setBooleanValueOrDeleteProperty
} from '../../helpers';

import * as actions from '../../actions';

export default function pieChart(state, action) {
  if (_.isUndefined(state)) {
    return vifs().pieChart;
  }

  state = _.cloneDeep(state);

  switch (action.type) {
    case actions.RESET_STATE:
      state = vifs().pieChart;
      break;

    case actions.SET_COLOR_PALETTE:
      _.set(state, 'series[0].color.palette', action.colorPalette);
      break;

    case actions.SET_CUSTOM_COLOR_PALETTE:
      const customColorPalette = action.customColorPalette;
      const grouping = action.dimensionGroupingColumnName;
      _.set(state, 'series[0].color.customPalette', {
        [grouping]: customColorPalette
      });
      break;

    case actions.UPDATE_CUSTOM_COLOR_PALETTE: {
      const { dimensionGroupingColumnName, group, selectedColor } = action;
      const path = ['series', 0, 'color', 'customPalette', dimensionGroupingColumnName, group, 'color'];
      _.set(state, path, selectedColor)
      break;
    }

    case actions.SET_SHOW_VALUE_LABELS:
      setBooleanValueOrDefaultValue(state, 'configuration.showValueLabels', action.showValueLabels, true);
      break;

    case actions.SET_SHOW_VALUE_LABELS_AS_PERCENT:
      setBooleanValueOrDefaultValue(state, 'configuration.showValueLabelsAsPercent', action.showValueLabelsAsPercent, false);
      break;

    case actions.SET_ORDER_BY:
      forEachSeries(state, series => {
        _.set(series, 'dataSource.orderBy', _.cloneDeep(action.orderBy));
      });
      break;

    case actions.SET_LIMIT_COUNT_AND_SHOW_OTHER_CATEGORY:
      setBooleanValueOrDefaultValue(state, 'configuration.showOtherCategory', action.showOtherCategory, true);

      forEachSeries(state, series => {
        _.set(series, 'dataSource.limit', action.limitCount);
      });
      break;

    case actions.SET_SHOW_OTHER_CATEGORY:
      setBooleanValueOrDefaultValue(state, 'configuration.showOtherCategory', action.showOtherCategory, true);
      break;

    case actions.RECEIVE_METADATA:
    case actions.SET_DATASET_UID:
    case actions.SET_DESCRIPTION:
    case actions.SET_DIMENSION:
    case actions.SET_DOMAIN:
    case actions.SET_FILTERS:
<<<<<<< HEAD
    case actions.SET_SERIES_MEASURE_AGGREGATION:
    case actions.SET_SERIES_MEASURE_COLUMN:
=======
    case actions.SET_MEASURE:
    case actions.SET_MEASURE_AGGREGATION:
    case actions.SET_SHOW_LEGEND:
>>>>>>> b648d5f4
    case actions.SET_TITLE:
    case actions.SET_UNIT_ONE:
    case actions.SET_UNIT_OTHER:
    case actions.SET_VIEW_SOURCE_DATA_LINK:
      return baseVifReducer(state, action);

    default:
      break;
  }

  return state;
};<|MERGE_RESOLUTION|>--- conflicted
+++ resolved
@@ -74,14 +74,9 @@
     case actions.SET_DIMENSION:
     case actions.SET_DOMAIN:
     case actions.SET_FILTERS:
-<<<<<<< HEAD
     case actions.SET_SERIES_MEASURE_AGGREGATION:
     case actions.SET_SERIES_MEASURE_COLUMN:
-=======
-    case actions.SET_MEASURE:
-    case actions.SET_MEASURE_AGGREGATION:
     case actions.SET_SHOW_LEGEND:
->>>>>>> b648d5f4
     case actions.SET_TITLE:
     case actions.SET_UNIT_ONE:
     case actions.SET_UNIT_OTHER:
