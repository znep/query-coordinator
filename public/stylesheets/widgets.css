/* 
    Document   : widgets.css
    Created on : Jan 13, 2009, 3:25:51 PM
    Author     : jeff.scherpelz@blist.com, pete.stuart@blist.com
    Description:
      Styles for individual widgets that are re-used throughout the app
*/

/*** START: action buttons ***/
/*  <ul class="actionButtons">
    
    
    Without an arrow icon.
    <li><a href="#">Delete</a></li>
    
    With an arrow icon.
    <li><a href="#" class="arrowButton">Share</a></li>
    
    </ul>
*/

.actionButtons li
{
    background-color: #656565;
    background-image: url(/stylesheets/images/widgets/background_buttons_summary_sprites.png);
    background-repeat: no-repeat;
    float: left;
    height: 21px;
    margin-left: 1em;
    overflow: hidden;
}
.actionButtons li a
{
    background-image: url(/stylesheets/images/widgets/background_buttons_summary_sprites.png);
    background-position: right -21px;
    background-repeat: no-repeat;
    color: #fff;
    display: block;
    font-size: 1.2em;
    height: 21px;
    line-height: 21px;
    padding-left: 10px;
    padding-right: 10px;
    text-decoration: none;
}
.actionButtons li a.arrowButton
{
    background-position: right -42px;
    padding-right: 25px;
}
.actionButtons li.bare
{
    background: none;
}
.content .actionButtons li
{
    background-position: left -63px;
}
.content .actionButtons li a
{
    background-position: right -84px;
}
.content .actionButtons li a.arrowButton
{
    background-position: right -105px;
}
/*** END: action buttons ***/

/*** START: small buttons ***/

.smallButton
{
    background: url(/stylesheets/images/common/button_ends_small_sprite.png) no-repeat;
    float: left;
    height: 19px;
    line-height: 19px;
    padding: 0 0 0 9px;
}
.smallButton a
{
    background: url(/stylesheets/images/common/button_ends_small_sprite.png) right -19px no-repeat;
    color: #333;
    display: block;
    font-size: 10px;
    height: 19px;
    padding-right: 9px;
    text-transform: uppercase;
    text-decoration: none;
}
.smallButton span
{
    background-color: #ababab;
    display: block;
}

/*** END: small buttons ***/

/*** START: dropdown button ***/
/*
<a href='#' class='dropdownLink'><div class='outerWrapper'><div class='midWrapper'>
    <span class='innerWrapper'>Menu</span></div></div></a>
 */

a.dropdownLink
{
    background-position: left top;
    background-repeat: no-repeat;
    padding-left: 5px;
}

a.dropdownLink .outerWrapper
{
    background-position: right top;
    background-repeat: no-repeat;
    padding-right: 5px;
}

a.dropdownLink .midWrapper
{
    background-repeat: repeat-x;
}

a.dropdownLink .innerWrapper
{
    background-image: url(/stylesheets/images/widgets/dropdown_button/menu_bar_arrow.png);
    background-position: right top;
    background-repeat: no-repeat;
    display: block;
    padding: 1px 25px 0 5px;
}

a.dropdownLink:hover
{
    background-image: url(/stylesheets/images/widgets/dropdown_button/hover_left.png);
}

a.dropdownLink:hover .outerWrapper
{
    background-image: url(/stylesheets/images/widgets/dropdown_button/hover_right.png);
}

a.dropdownLink:hover .midWrapper
{
    background-image: url(/stylesheets/images/widgets/dropdown_button/hover_gradSlice.png);
}

a.dropdownLink.clicked
{
    background-image: url(/stylesheets/images/widgets/dropdown_button/click_left.png);
}

a.dropdownLink.clicked .outerWrapper
{
    background-image: url(/stylesheets/images/widgets/dropdown_button/click_right.png);
}

a.dropdownLink.clicked .midWrapper
{
    background-image: url(/stylesheets/images/widgets/dropdown_button/click_gradSlice.png);
}

#lensContainer .headerBar > ul > li > a.dropdownLink:hover,
#lensContainer .headerBar > ul > li > a.dropdownLink.clicked { color: #fff; }
/*** END: dropdown button ***/


/*** START: dropdown menus ***/
/*
    <ul class='menu'>

    Gray title for section:
        <li class='sectionTitle'>View your data</li>

    Menu item:
        <li><a href='#'>Do an action</a></li>

    End of menu:
        <li class='footer'><div class='outerWrapper'>
            <span class='innerWrapper'></span></div></li>
    </ul>
*/

ul.menu
{
    background-color: #ececec;
    border: 1px solid #8d8d8d;
    border-bottom: none;
    display: none;
    margin-bottom: 9px;
    position: absolute;
    z-index: 200;
}

ul.menu.shown
{
    display: block;
}

ul.menu li
{
    display: block;
    padding: 4px 0;
}

ul.menu li.sectionTitle
{
    color: #959393;
    font-size: 1.1em;
    padding-left: 30px;
    padding-right: 10px;
}

ul.menu li a
{
    color: #333333;
    display: block;
    font-size: 1.1em;
    height: 15px;
    line-height: 15px;
    overflow: hidden;
    padding: 0.2em 10px 0.2em 30px;
    text-decoration: none;
}
ul.menu.noicon li a { padding-left: 5px; }

ul.menu li > a > .highlight
{
    display: block;
}

ul.menu li > a:hover
{
    background-color: #cacaca;
}

ul.menu li.separator
{
    border-top: solid 1px #999;
    height: 0;
    line-height: 0;
    margin: 0 10px;
    padding: 0;
}

ul.menu li.footer
{
    background-image: url(/stylesheets/images/widgets/menu/corner_light_left_bottom.png);
    background-position: bottom left;
    background-repeat: no-repeat;
    bottom: -9px;
    height: 9px;
    margin: 0 -1px;
    padding: 0;
    position: absolute;
    width: 100%;
}

ul.menu li.footer .outerWrapper
{
    background-image: url(/stylesheets/images/widgets/menu/corner_light_right_bottom.png);
    background-position: bottom right;
    background-repeat: no-repeat;
    height: 9px;
    margin-left: 9px;
    margin-right: -2px;
    padding-right: 9px;
}

ul.menu li.footer .innerWrapper
{
    background-color: #ececec;
    border-bottom: 1px solid #8d8d8d;
    display: block;
    height: 8px;
}

/* Support for submenus */

ul.menu li.submenu
{
    position: relative;
}

ul.menu li.submenu > a > .highlight
{
    background-image: url(/stylesheets/images/widgets/menu/submenu_arrow.png);
    background-position: right center;
    background-repeat: no-repeat;
}

ul.menu li.submenu .menu
{
    left: 97%;
    top: 0;
}

ul.menu li.submenu .menu.opposite
{
    left: -97%;
}


/* If you have an option menu (dark on the left under the icons, and the
 *  icons change to checkboxes for the selected item), add the optionMenu
 *  class; and add an extra span to the footer:
        <li class='footer'><div class='outerWrapper'>
            <div class='innerWrapper'><span class='colorWrapper'><span>
        </div></div></li>
 */

ul.menu.optionMenu
{
    background-color: #cacaca;
}

ul.menu.optionMenu li
{
    background-color: #ececec;
    margin-left: 30px;
}

ul.menu.optionMenu li a
{
    margin-left: -30px;
    padding-left: 33px;
}

ul.menu.optionMenu li.footer
{
    background-color: transparent;
    background-image: url(/stylesheets/images/widgets/menu/corner_dark_left_bottom.png);
    margin-left: -1px;
}

ul.menu.optionMenu li.footer .colorWrapper
{
    background-color: #cacaca;
    display: block;
    height: 8px;
    width: 22px;
}

/* Multilevel menus */

ul.menu.multilevelMenu
{
    width: 37em;
}

ul.menu.multilevelMenu > li
{
    border-bottom: solid 1px #cacaca;
    border-top: solid 1px #ececec;
    padding: 0;
    width: 50%;
}

ul.menu.multilevelMenu > li.active
{
    border: solid 1px #8d8d8d;
    border-left: none;
    border-right: none;
}

ul.menu.multilevelMenu > li.active.first
{
    border-top: solid 1px #cacaca;
}

ul.menu.multilevelMenu li dt a
{
    color: #333333;
    font-size: 1.5em;
    font-weight: bold;
    margin: 0;
    padding: 0.3em;
    text-decoration: none;
}

ul.menu.multilevelMenu li.active dt
{
    background-color: #cacaca;
    position: relative;
    z-index: 201;
}

ul.menu.multilevelMenu > li.active.first dt
{
    margin-top: -1px;
    padding-top: 1px;
}

ul.menu.multilevelMenu dd > ul
{
    background-color: #cacaca;
    border-left: solid 1px #8d8d8d;
    display: none;
    height: 100%;
    position: absolute;
    right: 0;
    top: 0;
    width: 50%;
}

ul.menu.multilevelMenu dd > ul > li > a:hover
{
    background-color: #ececec;
}

ul.menu.multilevelMenu li.active > dl > dd > ul
{
    display: block;
}

ul.menu.multilevelMenu dd > ul > li.separator
{
    border-top: solid 1px #ececec;
    margin: 0.3em 10px 0.3em 30px;
    padding: 0;
}

ul.menu.multilevelMenu > li.footer
{
    background-color: transparent;
    border: none;
    width: 100%;
}

ul.menu.multilevelMenu > li.footer > .outerWrapper
{
    background-image: url(/stylesheets/images/widgets/menu/corner_dark_right_bottom.png);
    border: none;
}

ul.menu.multilevelMenu > li.footer > .outerWrapper > .innerWrapper > .colorWrapper
{
    background-color: #cacaca;
    border-left: solid 1px #8d8d8d;
    display: block;
    float: right;
    height: 8px;
    width: 50%;
}

/* Scrollable menus */

ul.menu li a.disabled
{
    color: #8d8d8d;
    text-decoration: none;
}

ul.menu li.scrollable.hidden
{
    display: none;
}

ul.menu li.button
{
    padding: 0;
    margin: 0 1em;
}

ul.menu li.button.prev
{
    border-bottom: solid 1px #cacaca;
}

ul.menu li.button.next
{
    border-top: solid 1px #cacaca;
}

ul.menu li.button a
{
    background-image: none;
    background-position: left center;
    background-repeat: no-repeat;
    margin: 0 -10px;
    padding-left: 5px;
    text-indent: -9999px;
}

ul.menu li.button .outerWrapper
{
    background-position: right center;
    background-repeat: no-repeat;
    padding-right: 5px;
}

ul.menu li.button .midWrapper
{
    background-position: left center;
    background-repeat: repeat-x;
}

ul.menu li.button .innerWrapper
{
    background-position: left center;
    background-repeat: no-repeat;
    display: block;
}

ul.menu li.button.prev .innerWrapper
{
    background-image: url(/stylesheets/images/widgets/dropdown_button/arrow_up.png);
}

ul.menu li.button.next .innerWrapper
{
    background-image: url(/stylesheets/images/widgets/dropdown_button/arrow_down.png);
}

ul.menu li.button.prev.disabled .innerWrapper
{
    background-image: url(/stylesheets/images/widgets/dropdown_button/arrow_up_disabled.png);
}

ul.menu li.button.next.disabled .innerWrapper
{
    background-image: url(/stylesheets/images/widgets/dropdown_button/arrow_down_disabled.png);
}

/*
ul.menu li.button a:hover
{
    background-image: url(/stylesheets/images/widgets/dropdown_button/click_left.png);
}

ul.menu li.button a:hover .outerWrapper
{
    background-image: url(/stylesheets/images/widgets/dropdown_button/click_right.png);
}

ul.menu li.button a:hover .midWrapper
{
    background-image: url(/stylesheets/images/widgets/dropdown_button/click_gradSlice.png);
}
*/

ul.menu li.button.disabled a:hover
{
    background-image: none;
    cursor: default;
}

ul.menu li.button.disabled a:hover .outerWrapper
{
    background-image: none;
}

ul.menu li.button.disabled a:hover .midWrapper
{
    background-image: none;
}

ul.menu.optionMenu li.button
{
    margin: 0 0 0 30px;
}

ul.menu.optionMenu li.button a
{
    margin: 0;
}

/*** END: dropdown menu ***/

/*** START: fixed menus ***/
/*
 * These are menus that are inline (display:static) in the HTML
    <div class='fixedMenu'><div class='outerWrapper'><ul class='innerWrapper'>

    End, including a close button in the corner:
        </ul>
        <a href='#Close_Add_Columns' title='Close' class='close'>Close</a>
    </div></div>
*/

.fixedMenu
{
    background-color: #ececec;
    border: 1px solid #8d8d8d;
    display: none;
    margin-bottom: 1em;
    position: relative;
}

.fixedMenu.shown
{
    display: block;
}

.fixedMenu .outerWrapper
{
    background-image: url(/stylesheets/images/widgets/menu/corner_light_left_bottom_whitebg.png);
    background-position: bottom left;
    background-repeat: no-repeat;
    margin: 0 -1px -1px;
}

.fixedMenu .innerWrapper
{
    background-image: url(/stylesheets/images/widgets/menu/corner_light_right_bottom_whitebg.png);
    background-position: bottom right;
    background-repeat: no-repeat;
    display: block;
}

.fixedMenu .close
{
    background-image: url(/stylesheets/images/content/section_close_button.png);
    background-repeat: no-repeat;
    display: block;
    height: 16px;
    position: absolute;
    line-height: 100px;
    overflow: hidden;
    right: 2px;
    top: 2px;
    width: 16px;
}
/*** END: fixed menu ***/

/*** START: feature boxes (for getting started) ***/
.featureBoxes ul li
{
    border-right: 1px solid #ccc;
    float: left;
    margin-right: 15px;
    padding-right: 15px;
    width: 199px;
}
.featureBoxes ul li.last
{
    border: none;
    margin-right: 0;
    padding-right: 0;
}

.featureBoxes li h2
{
    font-size: 1.8em;
    letter-spacing: .02em;
    margin-bottom: 5px;
}
.featureBoxes li p
{
    font-size: 1.2em;
    letter-spacing: .04em;
    line-height: 1.33em;
    margin-bottom: .5em;
}
.featureBoxes li p.watchButton a
{
    background: url(/stylesheets/images/home/icon_watch_video.png) no-repeat;
    color: #666;
    display: block;
    font-size: .833em; /* 10px */
    font-weight: bold;
    height: 22px;
    line-height: 22px;
    padding-left: 28px;
    text-transform: uppercase;
}
/*** END: feature boxes (for getting started) ***/

/*** START: alert box ***/
.noticePanel
{
    background: #e5f0f0 url(/stylesheets/images/common/notice_panel_content_background.png) left bottom repeat-x;
    border-color: #ccc;
    border-style: solid;
    border-width: 0 1px 1px;
    margin-top: 2em;
    padding-bottom: 1.3em;
}
.noticeHeaderOuter
{
    background: url(/stylesheets/images/common/notice_panel_header_background.png) repeat-x;
    border-top: 1px solid #ccc;
}
.noticeHeaderInner
{
    background: url(/stylesheets/images/common/notice_panel_header_left.png) no-repeat;
    margin: -1px 0 0 -1px;
}
.noticeHeader
{
    background: url(/stylesheets/images/common/notice_panel_header_right.png) right top no-repeat;
    border-bottom: 1px solid #ccc;
    height: 30px;
    margin: -1px -1px 0 0;
}
.noticeHeader > h2, .noticeHeader > p
{
    color: #666;
    float: left;
    font-size: 1.2em;
    line-height: 30px;
    padding-left: 15px;
}
.noticeHeader > p.noticePanelCloser
{
    float: right;
    font-size: 1em;
    text-transform: uppercase;
    width: 60px;
}
.noticeHeader > p.noticePanelCloser a
{
    background: url(/stylesheets/images/common/expander_arrows.png) right 50% no-repeat;
    color: #666;
    display: block;
    margin-right: 15px;
}
/*** END: alert box ***/




/*** START: grid list ***/

.gridListContainer
{
    width: 100%;
}

.gridListContainer .headerContainer
{
    height: 3.8em;
    overflow: hidden;
}
.gridListInner { overflow: auto; }


table.gridList 
{ 
    table-layout: fixed;
    width: 100%;
}

/* Table headers */
table.gridList thead
{
    background-color: #e8e8e8;
}
table.gridList th
{
    background-color: #e8e8e8;
    border-right: solid 1px #d4d4d4;
    font-size: 1.4em;
    font-weight: normal;
    line-height: 0.7em;
    padding: 1em 0.5em;
    text-align: left;
}

table.gridList thead th.first
{
    background-image: url(/stylesheets/images/content/table/header_left_top.png);
    background-position: left top;
    background-repeat: no-repeat;
}
table.gridList th.last
{
    background-image: url(/stylesheets/images/content/table/header_right_top.png);
    background-position: right top;
    background-repeat: no-repeat;
    border: none;
    padding-right: 20px;
}
table.gridList th.last > *
{
    margin-right: -15px;
}

/* Sorting styles */
table.gridList th.header
{
    cursor: pointer;
}

table.gridList th.header > *
{
    background-position: right center;
    background-repeat: no-repeat;
}
table.gridList th.headerSortDown > *
{
    background-image: url(/stylesheets/images/content/table/icon_sort_up.png);
}
table.gridList th.headerSortUp > *
{
    background-image: url(/stylesheets/images/content/table/icon_sort_down.png);
}


/* Table body */
table.gridList tbody
{
    overflow: auto;
    overflow-x: hidden;
}
table.gridList td
{
    vertical-align: top;
}
table.gridList td > *
{
    display: block;
    font-size: 1.2em;
    height: 27px;
    line-height: 27px;
    margin: 2px 0;
    overflow: hidden;
    padding: 0 5px;
}

table.gridList td > a,
table.gridList td > div > a
{
    color: #333;
    text-decoration: none;
}
table.gridList td > a:hover, 
table.gridList td > div > a:hover { text-decoration: underline; }


/* Sort grouping headers */
table.gridList tr.sortGroup td > *
{
    color: #600;
    font-size: 1.3em;
    text-indent: 0;
    text-transform: uppercase;
}

/* Hover rules */
table.gridList tr.hover td+td+td+td > *,
table.gridList tr.highlight td+td+td+td > *
{
    background-color: #e3ecf7;
}
table.gridList tr.hover td.picture > *
{
    background-color: transparent;
}
table.gridList tr.hover td.last > *,
table.gridList tr.highlight td.last > *
{
    background-image: url(/stylesheets/images/content/table/highlight_end.png);
    background-position: right;
    background-repeat: no-repeat;
}

.gridListContainer.simple table.gridList tr.hover td > *,
.gridListContainer.simple table.gridList tr.selected td > *,
.gridListContainer.simple table.gridList tr.hover.selected td > *
{
    background-color: #e3ecf7;
}


/* expand/collapse arrow */
table.gridList .expander
{
    background-image: url(/stylesheets/images/content/table/expand_closed.png);
    background-position: left center;
    background-repeat: no-repeat;
    cursor: pointer;
    float: left;
    margin-right: -5px;
    width: 10px;
}

table.gridList tr.expanded .expander
{
    background-image: url(/stylesheets/images/content/table/expand_opened.png);
}


/* Column types */

table.gridList .handle,
table.gridList .favorite,
table.gridList .type,
table.gridList .picture,
table.gridList .group
{
    background-position: center center;
    background-repeat: no-repeat;
}

table.gridList th.favorite,
table.gridList th.type,
table.gridList th.picture,
table.gridList th.group
{
    padding: 0;
    text-indent: -9999px;
}
table.gridList .handle { width: 33px; }

table.gridList td.handle > *
{
    font-size: 1em;
}

table.gridList .handle .menuHandle
{
    background: url(/stylesheets/images/content/table/icon_double_arrow.png) left 100px no-repeat;
    display: block;
    height: 27px;
    line-height: 100px;
    overflow: hidden;
    width: 27px;
}
table.gridList tr.hover td.handle .menuHandle { background-position: left top; }

table.gridList .favorite { width: 37px;}
table.gridList th.favorite
{
    background-image: url(/stylesheets/images/content/table/icon_sorting_star.png);
}
table.gridList .favorite .favoriteMarker {
    background: url(/stylesheets/images/content/table/icon_favorite_sprite.png) left 27px no-repeat;
    display: block;
    height: 27px;
    line-height: 100px;
    overflow: hidden;
    width: 27px;
}
table.gridList td.favorite.true .favoriteMarker,
table.gridList tr.hover td.favorite.true .favoriteMarker
{
    background-position: 0 -27px;
}
table.gridList tr.hover td.favorite .favoriteMarker
{
    background-position: 0 0;
}

table.gridList .type,
table.gridList .picture,
table.gridList .group { width: 45px; }
table.gridList .picture { vertical-align: middle; }

table.gridList th.type
{
    background-image: url(/stylesheets/images/content/table/icon_sorting_type.png);
}
table.gridList td.type > *,
table.gridList td.picture > *,
table.gridList td.group
{
    margin: 0 auto;
    text-indent: -9999px;
    width: 23px;
}

table.gridList th.picture
{
    background-image: url(/stylesheets/images/content/table/icon_contact_type.png);
}
table.gridList td.picture > *,
table.gridList td.group > *
{
    height: 24px;
    text-indent: 0;
    width: 24px;
}
table.gridList td.picture > .group
{
    background-image: url(/stylesheets/images/content/table/icon_type_sprites.png);
    background-position: 0 -310px;
    text-indent: -9999px;
}

table.gridList th.group
{
    background-image: url(/stylesheets/images/content/table/icon_group_type.png);
}
table.gridList td.group > *
{
    background-image: url(/stylesheets/images/content/table/icon_type_sprites.png);
    background-position: 0 -310px;
    text-indent: -9999px;
}


table.gridList .name { width: 30%; }

table.gridList .description { width: 45%; }
table.gridList .owner { width: 25%; }
table.gridList .lastUpdated,
table.gridList .activityDate,
table.gridList .dateAdded,
table.gridList .sharedOn { width: 11.5em; }


table.gridList .viewed { width: 10em; }
table.gridList .actionContainer {
    font-size: 1em;
    width: 4.5em;
}
table.gridList td.actionContainer > *
{
    font-size: 1em;
    padding: 0;
}

table.gridList .role { width: 9em; }
table.gridList .others { width: 10.5em; }
table.gridList .opened { width: 7em; }

table.gridList .when,
table.gridList .who { width: 15%; }
table.gridList .what { width: 70%; }


/* Styling for child rows */
table.gridList tr.child td > * { margin-bottom: 0; }
table.gridList tr.child td.type > div { 
    border-left: 4px solid #cacaca;
    margin-left: 40px; 
    width: 40px;
}

table.gridList tr.child td.name > * { margin-left: 30px; }
table.gridList tr.child td.description > * { border-right: solid 4px #cacaca; }

table.gridList tr.child td.owner > *,
table.gridList tr.child td.lastUpdated > *
{
    display: none;
}

table.gridList tr.child.hover td.description > *,
table.gridList tr.child.selected td.description > *,
table.gridList tr.child.hover.selected td.description > *
{
    background-image: url(/stylesheets/images/content/table/highlight_end.png);
    background-position: right;
    background-repeat: no-repeat;
}

table.gridList tr.child.collapsed
{
    display: none;
}


/* Styling for searchable in grid */
table.gridList tr.filteredOut
{
    display: none;
}


/*** END: grid list ***/

/*** START: form list boxes ***/
.formListBox
{
    background: #ececec url(/stylesheets/images/info_pane/background_expanded_list.png) -5px 0 repeat-y;
    position: relative;
}
.formListBox.solid { background-image: none; }
.formListBoxTL { background: url(/stylesheets/images/content/section_top_left.png) left top no-repeat; }
.formListBox.solid .formListBoxTL { background: url(/stylesheets/images/content/section_solid_top_left.png) left top no-repeat; }
.formListBoxTR { background: url(/stylesheets/images/content/section_top_right.png) right top no-repeat; }
.formListBoxBL { background: url(/stylesheets/images/content/section_bottom_left.png) left bottom no-repeat; }
.formListBox.solid .formListBoxBL { background: url(/stylesheets/images/content/section_solid_bottom_left.png) left bottom no-repeat; }
.formListBoxBR { background: url(/stylesheets/images/content/section_bottom_right.png) right bottom no-repeat; }

.formListBox .int { padding: 1em; }

.formListBox form input[type="text"], .formListBox form input[type="password"]
{
    font-size: 1em;
    padding: 0.1em 0.2em;
}

.formListBox dt, .formListBox dd, .formListBox p
{
    font-size: 1.4em;
}

.formListBox dt
{
    clear: both;
    color: #eee;
    float: left;
    line-height: 27px;
    padding-right: 10px;
    text-align: right;
    width: 135px;
}
.formListBox dd
{
    line-height: 27px;
    margin-left: 145px;
    padding-left: 10px;
}

.formListBox dl
{
    padding: 1em 0 1em;
}

.formListBox .sectionEnd
{
    padding-bottom: 1em;
}

.formListBox .fieldNote
{
    color: #666;
    font-size: .714em; /* 10px */
}
.formListBox .formListBoxClose
{
    display: block;
    position: absolute;
    right: 3px;
    top: 3px;
}
.formListBox .formListBoxClose a
{
    background: url(/stylesheets/images/content/section_close_button.png) no-repeat;
    display: block;
    height: 16px;
    line-height: 200px;
    overflow: hidden;
    width: 16px;
}

.formListBox label.preLabel
{
    color: #666;
    font-size: 11px;
}
.formListBox label.radioLabel
{
    color: #666;
    font-size: 12px;
    margin-right: 1em;
}
.formListBox input[type="radio"]
{
    margin: 0;
    vertical-align: middle;
}

.formListBox .errorMessage
{
    clear: both;
    margin-left: 155px;
    margin-top: -1em;
    padding-bottom: 1em;
}

.formListBoxSubmit
{
    clear: both;
    margin-left: 155px;
    padding-bottom: 1.5em;
    width: 9em;
}
.formListBoxSubmit a
{
    background-color: #656565;
    background-image: url(/stylesheets/images/widgets/background_buttons_summary_sprites.png);
    background-repeat: no-repeat;
    color: #fff;
    display: block;
    height: 21px;
    line-height: 21px;
    text-decoration: none;
}
.formListBoxSubmit a span
{
    background-image: url(/stylesheets/images/widgets/background_buttons_summary_sprites.png);
    background-position: right -42px;
    background-repeat: no-repeat;
    display: block;
    height: 21px;
    line-height: 21px;
    padding-left: 10px;
    padding-right: 25px;
}

.formListBox input[type="text"].error,
.formListBox input[type="password"].error {
    border-color: #c00;
}
.formListBox label.error
{
    font-size: 11px;
    padding-left: 5px;
}
/*** END: form list boxes ***/

/*** START: star ratings ***/
.rating
{
    background-image: url(/stylesheets/images/content/comment_stars_white_sprites.png);
    background-position: 0 0;
    height: 16px;
    overflow: hidden;
    width: 89px;
}
.rating span { display: none; }

.rating.zero { background-position: 0 0; }
.rating.zero_half { background-position: 0 -16px; }
.rating.one { background-position: 0 -32px; }
.rating.one_half { background-position: 0 -48px; }
.rating.two { background-position: 0 -64px; }
.rating.two_half { background-position: 0 -80px; }
.rating.three { background-position: 0 -96px; }
.rating.three_half { background-position: 0 -112px; }
.rating.four { background-position: 0 -128px; }
.rating.four_half { background-position: 0 -144px; }
.rating.five { background-position: 0 -160px; }
/*** END: star ratings ***/


/*** START: Pagination styling ***/
.pagination
{
    text-align: center;
}

.pagination > *
{
    color: #999999;
    font-size: 1.1em;
    margin: 0 0.25em;
    text-transform: uppercase;
}

.pagination a.prevLink,
.pagination a.nextLink
{
    background-image: url(/stylesheets/images/content/table_menu/menu_bar_sprites.png);
    background-repeat: no-repeat;
    color: #333333;
}

.pagination a.prevLink
{
    background-position: 0 -144px;
    margin-right: 1em;
    padding-left: 25px;
}

.pagination a.nextLink
{
    background-position: right -164px;
    margin-left: 1em;
    padding-right: 25px;
}

.pagination a.active
{
    color: #333333;
    font-weight: bold;
}

/*** END: Pagination styling ***/


/*** START: Dialog boxes ***/

.dialogWrapper
{
    margin: 10em auto 0;
    min-height: 0;
    width: 40em;
}
.dialogTL
{
    margin-left: 16px;
    min-height: 0;
}
.dialogBR
{
    background: url(/stylesheets/images/content/modal_corner_BR.png) right bottom no-repeat;
    margin: 0 -10px 0 0;
    min-height: 0;
    padding: 0 10px 23px 0;
}
.dialogBL
{
    background: url(/stylesheets/images/content/modal_corner_BL.png) left bottom no-repeat;
    margin: 0 0 -23px -16px;
    min-height: 0;
    padding: 0 0 23px 16px;
}
.dialogOuter
{
    background: url(/stylesheets/images/content/modal_right.png) right top repeat-y;
    margin: 0 -10px 0 -16px;
    min-height: 0;
    padding: 0 10px 0 0;
}

.dialogBox
{
    background-color: #fff;
    min-height: 0;
    position: relative;
}

.dialogBox .header
{
    background-color: #2f608f;
    padding: 0.5em;
}

.dialogBox .header h1
{
    background-image: url(/stylesheets/images/common/socrata_logo_light.png);
    background-repeat: no-repeat;
    color: #fff;
    display: block;
    height: 34px;
    margin: 0;
    text-indent: -9999px;
}

.dialogBox .header .close
{
<<<<<<< HEAD
=======
    background-image: url(/stylesheets/images/content/dialog_close_button.png);
    background-repeat: no-repeat;
    display: block;
    height: 16px;
    position: absolute;
    line-height: 100px;
    overflow: hidden;
    right: 5px;
    top: 5px;
    width: 16px;
}

.dialogBox .mainContent
{
>>>>>>> 5f795d58
    margin-top: 0;
    padding: 1em;
}

.dialogBox .title
{
    height: 3em;
    line-height: 3em;
    margin-bottom: 2em;
    margin-right: 2em;
}

.dialogBox .title h2
{
    color: #333;
    float: left;
    font-size: 1.8em;
}

.dialogBox .flash
{
    color: #ff0000;
    font-size: 1.2em;
    margin-bottom: 1em;
    text-align: center;
}

.dialogBox .footer
{
    border-top: solid 1px #ccc;
    height: 25px;
    line-height: 25px;
    margin-top: 1.5em;
    padding-top: 1em;
}

/*** END: Dialog boxes ***/


/*** START: Login box ***/

.loginBox .title a
{
    color: #333333;
    float: right;
    font-size: 1em;
    text-decoration: underline;
    text-transform: uppercase;
}

.loginBox form p
{
    height: 2em;
    line-height: 2em;
    margin-bottom: 0.5em;
}

.loginBox form label
{
    float: left;
    font-size: 1.1em;
    width: 5em;
    margin-left: 0.5em;
    margin-right: 1em;
}

.loginBox form p.rememberMe
{
    line-height: 2.3em;
    margin-left: 6.5em;
}

.loginBox form p.rememberMe input
{
    float: left;
}

.loginBox form p.rememberMe label
{
    float: none;
}

.loginBox .footer a
{
    color: #333333;
    float: left;
    text-decoration: underline;
}

.loginBox .footer ul.actionButtons
{
    float: right;
}

.loginBox .footer ul.actionButtons li
{
    background-position: left -63px;
}

.loginBox .footer ul.actionButtons a
{
    background-position: right -84px;
    color: #ffffff;
    text-decoration: none;
}

/*** END: Login box ***/


/*** START: Signup box ***/

#signup.dialogWrapper
{
    margin: 4em auto 0;
    width: 70.5em;
}

.signupBox .mainContent
{
    padding: 1.5em;
}

.signupBox .fieldContent
{
    margin: 20px 0 10px;
}

.signupBox .header
{
    background-color: #2f608f;
    padding: 0.5em;
}

.signupBox .header h1
{
    background-image: url(/stylesheets/images/common/socrata_logo_light.png);
    background-repeat: no-repeat;
    display: block;
    height: 34px;
    margin: 0;
    text-indent: -9999px;
}

.signupBox .title h2
{
    font-size: 2.4em;
    font-weight: normal;
    line-height: 1.1em;
    margin-bottom: 12px;
    margin-right: 2em;
}

.signupBox .title   p
{
    font-size: 1.4em;
}

.signupBox fieldset
{
    display: block;
    float: left;
    margin-right: 15px;
    width: 328px;
}

.signupBox fieldset.last
{
    margin-right: 0;
}

.signupBox form p:after
{
    clear: both;
    content: ".";
    display: block;
    height: 0;
    visibility: hidden;
}

.signupBox form p
{
    display: inline-block;
}

.signupBox form p, .signupBox form .fileInputContainer
{
    display: block;
  margin-bottom: 10px;
}

.signupBox form p.fieldInfo
{
    margin-bottom: 7px;
    margin-left: 100px;
}

.signupBox form label
{
    display: block;
    float: left;
    font-size: 1.2em;
    line-height: 22px;
    padding-right: 10px;
    text-align: right;
    width: 115px;
}

.signupBox form fieldset.last label { width: 90px; }

.signupBox form div.error
{
    color: #ff0000;
    font-size: 1.2em;
    padding-bottom: 2.5em;
}

.signupBox form label.error
{
    font-size: 1em;
    line-height: 1.1em;
    margin-left: 125px;
    padding-right: 0;
    text-align: left;
    width: 200px;
}

.signupBox form input[type='text'],
.signupBox form input[type='password']
{
    padding: 4px 2px 2px;
    width: 194px;
}

.signupBox form textarea
{
    border: 1px solid #cacaca;
    height: 50px;
    font-size: 1.2em;
    line-height: 1.2em;
    padding: 0.2em;
    width: 194px;
}

.signupBox form textarea.prompt
{
    color: #999;
    font-size: 1em;
    font-style: italic;
}

.signupBox form .fileInput
{
    cursor: pointer;
    float: left;
    position: relative;
    width: 210px;
}

.signupBox form .fileInput .fakeFile
{
    left: 0;
    position: absolute;
    top: 0;
    z-index: 1;
}

.signupBox form .fileInput input[type='file']
{
    display: block;
    position: absolute;
    right: 0;
    z-index: 2;

    -moz-opacity: 0;
    filter:alpha(opacity: 0);
    opacity: 0;
}

.signupBox form .fileInput .fakeFile input
{
    float: left;
    width: 125px;
}

.signupBox form .fileInput .fakeFile img
{
    display: block;
    float: left;
    padding-left: 5px;
}

.signupBox .submitLine { margin-bottom: 25px; }
.signupBox .submitLine input
{
    float: left;
    margin-left: 135px;
}

.signupBox .submitLine .buttonLinkLarge
{
    background: url(/stylesheets/images/account/button_link_large_sprites.png) no-repeat;
    float: left;
    margin-left: 20px;
    padding-left: 12px;
}

.signupBox .submitLine .buttonLinkLarge a
{
    background: url(/stylesheets/images/account/button_link_large_sprites.png) right -30px no-repeat;
    color: #fff;
    display: block;
    font-size: 1.4em;
}

.signupBox .submitLine .buttonLinkLarge a:hover { text-decoration: none; }
.signupBox .submitLine .buttonLinkLarge a span
{
    background-color: #656565;
    display: block;
    height: 30px;
    line-height: 30px;
    margin-right: 12px;
}

.signupBox .contentFooter p { text-align: center; }
.signupBox .contentFooter p a
{
    color: #333;
    text-decoration: underline;
}

/*** END: Signup box ***/


/*** START: Page header block (top of discover and community) ***/
.pageBlockHeaderOuter { background-color: #fff; }
.pageBlockHeaderTL { background: url(/stylesheets/images/content/background_corner_left.png) top left no-repeat; }
.pageBlockHeaderTR { background: url(/stylesheets/images/content/background_corner_right.png) top right no-repeat; }
.pageBlockHeaderBL { background: url(/stylesheets/images/content/background_corner_bottom_left.png) bottom left no-repeat; }
.pageBlockHeaderBR { background: url(/stylesheets/images/content/background_corner_bottom_right.png) bottom right no-repeat; }

.pageBlockHeaderContainer
{
    min-height: 0;
    padding: 1em 34em 1em 1em;
}


.pageBlockIntro
{
    float: left;
    width: 100%;
}
.pageBlockIntro p
{
    color: #999;
    font-size: 1.8em;
}
.pageBlockSearch
{
    float: right;
    margin-right: -33em;
    padding-left: 3em;
    width: 30em;
}
.pageBlockSearch p.searchIntro
{
    color: #666;
    font-size: 1.2em;
    margin-bottom: .25em; /* 3px */
    margin-left: .8333em; /* 10px */
}

.pageBlockHeaderContent
{
    clear: both;
}



.pageBlockHeaderCarousel
{
    float: left;
    width: 100%;
}
.pageBlockHeaderCarousel.carouselWrapper { 
    background: url(/stylesheets/images/common/carousel_background.png) repeat-x;
    min-height: 23.2em;
}
.pageBlockHeaderCarousel .carouselOuter { background: url(/stylesheets/images/common/carousel_background_left.png) no-repeat; }
.pageBlockHeaderCarousel .carouselInner
{
    background: url(/stylesheets/images/common/carousel_background_right.png) right top no-repeat;
    min-height: 21.2em;
    padding: .5em .5em 1.5em;
}
.pageBlockHeaderCarousel h2
{
    color: #fff;
    font-size: 1.8em;
    margin-bottom: .833em; /* 15px */
}

.jcarousel-skin-discover .jcarousel-prev-horizontal {
    background-image: url(/stylesheets/images/common/carousel_arrow_sprites.png);
}
.jcarousel-skin-discover .jcarousel-next-horizontal {
    background-image: url(/stylesheets/images/common/carousel_arrow_sprites.png);
}



.pageBlockHeaderContent .pageBlockHeaderSide
{
    float: right;
    margin-right: -33em;
    margin-top: 4em;
    padding-left: 3em;
    width: 30em;
}
.pageBlockHeaderSide h2
{
    border-bottom: 1px solid #ccc;
    color: #666;
    font-size: 1.4em;
    font-weight: normal;
    margin-bottom: .714em; /* 10px */
    padding-bottom: .357em; /* 5px */
}
.pageBlockHeaderSide .moreLinkContainer
{
    float: right;
    margin-top: .5em;
}
.pageBlockHeaderSide .moreLinkContainer a
{
    color: #333;
    text-transform: uppercase;
}

/*** END: Page header block ***/


/*** START: Tab content ***/
.simpleTabsContainer
{
    margin-top: 1em;
}
.simpleTabs.tabList { margin-left: 2em; }

.tabContentContainer
{
    background: #cacaca url(/stylesheets/images/sidebar/sidebar_corner_bottom_right.png) bottom right no-repeat;
    display: none;
    padding-right: 17.5em;
}
.tabContentContainer.active { display: block; }

.tabContentOuter 
{ 
    background-color: #fff;
    border-right: 1px solid #8d8d8d;
    float: left;
    width: 100%;
}
.tabContentTL
{
    background: url(/stylesheets/images/content/background_corner_left.png) no-repeat;
    min-height: 0;
}
.tabContentBL
{
    background: url(/stylesheets/images/content/background_corner_bottom_left.png) bottom left no-repeat;
    min-height: 0;
}

.tabContent { padding: 1.5em; }
.tabContent h2
{
    float: left;
    font-size: 1.4em;
    margin-bottom: 1.428em; /* 20px */
    text-transform: uppercase;
}
.tabContent .contentSort
{
    float: right;
}

.tabContent.noresult { padding-bottom: 30px; }
.tabContent.noresult h2 { margin-bottom: 1em; }
.tabContent.noresult p { font-size: 1.2em; }



.tabContentNavTR
{
    background: url(/stylesheets/images/sidebar/sidebar_corner_top_right.png) top right no-repeat;
    float: left;
    margin-right: -17.5em;
    width: 17.4em;
}

.tabContentNav { padding: 1em; }
.tabContentNav h2
{
    color: #666;
    border-bottom: 1px solid #666;
    font-size: 1.2em;
    font-weight: normal;
    margin-bottom: .5em;
}
.tabContentNav ul
{
    margin-bottom: 3em;
}

/*** END: Tab content ***/


/*** START: Modal Dialogs ***/

.jqmWindow
{
    display: none;
    left: 50%;
    margin-left: -40em;
    min-height: 0;
    position: fixed;
    top: 7em;
    width: 80em;
}
.jqmOverlay { background-color: #000; }

* html .jqmWindow { position: absolute; }
* iframe.jqm {position:absolute;top:0;left:0;z-index:-1;
	width: expression(this.parentNode.offsetWidth+'px');
	height: expression(this.parentNode.offsetHeight+'px');
}

.modalTR
{
    background: url(/stylesheets/images/content/modal_corner_TR.png) right top no-repeat;
    margin-left: 16px;
    padding: 16px 10px 0 0;
}
.modalTL
{
    background: url(/stylesheets/images/content/modal_corner_TL.png) left top no-repeat;
    margin: -16px 0 0 -16px;
    padding: 16px 0 0 16px;
}
.modalBR
{
    background: url(/stylesheets/images/content/modal_corner_BR.png) right bottom no-repeat;
    margin-right: -10px;
    padding: 0 10px 23px 0;
}
.modalBL
{
    background: url(/stylesheets/images/content/modal_corner_BL.png) left bottom no-repeat;
    margin: 0 0 -23px -16px;
    padding: 0 0 23px 16px;
}
.modalOuter
{
    background: url(/stylesheets/images/content/modal_right.png) right top repeat-y;
    margin: 0 -11px 0 -16px;
    padding: 0 11px 0 0;
}
.modalInner
{
    background-color: #fff;
    min-height: 0;
    padding: 0 1em;
    position: relative;
}

/*** END: Modal Dialogs ***/

/*** START: Tag Cloud ***/

.tagCloudContainer
{
    background-color: #f5f5f5;
    padding: 1.5em;
}
.tagCloudWrapper h1
{
    border-bottom: 1px solid #ccc;
    color: #666;
    font-size: 1.8em;
}
.tagCloudContainer p
{
    line-height: 2.6em;
    text-align: center;
}
.tagCloudContainer a
{
    margin: 0 .3em;
}

.tagCloudWrapper .closeContainer
{
    position: absolute;
    right: 1em;
    top: -.5em;
}
.tagCloudWrapper .closeContainer a
{
    background: url(/stylesheets/images/content/section_close_button.png) right top no-repeat;
    color: #666;
    padding: .2em 1.8em 0 0;
    text-transform: uppercase;
}
/*** END: Tag Cloud ***/

/*** START: Hilight List ***/

.hilightList li
{
    margin-bottom: .3em;
}
.hilightList li a
{
    color: #333;
    display: block;
    font-size: 1.2em;
    line-height: 22px;
    min-height: 0;
    text-decoration: none;
}
.hilightList li a span
{
    display: block;
    height: 22px;
    overflow: hidden;
    padding-left: 2px;
    text-overflow: ellipsis;
    white-space: nowrap;
}
.hilightList li a:hover span
{
    background: url(/stylesheets/images/sidebar/blists_filter/background_item_hover.png) right no-repeat;
}
.hilightList li a.hilight span
{
    background: url(/stylesheets/images/sidebar/blists_filter/background_item_hover_close.png) right no-repeat;
}


.tabContentNav ul.filterList li a
{
    background-image: url(/stylesheets/images/sidebar/blists_filter/icon_filter_sprites.png);
    background-position: 0 -66px;
    background-repeat: no-repeat;
    display: block;
    min-width: 0; /* Trigger the hasLayout property for IE7 */
    padding: 0 0 0 25px;
    
}

.tabContentNav ul li.moreLink
{
    text-align: right;
}
.tabContentNav ul li.moreLink a
{
    font-size: 1.1em;
    text-transform: uppercase;
}


/*** END: Hilight List ***/

/*** START: inline edit ***/

.inlineEdit form
{
    display: none;
}

/*** END: inline edit ***/<|MERGE_RESOLUTION|>--- conflicted
+++ resolved
@@ -1333,8 +1333,6 @@
 
 .dialogBox .header .close
 {
-<<<<<<< HEAD
-=======
     background-image: url(/stylesheets/images/content/dialog_close_button.png);
     background-repeat: no-repeat;
     display: block;
@@ -1349,7 +1347,6 @@
 
 .dialogBox .mainContent
 {
->>>>>>> 5f795d58
     margin-top: 0;
     padding: 1em;
 }
