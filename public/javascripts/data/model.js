--- conflicted
+++ resolved
@@ -803,15 +803,9 @@
         /**
          * Remove rows from the model.
          */
-<<<<<<< HEAD
         this.remove = function(delRows, serverDelete)
         {
-            if (!(delRows instanceof Array))
-=======
-        this.remove = function(delRows)
-        {
             if (!(delRows instanceof Array) || delRows.id)
->>>>>>> 2a828bb0
             { delRows = [delRows]; }
 
             for (var i = 0; i < delRows.length; i++)
@@ -852,7 +846,6 @@
                 // Update IDs after each loop, since positions have adjusted
                 installIDs();
             }
-<<<<<<< HEAD
             $(listeners).trigger('row_remove', [ delRows ]);
         };
 
@@ -1132,10 +1125,6 @@
                         }
                     }
                 });
-=======
-            installIDs();
-            $(listeners).trigger('row_remove', [ delRows ]);
->>>>>>> 2a828bb0
         };
 
         this.invalidateRows = function()
