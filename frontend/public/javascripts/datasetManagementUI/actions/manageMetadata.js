import _ from 'lodash';
import { browserHistory } from 'react-router';
import uuid from 'uuid';
import * as Links from '../links';
import { checkStatus, getJson, socrataFetch } from '../lib/http';
import {
  apiCallStarted,
  apiCallSucceeded,
  apiCallFailed,
  SAVE_COLUMN_METADATA,
  SAVE_DATASET_METADATA
} from 'actions/apiCalls';
import * as Selectors from 'selectors';
import * as dsmapiLinks from 'dsmapiLinks';
import { showFlashMessage, hideFlashMessage } from 'actions/flashMessage';
import { getLocalizedErrorMessage } from 'lib/util';
import {
  listenForOutputSchemaSuccess,
  subscribeToOutputSchema,
  subscribeToTransforms
} from 'actions/manageUploads';
import { editRevision } from 'actions/revisions';
import { editView } from 'actions/views';

export const dismissMetadataPane = (currentOutputSchemaPath, params) => (dispatch, getState) => {
  const { history } = getState().ui;
  const isDatasetModalPath = /^\/[\w-]+\/.+\/\w{4}-\w{4}\/revisions\/\d+\/metadata.*/; // eslint-disable-line
  const isBigTablePage = /^\/[\w-]+\/.+\/\w{4}-\w{4}\/revisions\/\d+\/sources\/\d+\/schemas\/\d+\/output\/\d+/; // eslint-disable-line

  const helper = hist => {
    const location = hist[hist.length - 1];

    if (hist.length === 0) {
      browserHistory.push(Links.home(params));
    } else if (currentOutputSchemaPath && isBigTablePage.test(location.pathname)) {
      browserHistory.push(currentOutputSchemaPath);
    } else if (isDatasetModalPath.test(location.pathname)) {
      helper(hist.slice(0, -1));
    } else {
      browserHistory.push(location);
    }
  };

  helper(history);
};

export const saveDatasetMetadata = fourfour => (dispatch, getState) => {
  const { entities } = getState();
  const view = entities.views[fourfour];
  const { datasetMetadataErrors: errors } = view;

  dispatch(hideFlashMessage());

  if (errors.length) {
    dispatch(editView(fourfour, { showErrors: true }));
    dispatch(showFlashMessage('error', I18n.edit_metadata.validation_error_general));
    return Promise.reject();
  }

  const datasetMetadata = Selectors.datasetMetadata(view);

  const callId = uuid();

  dispatch(
    apiCallStarted(callId, {
      operation: SAVE_DATASET_METADATA,
      params: {}
    })
  );
  // Promise.all fails if one of the operations passed into it fails. This is what
  // we want for now because DSMAPI's "Update Revision" endpoint does no validations
  // so we want to rely on core for that. Similarly, when DSMAPI updates start winning
  // over what's already in core, we want to show a failure even though core update
  // succeeds since applying the revision will overwrite that info.
  // TODO: remove core api call (the first one here) once validations go into
  // dsmapi and once dsmapi revisions start overriding what's in core
  return Promise.all([
    socrataFetch(`/api/views/${fourfour}`, {
      method: 'PUT',
      body: JSON.stringify(datasetMetadata)
    }),
    socrataFetch(dsmapiLinks.revisionBase, {
      method: 'PUT',
      body: JSON.stringify({
        metadata: datasetMetadata
      })
    })
  ])
    .then(resp => {
      // see https://developer.mozilla.org/en-US/docs/Web/JavaScript/Reference/Global_Objects/Promise/then
      // Because of the way .then works, you can't just return the resp here. You get
      // an array of Promise rather than a Promise of array.
      return Promise.all(resp.map(r => r.json()));
    })
    .then(resp => {
      const [dsmapi] = resp.filter(r => r.resource).map(r => r.resource);

      if (!dsmapi.metadata) {
        throw new Error('No metadata in api response');
      }
      dispatch(
        editView(dsmapi.fourfour, {
          ..._.omit(dsmapi.metadata, 'metadata', 'privateMetadata'),
          metadata: dsmapi.metadata.metadata,
          privateMetadata: dsmapi.metadata.privateMetadata,
          showErrors: false,
          datasetFormDirty: false,
          metadataLastUpdatedAt: Date.now()
        })
      );

      dispatch(apiCallSucceeded(callId));
      dispatch(showFlashMessage('success', I18n.edit_metadata.save_success, 3500));
    })
    .catch(error => {
      dispatch(apiCallFailed(callId, error));

      error.response.json().then(({ message }) => {
        const localizedMessage = getLocalizedErrorMessage(message);
        dispatch(showFlashMessage('error', localizedMessage));
      });
    });
};

export const saveColumnMetadata = (outputSchemaId, params) => (dispatch, getState) => {
  const { entities } = getState();
  const { fourfour } = params;
  const view = entities.views[fourfour];
  const { columnMetadataErrors: errors } = view;

  dispatch(hideFlashMessage());

  if (errors.length) {
    dispatch(showFlashMessage('error', I18n.edit_metadata.validation_error_general));

    dispatch(editView(fourfour, { showErrors: true }));

    return Promise.reject();
  }

  const currentOutputSchema = entities.output_schemas[outputSchemaId];

  if (!currentOutputSchema) {
    return Promise.reject();
  }

  const payload = {
    output_columns: Selectors.columnsForOutputSchema(entities, currentOutputSchema.id)
  };

  const inputSchema = entities.input_schemas[currentOutputSchema.input_schema_id];

  const source = entities.sources[inputSchema.source_id];

  const callId = uuid();

  dispatch(
    apiCallStarted(callId, {
      operation: SAVE_COLUMN_METADATA,
      params: {}
    })
  );

  return socrataFetch(dsmapiLinks.newOutputSchema(source.id, currentOutputSchema.input_schema_id), {
    method: 'POST',
    body: JSON.stringify(payload)
  })
    .then(checkStatus)
    .then(getJson)
    .catch(error => {
      dispatch(apiCallFailed(callId, error));

      error.response.json().then(err => {
        const errorDetails = err.params || {};
        let errorMessage;

        const { field_name: fieldNameErrors, display_name: displayNameErrors } = _.pick(
          errorDetails,
          'field_name',
          'display_name'
        );

        if (fieldNameErrors && Array.isArray(fieldNameErrors)) {
          const { reason } = fieldNameErrors[0];

          if (reason === 'duplicate') {
            errorMessage = I18n.edit_metadata.validation_error_dupe_field_name;
          }
        } else if (displayNameErrors && Array.isArray(displayNameErrors)) {
          const { reason } = displayNameErrors[0];

          if (reason === 'duplicate') {
            errorMessage = I18n.edit_metadata.validation_error_dupe_display_name;
          }
        } else {
          errorMessage = I18n.edit_metadata.validation_error_general;
        }

        dispatch(showFlashMessage('error', errorMessage));
      });
    })
    .then(resp => {
      dispatch(listenForOutputSchemaSuccess(resp.resource));
      dispatch(subscribeToOutputSchema(resp.resource));
      dispatch(subscribeToTransforms(resp.resource));
      return resp;
    })
    .then(({ resource: { id: newOutputSchemaId } }) => {
      dispatch(
        editView(fourfour, {
          columnFormDirty: false,
          showErrors: false
        })
      );
      const revision = Selectors.latestRevision(entities);
      dispatch(editRevision(revision.id, {
        output_schema_id: newOutputSchemaId
      }));
      dispatch(apiCallSucceeded(callId));
      // This is subtly wrong, could be a race with another user
<<<<<<< HEAD
      const redirect = Links.columnMetadataForm(params, id);
      browserHistory.push(redirect);
=======
      const { routing } = getState().ui;
      const redirect = Links.columnMetadataForm(newOutputSchemaId)(routing.location);
      dispatch(push(redirect));
>>>>>>> 504f7de8

      dispatch(showFlashMessage('success', I18n.edit_metadata.save_success, 3500));
    });
};

export function focusColumnEditor(routerState) {
  return () => {
    const hash = routerState.location.hash;
    if (hash.length > 1) {
      // react router doesn't seem to provide a hook for after the component
      // has rendered, so we have to do this
      setTimeout(() => {
        const columnId = _.toNumber(hash.slice(1));
        const element = document.getElementById(`display-name-${columnId}`);
        if (element) {
          element.focus();
        }
      }, 0);
    }
  };
}<|MERGE_RESOLUTION|>--- conflicted
+++ resolved
@@ -218,14 +218,8 @@
       }));
       dispatch(apiCallSucceeded(callId));
       // This is subtly wrong, could be a race with another user
-<<<<<<< HEAD
-      const redirect = Links.columnMetadataForm(params, id);
+      const redirect = Links.columnMetadataForm(params, newOutputSchemaId);
       browserHistory.push(redirect);
-=======
-      const { routing } = getState().ui;
-      const redirect = Links.columnMetadataForm(newOutputSchemaId)(routing.location);
-      dispatch(push(redirect));
->>>>>>> 504f7de8
 
       dispatch(showFlashMessage('success', I18n.edit_metadata.save_success, 3500));
     });
