--- conflicted
+++ resolved
@@ -268,13 +268,6 @@
             border: 2px solid #fff
             // Chrome can't handle the larger border
             border-radius: 0.1em
-<<<<<<< HEAD
-
-    a
-      @include sprite-menu-icons
-      font-size: 1.1em
-=======
->>>>>>> ab4cfee5
 
   .fullscreenButton
     @include button
