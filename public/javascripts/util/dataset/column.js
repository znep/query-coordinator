(function(){

var Column = ServerModel.extend({
    _init: function (c, parent)
    {
        this._super();

        $.extend(this, c);

        // Calls _setUpColumn & updateChildColumns
        this.setParent(parent);

        this.aggregates = this.aggregates || {};

        $.extend(this._cloneExclude, {_ntInit: true});
    },

    baseUrl: function()
    {
        if (this.renderTypeName == 'geospatial')
        {
            return '/api/views/' + this.view.id + '/geometry/';
        }
        else
        {
            return '/views/' + this.view.id + '/' +
                (this.renderTypeName.endsWith('_obsolete') ?
                    'obsolete_' : '') + 'files/';
        }
    },

    getSummary: function(successCallback, limit) {
        var col = this;
        var canCallback = _.isFunction(successCallback);
        limit = limit || 100;

        var colSumLoaded = function(resp) {
            col._summary = {};
            col._summaryLimit = limit;
<<<<<<< HEAD
            _.chain(resp.columnSummaries || [])
                .select(function(s) { return s.columnId == col.id; })
                .each(function(s)
                {
                    if ((s.topFrequencies || []).length > 0)
                    { col._summary[s.subColumnType] = s; }
                })
                .value();

            if (_.isFunction(successCallback)) { successCallback(col._summary); }
=======

            _.each(resp.columnSummaries || [], function(s) {
                if ((s.topFrequencies || []).length > 0) {
                    col._summary[s.subColumnType] = s;
                }
            });

            if (canCallback) {
                successCallback(col._summary);
            }
>>>>>>> 10bba04a
        };

        if ($.isBlank(col._summary) || limit > col._summaryLimit) {
            col.view.makeRequest({
                inline: true,
                params: {
                    method: 'getSummary',
                    columnId: col.id,
                    limit: limit
                },
                success: colSumLoaded
            });
        } else {
            if (canCallback) {
                successCallback(col._summary);
            }
        }
    },

    invalidateData: function()
    {
        delete this._summary;
        delete this._summaryLimit;
    },

    canUpdate: function()
    {
        return (this.view.isUnpublished() || !this.view.isDefault()) &&
            this.view.hasRight('update_column');
    },

    save: function(successCallback, errorCallback)
    {
        var col = this;

        var colSaved = function(newCol)
        {
            col.update(newCol, true);
            if (!$.isBlank(col.parentColumn))
            { col.parentColumn.updateChildColumns(); }
            else { col.view.updateColumns(); }
            if (_.isFunction(successCallback)) { successCallback(col); }
        };

        if (col.canUpdate())
        {
            this.makeRequest({url: '/views/' + this.view.id +
                    '/columns/' + this.id + '.json', type: 'PUT',
                    data: JSON.stringify(this.cleanCopy()),
                    success: colSaved, error: errorCallback});
            return true;
        }
        else
        {
            if (!$.isBlank(col.parentColumn))
            { col.parentColumn.updateChildColumns(); }
            else { col.view.updateColumns(); }
            col.view._markTemporary();
            return false;
        }
    },

    show: function(successCallback, errorCallback, isBatch)
    {
        return this.setVisible(true, successCallback, errorCallback, isBatch);
    },

    hide: function(successCallback, errorCallback, isBatch, skipReq)
    {
        return this.setVisible(false, successCallback, errorCallback, isBatch, skipReq);
    },

    setVisible: function(isVisible, successCallback, errorCallback, isBatch, skipReq)
    {
        var col = this;
        if (col.hidden !== isVisible) { return false; }

        col.hidden = !isVisible;
        if (isVisible)
        { col.flags = _.without(col.flags || [], 'hidden'); }
        else
        {
            col.flags = col.flags || [];
            col.flags.push('hidden');
        }

        if (!isBatch)
        {
            if (!$.isBlank(col.parentColumn))
            { col.parentColumn.updateChildColumns(); }
            else { col.view.updateColumns(); }
        }

        if (col.canUpdate() && !skipReq)
        {
            this.makeRequest({url: '/views/' + this.view.id + '/columns/' +
                this.id + '.json', type: 'PUT',
                data: JSON.stringify({hidden: !isVisible}),
                batch: isBatch, success: successCallback, error: errorCallback});
        }
        else { col.view._markTemporary(); }

        return true;
    },

    update: function(newCol, forceFull, updateColOrder)
    {
        var col = this;

        newCol.id = col.id;

        var oldWidth = col.width;
        var oldAgg = col.format.aggregate;

        if (forceFull)
        {
            // If we are updating the entire column, then clean out all the
            // valid keys; then the next lines will copy all the new ones over
            _.each(col._validKeys, function(v, k)
            { if (k != 'childColumns') { delete col[k]; } });
        }

        _.each(newCol, function(v, k)
        { if (k != 'childColumns' && col._validKeys[k]) { col[k] = v; } });

        // renderTypeName is not a valid key to post back, but we want to copy
        // it over if present
        if (!$.isBlank(newCol.renderTypeName))
        { col.renderTypeName = newCol.renderTypeName; }
        // Same for subColumnTypes
        if (!$.isBlank(newCol.subColumnTypes))
        { col.subColumnTypes = newCol.subColumnTypes; }

        this.updateChildColumns(newCol.childColumns, forceFull, updateColOrder);

        // dropDown is special, because it only comes from the server; it isn't
        // posted back, so it isn't considered valid
        if (!$.isBlank(newCol.dropDown)) { col.dropDown = newCol.dropDown; }

        this._setUpColumn();

        if (oldWidth !== col.width) { col.view.trigger('column_resized', [col]); }
        if ($.subKeyDefined(newCol, 'updatedAggregate.value'))
        {
            col.aggregates[newCol.updatedAggregate.name] =
                parseFloat(newCol.updatedAggregate.value);
            col.view.aggregatesChanged(true);
        }
        else if (oldAgg !== col.format.aggregate) { col.view.aggregatesChanged(); }
    },

    setParent: function(parent)
    {
        if (parent instanceof Column)
        {
            this.parentColumn = parent;
            this.view = parent.view;
        }
        else // if (parent instanceof Dataset) // NOTE: if this ever becomes not the case, fixme for Node
        { this.view = parent; }

        this._setUpColumn();

        this.updateChildColumns();
    },

    filter: function(value, subColumnType, operator)
    {
        var col = this;
        if ($.isBlank(value))
        {
            col.clearFilter();
            return;
        }

        var md = $.extend(true, {}, col.view.metadata);
        var query = md.jsonQuery;

        // If there is already a filter for this column, clear it out
        col._clearFilterData(query);

        var colItem = { columnFieldName: col.fieldName };
        if (!$.isBlank(subColumnType) && _.isString(subColumnType))
        {
            if (col.view._useSODA2)
            { colItem.subColumn = subColumnType.toLowerCase(); }
            else
            { colItem.subColumn = subColumnType.toUpperCase(); }
        }

        // Special handling for human_address in location
        if (col.renderTypeName == 'location' && !$.isBlank(subColumnType) && $.isPlainObject(value))
        { value = JSON.stringify(value); }

        // Update the parent view with the new filter
        var filterItem = $.extend({ operator: operator || 'EQUALS', value: value }, colItem);

        query.namedFilters = query.namedFilters || {};
        query.namedFilters['col' + col.id] = { where: filterItem };

        // Store the filter in an easier format to deal with elsewhere;
        //  also keep a pointer back to the viewFilter
        col.currentFilter = { value: value, viewFilter: filterItem };

        col.view.update({ metadata: md });
    },

    clearFilter: function()
    {
        var col = this;
        var md = $.extend(true, {}, col.view.metadata);
        col._clearFilterData(md.jsonQuery);
        col.view.update({ metadata: md });
    },

    remove: function(successCallback, errorCallback, isBatch)
    {
        var col = this;

        var colRemoved = function()
        {
            if (!$.isBlank(col.parentColumn))
            { col.parentColumn.clearChildColumn(col); }
            else
            { col.view.clearColumn(col); }

            if (!isBatch)
            {
                if (!$.isBlank(col.parentColumn))
                { col.parentColumn.updateChildColumns(); }
                else { col.view.updateColumns(); }
            }
            if (_.isFunction(successCallback)) { successCallback(col); }
        };

        col.makeRequest({url: '/views/' + col.view.id + '/columns/' +
                col.id + '.json', type: 'DELETE', batch: isBatch,
                success: colRemoved, error: errorCallback});
    },

    convert: function(newType, successCallback, errorCallback)
    {
        var col = this;
        var columnConverted = function(newCol)
        {
            // Got new ID, so manually need to copy that over
            col.id = newCol.id;
            col.tableColumnId = newCol.tableColumnId;
            col.update(newCol, true);
            col.invalidateData();
            if (!$.isBlank(col.parentColumn))
            { col.parentColumn.updateChildColumns(); }
            else { col.view.updateColumns(); }
            // Need to refresh the view
            col.view.reload(true);
            if (_.isFunction(successCallback)) { successCallback(col); }
        };

        this.makeRequest({url: '/views/' + this.view.id + '/columns/' +
            this.id + '.json', params: {method: 'convert', type: newType},
            type: 'POST', success: columnConverted, error: errorCallback});
    },

    cleanCopy: function()
    {
        var col = this._super();
        // Support for picklists, linked columns
        if (_.include(['dataset_link', 'picklist'], col.dataTypeName))
        { delete col.dropDownList; }
        return col;
    },

    _setUpColumn: function()
    {
        var col = this;
        this.format = this.format || {};
        this.metadata = this.metadata || {};
        if (!$.isBlank(this.dropDown))
        { this.dropDownList = this.dropDown; }
        delete this.dropDown;
        this.hidden = _.include(this.flags || [], 'hidden');
        this.dataType = blist.datatypes[this.dataTypeName] || {};
        this.renderType = blist.datatypes[this.renderTypeName] || {};
        this.isMeta = this.dataTypeName == 'meta_data';

        if (!$.isBlank(col.view))
        {
            col.lookup = col.view._useSODA2 ? col.fieldName : (col.isMeta ? col.name : col.id);
            // The use of id and uuid potentially causes collision with user column field names.
            // We already do in the catalog dataset because it has another id column.
            // Not fixing this yet.  Suggest to use prefix ":" for system columns.
            if (!col.view._useSODA2 && col.isMeta && col.name == 'sid') { col.lookup = 'id'; }
            else if (!col.view._useSODA2 && col.isMeta && col.name == 'id') { col.lookup = 'uuid'; }
        }

        // Set up min width and default
        this.minWidth = 50;
        this.width = Math.max(this.minWidth, this.width || 100);

        if (!$.isBlank(this.format.grouping_aggregate) &&
            !$.isBlank(this.format.drill_down))
        {
            delete this.format.drill_down;
            this.width -= 30;
        }

        if (!$.isBlank(this.currentFilter) &&
            $.isBlank(((this.view.metadata.jsonQuery || {}).namedFilters ||
                {})['col' + this.id]))
        { delete this.currentFilter; }

        if (this.dataTypeName == 'nested_table' && !this._ntInit && !$.isBlank(this.view))
        {
            // This ID really shouldn't be changing; if it does, this URL
            // will be out-of-date...
            var selfUrl = '/views/' + this.view.id + '/columns/' + this.id;
            Column.addProperties(this, ColumnContainer('childColumn',
                    selfUrl + '.json', selfUrl + '/sub_columns'), Column.prototype);
            this._ntInit = true;
        }
    },

    updateChildColumns: function()
    {
        // Do nothing; provided for fallback
    },

    isLinked: function()
    {
        var col = this;
        return (col.format && col.format.linkedKey != null);
    },

    underscoreName: function(ds)
    {
        var col = this;
        var otherCol;
        var otherUname;
        var uname = Column.sanitizeName(col.name);

        for (var n = 0; n < ds.columns.length; n++)
        {
            otherCol = ds.columns[n];
            if (otherCol.id == col.id) { continue; }
            otherUname = Column.sanitizeName(otherCol.name);
            if (uname == otherUname)
            {
                uname += "_" + col.position;
                break;
            }
        }

        return uname;
    },

    _clearFilterData: function(query)
    {
        var col = this;
        if ($.isBlank(col.currentFilter)) { return; }
        delete query.namedFilters['col' + col.id];
        delete col.currentFilter;
    },

    canBeDatasetLink: function()
    {
        if (this.dataTypeName != 'text') { return false; }
        if (this.format && this.format.drill_down == true) { return false; }
        if (this.hidden) { return false; }
        return true;
    },

    canBeLinkSource: function()
    {
        if (_.include(['dataset_link', 'nested_table', 'drop_down_list'],
            this.dataTypeName)) { return false; }
        if (this.hidden) { return false; }
        if (this.dataTypeName.indexOf('obsolete') >= 0) { return false; }
        return true;
    },

    fieldNameForRollup: function(rollup) {
        return rollup ? rollup + '(' + this.fieldName + ')' : this.fieldName;
    },

    isText: function() {
        switch (this.dataTypeName) {
            case "text":
            case "html": return true;
            default: return false;
        };
    },

    _validKeys: {
        childColumns: true,
        dataTypeName: true,
        defaultValues: true,
        description: true,
        dropDownList: true,
        fieldName: true,
        flags: true,
        format: true,
        id: true,
        metadata: true,
        name: true,
        position: true,
        tableColumnId: true,
        width: true
    }
});


Column.sanitizeName = function(colName)
{
    var sname = colName.toLowerCase()
    // refer to core server ViewColumn.underscoreName
    sname = sname.replace(/^[^A-z]+/gi, "_");
    sname = sname.replace(/[^A-z0-9]+/gi, "_");
    sname = sname.replace(/^xml/gi, "_");
    sname = sname.replace(/_+/gi, "_");
    return sname;
};

Column.closestViewFormat = function(realCol, funcOrLocalCol)
{
    var groupFunc = _.isString(funcOrLocalCol) || $.isBlank(funcOrLocalCol) ?
        funcOrLocalCol : funcOrLocalCol.format.group_function;
    if (groupFunc != realCol.format.group_function)
    {
        // Fix up view format
        var vt = realCol.renderType.viewTypes;
        if (_.isFunction(vt)) { vt = vt(groupFunc, true); }
        if (!_.any(vt, function(v) { return v.value == realCol.format.view; }))
        {
            if ($.isBlank(realCol.format.view))
            { return _.first(vt).value; }

            // None found! Find a reasonable default
            // Prefer longest matching substring; otherwise use levenshtein distance
            return _.first(_.sortBy(_.map(vt, function(v)
                { return { value: v.value,
                             distance: v.value.startsWith(realCol.format.view) ?
                                1/realCol.format.view.length :
                                realCol.format.view.startsWith(v.value) ? 1/v.value.length :
                                realCol.format.view.heuristicDistance(v.value) }; }),
                    'distance')).value;
        }
    }
    return null;
};

if (blist.inBrowser)
{ this.Column = Column; }
else
{ module.exports = Column; }

})();<|MERGE_RESOLUTION|>--- conflicted
+++ resolved
@@ -37,18 +37,6 @@
         var colSumLoaded = function(resp) {
             col._summary = {};
             col._summaryLimit = limit;
-<<<<<<< HEAD
-            _.chain(resp.columnSummaries || [])
-                .select(function(s) { return s.columnId == col.id; })
-                .each(function(s)
-                {
-                    if ((s.topFrequencies || []).length > 0)
-                    { col._summary[s.subColumnType] = s; }
-                })
-                .value();
-
-            if (_.isFunction(successCallback)) { successCallback(col._summary); }
-=======
 
             _.each(resp.columnSummaries || [], function(s) {
                 if ((s.topFrequencies || []).length > 0) {
@@ -59,7 +47,6 @@
             if (canCallback) {
                 successCallback(col._summary);
             }
->>>>>>> 10bba04a
         };
 
         if ($.isBlank(col._summary) || limit > col._summaryLimit) {
