--- conflicted
+++ resolved
@@ -188,55 +188,7 @@
   $("#precision").change(function() { column.decimalPlaces = $(this).val() });
   $("#ui-spinner-precision > .ui-spinner-button").click(function() { column.decimalPlaces = $("#precision").val() });
 
-<<<<<<< HEAD
-  var converting = false;
-  $("a.convert").click(function(event)
-  {
-    event.preventDefault();
-    if (converting) return false;
-    converting = true;
-    $("a.convert").addClass("light");
-    $(this).removeClass("light");
-    loading();
-
-    $.ajax({
-      type: "POST",
-      url: '<%= @column.convert_href(@view_id) %>&type=' + $(this).attr('id'), 
-      cache: false, 
-      dataType: 'json',
-      contentType: "application/json",
-      error: function(request) {
-        $(".error").html($.json.deserialize(request.responseText).message).show();
-      },
-      success: function (responseData) {
-        $(".jqmClose").click();
-        $("#readGrid").blistModel().convertColumn(<%= @column.id %>, responseData);
-      }
-    });
-  });
-
-  $("#converter").click(function(event)
-  {
-      event.preventDefault();
-      toggleEnabled();
-      $("#convertables").toggle();
-      return false;
-  });
-
-  $("#columnProperties").submit( function() {
-    $(".save").click();
-    return false;
-  });
-
-  $(".save").click(function(e)
-  {
-      e.preventDefault();
-      if (!formEnabled) { return false; }
-      toggleEnabled();
-
-=======
   var save = function() {
->>>>>>> c352bba0
       $.ajax({
         type: "PUT",
         url: '<%= @column.href(@view_id)%>',
@@ -262,7 +214,8 @@
   };
 
   var converting = false;
-  $("a.convert").click(function() { 
+  $("a.convert").click(function(e) {
+    e.preventDefault();
     if (converting) return false;
     converting = true;
     $("a.convert").addClass("light");
@@ -300,7 +253,8 @@
     }
   });
 
-  $("#converter").click(function() {
+  $("#converter").click(function(e) {
+      e.preventDefault();
       toggleEnabled();
       $("#convertables").toggle();
       return false;
@@ -311,7 +265,8 @@
     return false;
   });
 
-  $(".save").click(function() {
+  $(".save").click(function(e) {
+      e.preventDefault();
       if (!formEnabled) { return false; }
       toggleEnabled();
 
