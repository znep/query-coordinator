--- conflicted
+++ resolved
@@ -42,11 +42,7 @@
         "components": [
           {
             "type": "text",
-<<<<<<< HEAD
-            "value": "<h1 class='text-center'><%= I18n.t('inspiration_blocks.title_block.heading') %><br></h1>"
-=======
             "value": "<h1 class='align-center' style='text-align:center'><%= I18n.t('inspiration_blocks.title_block.heading') %><br></h1>"
->>>>>>> d1916e98
           }
         ]
       }
