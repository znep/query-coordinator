import _ from 'lodash';
import * as dsmapiLinks from 'links/dsmapiLinks';
import { editRevision } from 'reduxStuff/actions/revisions';
import { showModal } from 'reduxStuff/actions/modal';
import * as ApplyRevision from 'reduxStuff/actions/applyRevision';
import { addNotification } from 'reduxStuff/actions/notifications';
import { createSourceSuccess } from 'reduxStuff/actions/createSource';
import { subscribeToOutputSchemaThings } from 'reduxStuff/actions/subscriptions';
import { makeFieldsets, validateDatasetForm } from 'models/forms';
import { normalizeCreateSourceResponse } from 'lib/jsonDecoders';
import { socrataFetch, checkStatus, getJson } from 'lib/http';
import { parseDate } from 'lib/parseDate';

export const LOAD_REVISION_SUCCESS = 'LOAD_REVISION_SUCCESS';

// loadRevision is called every time the app root (ie the Home component) mounts.
// It controls the modal of absolution
export function loadRevision(params) {
  return (dispatch, getState) => {
    const { views } = getState().entities;

    return Promise.all([getCurrentRevision(params), getSources(params)]).then(([revision, srcs]) => {
      // calc md errors
      const view = views[revision.fourfour];
      const { customMetadataFieldsets } = view;
      const metadataErrors = getMetadataErrors(revision, customMetadataFieldsets);

      // make taskSets to insert into store
      const taskSets = makeTaskSets(revision);

      // show toast for any failed notifications
      const [failed, succeeded] = _.partition(srcs, source => source.failed_at);
      failed.forEach(source => dispatch(addNotification('source', null, source.id)));

      // subscribe to sockets for input / output schemas
      _.flatMap(succeeded, source =>
        source.schemas.map(schema => ({
          ...schema,
          source_id: source.id
        }))
      ).forEach(subscribeToOutputSchemaThings);

      // insert new transforms, input schemas, etc into store; we parse this
      // stuff using the same code that we use when we create a new source
      succeeded.forEach(src => {
        const payload = normalizeCreateSourceResponse(src);
        dispatch(createSourceSuccess(payload));
      });

      // insert other stuff into store
      dispatch(loadRevisionSuccess(revision, taskSets, metadataErrors));

      // poll
      revision.task_sets.forEach(taskSet => {
        if (
          taskSet.status !== ApplyRevision.TASK_SET_SUCCESS &&
          taskSet.status !== ApplyRevision.TASK_SET_FAILURE
        ) {
          dispatch(ApplyRevision.pollForTaskSetProgress(taskSet.id, params));
        }
      });

      // if revision is closed, show the modal of absolution that blocks further
      // action
      if (revision.closed_at) {
        dispatch(showModal('Publishing'));
      }
    });
  };
}

function loadRevisionSuccess(revision, taskSets, metadataErrors) {
  return {
    type: LOAD_REVISION_SUCCESS,
    revision,
    taskSets,
    metadataErrors
  };
}

function makeTaskSets(revision) {
  return revision.task_sets.reduce(
    (acc, taskSet) => ({
      ...acc,
      [taskSet.id]: {
        ...taskSet,
        created_at: parseDate(taskSet.created_at),
        finished_at: taskSet.finished_at ? parseDate(taskSet.finished_at) : null,
        created_by: taskSet.created_by
      }
    }),
    {}
  );
}

function getMetadataErrors(revision, customFieldests) {
  const { regular, custom } = makeFieldsets(revision, customFieldests);

  return validateDatasetForm(regular, custom).matchWith({
    Success: () => [],
    Failure: ({ value }) => value
  });
}

function getCurrentRevision(params) {
  return socrataFetch(dsmapiLinks.revisionBase(params))
    .then(checkStatus)
    .then(getJson)
    .then(({ resource }) => {
      return {
        id: resource.id,
        action: resource.action,
        fourfour: resource.fourfour,
        metadata: resource.metadata,
        output_schema_id: resource.output_schema_id,
        permission: _.get(resource, 'action.permission', 'public'),
        task_sets: resource.task_sets,
        revision_seq: _.toNumber(resource.revision_seq),
        created_at: parseDate(resource.created_at),
        created_by: resource.created_by,
        closed_at: resource.closed_at ? parseDate(resource.closed_at) : null
      };
    });
}

export function getRevision(params) {
  return dispatch => {
<<<<<<< HEAD
    return getCurrentRevision(params)
      .then(rev => dispatch(editRevision(rev.id, rev)))
      .catch(() => console.warn('Revision fetch failed'));
=======
    // partition failed and successful sources (ie uploads) since we only want
    // to insert into store and subscribe to row errors if it succeeded
    // const [failed, succeeded] = _.partition(sources, source => source.failed_at);
    const sourceList = _.values(sources);

    sourceList
      .filter(source => !!source.failed_at)
      .forEach(source => dispatch(addNotification('source', source.id)));

    sourceList.forEach(source => {
      const inputSchemas = source.schemas.map(schema => ({
        ...schema,
        source_id: source.id
      }));

      inputSchemas.forEach(is => {
        dispatch(insertInputSchema(is, is.source_id));
        if (!source.failed_at) {
          dispatch(subscribeToRowErrors(is));
        }
      });

      const outputSchemas = _.flatMap(inputSchemas, is => is.output_schemas);

      outputSchemas.forEach(os => {
        const is = inputSchemas.find(schema => schema.id === os.input_schema_id);
        dispatch(listenForOutputSchemaSuccess(os, is));
        if (!source.failed_at) {
          dispatch(subscribeToOutputSchema(os));
          dispatch(subscribeToTransforms(os));
        }
      });
    });

    revision.task_sets.forEach(taskSet => {
      if (
        taskSet.status !== ApplyRevision.TASK_SET_SUCCESS &&
        taskSet.status !== ApplyRevision.TASK_SET_FAILURE
      ) {
        dispatch(ApplyRevision.pollForTaskSetProgress(taskSet.id, params));
      }
    });

    if (revision.task_sets.length) {
      dispatch(showModal('Publishing'));
    }
  };
}

export const LOAD_REVISION_SUCCESS = 'LOAD_REVISION_SUCCESS';
function loadRevisionSuccess(revision, taskSets, sources, metadataErrors) {
  return {
    type: LOAD_REVISION_SUCCESS,
    revision,
    taskSets,
    sources,
    metadataErrors
>>>>>>> 38c8b35f
  };
}

function getSources(params) {
  return socrataFetch(dsmapiLinks.sourceIndex(params))
    .then(checkStatus)
    .then(getJson)
    .then(revisions => {
      return revisions.map(revision => revision.resource);
    });
}<|MERGE_RESOLUTION|>--- conflicted
+++ resolved
@@ -29,20 +29,25 @@
       const taskSets = makeTaskSets(revision);
 
       // show toast for any failed notifications
-      const [failed, succeeded] = _.partition(srcs, source => source.failed_at);
-      failed.forEach(source => dispatch(addNotification('source', null, source.id)));
+      // const [failed, succeeded] = _.partition(srcs, source => source.failed_at);
+      // failed.forEach(source => dispatch(addNotification('source', null, source.id)));
+      srcs
+        .filter(source => !!source.failed_at)
+        .forEach(source => dispatch(addNotification('source', source.id)));
 
       // subscribe to sockets for input / output schemas
-      _.flatMap(succeeded, source =>
+      _.flatMap(srcs, source =>
         source.schemas.map(schema => ({
           ...schema,
           source_id: source.id
         }))
-      ).forEach(subscribeToOutputSchemaThings);
+      )
+        .filter(source => !source.failed_at)
+        .forEach(subscribeToOutputSchemaThings);
 
       // insert new transforms, input schemas, etc into store; we parse this
       // stuff using the same code that we use when we create a new source
-      succeeded.forEach(src => {
+      srcs.forEach(src => {
         const payload = normalizeCreateSourceResponse(src);
         dispatch(createSourceSuccess(payload));
       });
@@ -125,69 +130,9 @@
 
 export function getRevision(params) {
   return dispatch => {
-<<<<<<< HEAD
     return getCurrentRevision(params)
       .then(rev => dispatch(editRevision(rev.id, rev)))
       .catch(() => console.warn('Revision fetch failed'));
-=======
-    // partition failed and successful sources (ie uploads) since we only want
-    // to insert into store and subscribe to row errors if it succeeded
-    // const [failed, succeeded] = _.partition(sources, source => source.failed_at);
-    const sourceList = _.values(sources);
-
-    sourceList
-      .filter(source => !!source.failed_at)
-      .forEach(source => dispatch(addNotification('source', source.id)));
-
-    sourceList.forEach(source => {
-      const inputSchemas = source.schemas.map(schema => ({
-        ...schema,
-        source_id: source.id
-      }));
-
-      inputSchemas.forEach(is => {
-        dispatch(insertInputSchema(is, is.source_id));
-        if (!source.failed_at) {
-          dispatch(subscribeToRowErrors(is));
-        }
-      });
-
-      const outputSchemas = _.flatMap(inputSchemas, is => is.output_schemas);
-
-      outputSchemas.forEach(os => {
-        const is = inputSchemas.find(schema => schema.id === os.input_schema_id);
-        dispatch(listenForOutputSchemaSuccess(os, is));
-        if (!source.failed_at) {
-          dispatch(subscribeToOutputSchema(os));
-          dispatch(subscribeToTransforms(os));
-        }
-      });
-    });
-
-    revision.task_sets.forEach(taskSet => {
-      if (
-        taskSet.status !== ApplyRevision.TASK_SET_SUCCESS &&
-        taskSet.status !== ApplyRevision.TASK_SET_FAILURE
-      ) {
-        dispatch(ApplyRevision.pollForTaskSetProgress(taskSet.id, params));
-      }
-    });
-
-    if (revision.task_sets.length) {
-      dispatch(showModal('Publishing'));
-    }
-  };
-}
-
-export const LOAD_REVISION_SUCCESS = 'LOAD_REVISION_SUCCESS';
-function loadRevisionSuccess(revision, taskSets, sources, metadataErrors) {
-  return {
-    type: LOAD_REVISION_SUCCESS,
-    revision,
-    taskSets,
-    sources,
-    metadataErrors
->>>>>>> 38c8b35f
   };
 }
 
