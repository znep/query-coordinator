import _ from 'lodash';
import React, { PropTypes, Component } from 'react';
<<<<<<< HEAD
import { Link, browserHistory } from 'react-router';
=======
>>>>>>> 504f7de8
import { Modal, ModalHeader, ModalContent, ModalFooter } from 'common/components';
import { connect } from 'react-redux';

import { interpolate, easeInOutQuad } from '../lib/interpolate';
import { commaify } from '../../common/formatNumber';
import * as Links from '../links';
import * as Selectors from '../selectors';
import * as Actions from '../actions/showOutputSchema';
import * as LoadDataActions from '../actions/loadData';
<<<<<<< HEAD
=======
import { SAVE_CURRENT_OUTPUT_SCHEMA } from '../actions/apiCalls';
import { setOutputSchemaId } from 'actions/routing';
>>>>>>> 504f7de8
import * as DisplayState from '../lib/displayState';
import Table from './Table';
import UploadBreadcrumbs from 'components/Uploads/UploadBreadcrumbs';
import ReadyToImport from './ReadyToImport';
import PagerBar from './Table/PagerBar';
import ErrorPointer from 'components/Table/ErrorPointer';
import ApiCallButton from 'components/ApiCallButton';
import styles from 'styles/ShowOutputSchema.scss';

const COL_WIDTH_PX = 250; // matches style on td in Table.scss
const ERROR_SCROLL_DURATION_MS = 1000;

export class ShowOutputSchema extends Component {
  constructor() {
    super();
    _.bindAll(this, ['setSize', 'scrollToColIdx']);
    // need to keep throttled version in an instance variable since it contains state used for
    // throttling. Putting _.throttle in JSX doesn't work because throttling state is overwritten
    // on every rerender
    this.throttledSetSize = _.throttle(this.setSize, ERROR_SCROLL_DURATION_MS / 2);
    this.state = {
      scrollLeft: null,
      viewportWidth: null
    };
  }

  componentDidMount() {
    const { displayState, dispatch } = this.props;

    dispatch(LoadDataActions.loadVisibleData(displayState));

    this.setSize();

    window.addEventListener('resize', this.throttledSetSize);
  }

  componentWillReceiveProps(nextProps) {
    const { dispatch } = this.props;
    const { displayState } = nextProps;

    dispatch(LoadDataActions.loadVisibleData(displayState));
  }

  componentWillUnmount() {
    window.removeEventListener('resize', this.throttledSetSize);
  }

  setSize() {
    this.setState({
      scrollLeft: this.tableWrap.scrollLeft,
      viewportWidth: this.tableWrap.offsetWidth
    });
  }

  errorsNotInView() {
    // find the minimum and maximum column indexes visible to the user
    const minColIdx = this.offsetToColIdx(this.state.scrollLeft);
    const maxColIdx = this.offsetToColIdx(this.state.scrollLeft + this.state.viewportWidth);
    // get the column objects for columns out of viewport to left and right
    const colsToLeft = this.props.columns.slice(0, minColIdx);
    const colsToRight = this.props.columns.slice(maxColIdx + 1);
    // sum up errors for those columns
    return {
      toLeft: this.errorSumAndFirstColWithErrors(colsToLeft),
      toRight: this.errorSumAndFirstColWithErrors(colsToRight)
    };
  }

  errorSumAndFirstColWithErrors(columns) {
    let firstColWithErrors = null;
    let errorSum = 0;
    columns.forEach(col => {
      const numErrors = col.transform.num_transform_errors || 0;
      errorSum += numErrors;
      if (firstColWithErrors === null && numErrors > 0) {
        firstColWithErrors = col.position;
      }
    });
    return {
      errorSum,
      firstColWithErrors
    };
  }

  scrollToColIdx(idx) {
    const offset = this.colIdxToOffset(idx);
    interpolate(this.tableWrap.scrollLeft, offset, ERROR_SCROLL_DURATION_MS, easeInOutQuad, pos => {
      this.tableWrap.scrollLeft = pos;
    });
  }

  offsetToColIdx(offset) {
    return Math.min(offset / COL_WIDTH_PX);
  }

  colIdxToOffset(colIdx) {
    const colOffset = colIdx * COL_WIDTH_PX;
    const centered = colOffset - this.state.viewportWidth / 2 + COL_WIDTH_PX / 2;
    return Math.max(0, centered);
  }

  render() {
    const {
      revision,
      source,
      inputSchema,
      outputSchema,
      columns,
      displayState,
      canApplyRevision,
      numLoadsInProgress,
      saveCurrentOutputSchema,
      goHome,
      urlParams,
      routing
    } = this.props;

    const path = {
      sourceId: source.id,
      inputSchemaId: inputSchema.id,
      outputSchemaId: outputSchema.id
    };

    const rowsTransformed = inputSchema.total_rows || Selectors.rowsTransformed(columns);

    const errorsNotInView = this.errorsNotInView();

    return (
      <div className={styles.outputSchemaContainer}>
        <Modal fullScreen onDismiss={goHome}>
          <ModalHeader onDismiss={goHome}>
            <UploadBreadcrumbs />
          </ModalHeader>
          <ModalContent>
            <div className={styles.dataPreview}>
              <div className={styles.titleWrapper}>
                <h2 className={styles.previewHeader}>
                  {I18n.data_preview.title}
                </h2>
                {numLoadsInProgress > 0 ? <span className="spinner-default" /> : null}
              </div>
              <div className={styles.datasetAttribute}>
                <div className={styles.datasetAttribute}>
                  <p>
                    {I18n.data_preview.rows}
                  </p>
                  <p className={styles.attribute} data-cheetah-hook="total-rows-transformed">
                    {commaify(rowsTransformed)}
                  </p>
                </div>
                <div className={styles.datasetAttribute}>
                  <p>
                    {I18n.data_preview.columns}
                  </p>
                  <p className={styles.attribute}>
                    {columns.length}
                  </p>
                </div>
              </div>
            </div>

            <div className={styles.pointerWrap}>
              <div
                className={styles.tableWrap}
                onScroll={this.throttledSetSize}
                ref={tableWrap => {
                  this.tableWrap = tableWrap;
                }}>
                <Table
                  path={path}
                  columns={columns}
                  inputSchema={inputSchema}
                  outputSchema={outputSchema}
                  displayState={displayState} />
              </div>
              {errorsNotInView.toLeft.errorSum > 0 &&
                <ErrorPointer
                  errorInfo={errorsNotInView.toLeft}
                  direction="left"
                  scrollToColIdx={this.scrollToColIdx} />}
              {errorsNotInView.toRight.errorSum > 0 &&
                <ErrorPointer
                  errorInfo={errorsNotInView.toRight}
                  direction="right"
                  scrollToColIdx={this.scrollToColIdx} />}
            </div>
            <PagerBar path={path} routing={routing} displayState={displayState} />
          </ModalContent>

          <ModalFooter>
            {canApplyRevision ? <ReadyToImport /> : <div />}

            <div>
<<<<<<< HEAD
              <Link to={Links.home(urlParams)}>
                <button className={styles.saveBtn}>
                  {I18n.home_pane.save_for_later}
                </button>
              </Link>
=======
              <ApiCallButton
                onClick={() => saveCurrentOutputSchema(revision, outputSchema.id)}
                operation={SAVE_CURRENT_OUTPUT_SCHEMA}
                params={{ outputSchemaId: outputSchema.id }}>
                {I18n.home_pane.save_for_later}
              </ApiCallButton>
>>>>>>> 504f7de8
            </div>
          </ModalFooter>
        </Modal>
      </div>
    );
  }
}

ShowOutputSchema.propTypes = {
  revision: PropTypes.object.isRequired,
  source: PropTypes.object.isRequired,
  columns: PropTypes.arrayOf(PropTypes.object).isRequired,
  inputSchema: PropTypes.object.isRequired,
  outputSchema: PropTypes.object.isRequired,
  displayState: DisplayState.propType.isRequired,
  canApplyRevision: PropTypes.bool.isRequired,
  numLoadsInProgress: PropTypes.number.isRequired,
  goHome: PropTypes.func.isRequired,
  saveCurrentOutputSchema: PropTypes.func.isRequired,
  dispatch: PropTypes.func.isRequired,
  routing: PropTypes.object.isRequired,
  urlParams: PropTypes.shape({
    outputSchemaId: PropTypes.string
  })
};

export function mapStateToProps(state, ownProps) {
  const params = ownProps.params;
  const entities = state.entities;

  const revisionSeq = _.toNumber(params.revisionSeq);
  const revision = _.find(entities.revisions, { fourfour: params.fourfour, revision_seq: revisionSeq });
  const outputSchemaId = _.toNumber(params.outputSchemaId);
  const source = entities.sources[_.toNumber(params.sourceId)];
  const inputSchema = entities.input_schemas[_.toNumber(params.inputSchemaId)];
  const outputSchema = entities.output_schemas[params.outputSchemaId];

  const columns = Selectors.columnsForOutputSchema(entities, outputSchemaId);
  const canApplyRevision = Selectors.allTransformsDone(columns, inputSchema);

  return {
    revision,
    source,
    inputSchema,
    outputSchema,
    columns,
    canApplyRevision,
    numLoadsInProgress: Selectors.rowLoadOperationsInProgress(state.ui.apiCalls),
    displayState: DisplayState.fromUiUrl(_.pick(ownProps, ['params', 'route'])),
    routing: ownProps.location,
    urlParams: ownProps.params
  };
}

function mapDispatchToProps(dispatch, ownProps) {
  return {
    goHome: () => {
      browserHistory.push(Links.home(ownProps.params));
    },
    saveCurrentOutputSchema: (revision, outputSchemaId) => {
      dispatch(Actions.saveCurrentOutputSchemaId(revision, outputSchemaId))
        .then(() => {
          dispatch(push(Links.home(ownProps.location)));
        });
    },
    dispatch
  };
}

export default connect(mapStateToProps, mapDispatchToProps)(ShowOutputSchema);<|MERGE_RESOLUTION|>--- conflicted
+++ resolved
@@ -1,23 +1,15 @@
 import _ from 'lodash';
 import React, { PropTypes, Component } from 'react';
-<<<<<<< HEAD
-import { Link, browserHistory } from 'react-router';
-=======
->>>>>>> 504f7de8
+import { browserHistory } from 'react-router';
 import { Modal, ModalHeader, ModalContent, ModalFooter } from 'common/components';
 import { connect } from 'react-redux';
-
 import { interpolate, easeInOutQuad } from '../lib/interpolate';
 import { commaify } from '../../common/formatNumber';
 import * as Links from '../links';
 import * as Selectors from '../selectors';
 import * as Actions from '../actions/showOutputSchema';
 import * as LoadDataActions from '../actions/loadData';
-<<<<<<< HEAD
-=======
 import { SAVE_CURRENT_OUTPUT_SCHEMA } from '../actions/apiCalls';
-import { setOutputSchemaId } from 'actions/routing';
->>>>>>> 504f7de8
 import * as DisplayState from '../lib/displayState';
 import Table from './Table';
 import UploadBreadcrumbs from 'components/Uploads/UploadBreadcrumbs';
@@ -131,7 +123,6 @@
       numLoadsInProgress,
       saveCurrentOutputSchema,
       goHome,
-      urlParams,
       routing
     } = this.props;
 
@@ -211,20 +202,12 @@
             {canApplyRevision ? <ReadyToImport /> : <div />}
 
             <div>
-<<<<<<< HEAD
-              <Link to={Links.home(urlParams)}>
-                <button className={styles.saveBtn}>
-                  {I18n.home_pane.save_for_later}
-                </button>
-              </Link>
-=======
               <ApiCallButton
                 onClick={() => saveCurrentOutputSchema(revision, outputSchema.id)}
                 operation={SAVE_CURRENT_OUTPUT_SCHEMA}
                 params={{ outputSchemaId: outputSchema.id }}>
                 {I18n.home_pane.save_for_later}
               </ApiCallButton>
->>>>>>> 504f7de8
             </div>
           </ModalFooter>
         </Modal>
@@ -287,7 +270,7 @@
     saveCurrentOutputSchema: (revision, outputSchemaId) => {
       dispatch(Actions.saveCurrentOutputSchemaId(revision, outputSchemaId))
         .then(() => {
-          dispatch(push(Links.home(ownProps.location)));
+          browserHistory.push(Links.home(ownProps.params));
         });
     },
     dispatch
