import TransformStatus from 'components/Table/TransformStatus';
import { normal } from 'lib/displayState';

describe('components/Table/TransformStatus', () => {

  const renderInTable = (element) => (
    renderPureComponent(
      <table>
        <thead>
          <tr>{element}</tr>
        </thead>
      </table>
    )
  );

  const defaultProps = {
    path: {
      uploadId: 0,
      inputSchemaId: 0,
      outputSchemaId: 0
    },
    displayState: normal()
  };

  describe('when there are no errors', () => {

    it('renders correctly when upload is done and column is done', () => {
      const element = renderInTable(
        <TransformStatus
          {...defaultProps}
          transform={{
            output_soql_type: 'SoQLText',
            contiguous_rows_processed: 5000
          }}
          columnId={50}
          totalRows={5000} />
      );
      expect(element.querySelector('.success')).to.not.be.null;
      expect(element.querySelectorAll('.progressBar')).to.not.be.null;
      expect(element.innerText).to.equal(I18n.show_output_schema.column_header.no_errors_exist);
    });

    it('renders correctly when upload is done and column is in progress', () => {
      const element = renderInTable(
        <TransformStatus
          {...defaultProps}
          transform={{
            output_soql_type: 'SoQLText',
            contiguous_rows_processed: 2500
          }}
          columnId={50}
          totalRows={5000} />
      );
      expect(element.innerText).to.equal(I18n.show_output_schema.column_header.scanning);
      const progressBar = element.querySelector('.progressBar');
      expect(progressBar.style.width).to.equal('50%');
    });

    it('renders correctly when upload is in progress, column is in progress', () => {
      const element = renderInTable(
        <TransformStatus
          {...defaultProps}
          transform={{
            output_soql_type: 'SoQLText',
            contiguous_rows_processed: 2500
          }}
          columnId={50}
          totalRows={undefined} />
      );
      expect(element.innerText).to.equal(I18n.show_output_schema.column_header.scanning);
      expect(element.querySelectorAll('.progress-bar-done')).to.not.be.null;
      // TODO: ^^ think of a better class name. really means bar is not visible
      // can be because it's done or we're not showing it because the upload is in progress
    });

    it('renders correctly when neither upload progress nor column progress is known', () => {
      const element = renderInTable(
        <TransformStatus
          {...defaultProps}
          transform={{
            output_soql_type: 'SoQLText',
            id: 5
          }}
          columnId={50}
          totalRows={undefined} />
      );
      expect(element.innerText).to.equal(I18n.show_output_schema.column_header.scanning);
      expect(element.querySelectorAll('.progress-bar-done')).to.not.be.null;
      // TODO: ^^ think of a better class name. really means bar is not visible
      // can be because it's done or we're not showing it because the upload is in progress
    });

  });

  describe('when there are errors', () => {

    it('renders correctly when upload is done and column is done', () => {
      const element = renderInTable(
        <TransformStatus
          {...defaultProps}
          transform={{
            output_soql_type: 'SoQLText',
            contiguous_rows_processed: 5000,
            num_transform_errors: 5
          }}
          columnId={50}
          totalRows={5000} />
      );
      expect(element.querySelector('.error')).to.not.be.null;
      expect(element.querySelectorAll('.progress-bar-done')).to.not.be.null;
      expect(element.querySelector('.column-status-text').innerText).to.equal(
        `5${I18n.show_output_schema.column_header.errors_exist}`
      );
    });

    it('renders correctly when upload is done and column is in progress', () => {
      const element = renderInTable(
        <TransformStatus
          {...defaultProps}
          transform={{
            output_soql_type: 'SoQLText',
            contiguous_rows_processed: 2500,
            num_transform_errors: 5
          }}
          columnId={50}
          totalRows={5000} />
      );
<<<<<<< HEAD
      expect(element.querySelector('.column-status-text').innerText).to.equal(
        `5${I18n.show_output_schema.column_header.errors_exist_scanning}`
      );
      const progressBar = element.querySelector('.progress-bar');
=======
      expect(element.innerText).to.equal(`5${I18n.show_output_schema.column_header.errors_exist_scanning}`);
      const progressBar = element.querySelector('.progressBar');
>>>>>>> 995d9be8
      expect(progressBar.style.width).to.equal('50%');
    });

    it('renders correctly when upload is in progress, column is in progress', () => {
      const element = renderInTable(
        <TransformStatus
          {...defaultProps}
          transform={{
            output_soql_type: 'SoQLText',
            contiguous_rows_processed: 2500,
            num_transform_errors: 5
          }}
          columnId={50}
          totalRows={undefined} />
      );
      expect(element.querySelector('.column-status-text').innerText).to.equal(
        `5${I18n.show_output_schema.column_header.errors_exist_scanning}`
      );
      expect(element.querySelectorAll('.progress-bar-done')).to.not.be.null;
      // TODO: ^^ think of a better class name. really means bar is not visible
      // can be because it's done or we're not showing it because the upload is in progress
    });

  });

});<|MERGE_RESOLUTION|>--- conflicted
+++ resolved
@@ -125,15 +125,12 @@
           columnId={50}
           totalRows={5000} />
       );
-<<<<<<< HEAD
       expect(element.querySelector('.column-status-text').innerText).to.equal(
         `5${I18n.show_output_schema.column_header.errors_exist_scanning}`
       );
       const progressBar = element.querySelector('.progress-bar');
-=======
       expect(element.innerText).to.equal(`5${I18n.show_output_schema.column_header.errors_exist_scanning}`);
       const progressBar = element.querySelector('.progressBar');
->>>>>>> 995d9be8
       expect(progressBar.style.width).to.equal('50%');
     });
 
