import _ from 'lodash';
import React from 'react';
import { connect } from 'react-redux';
import classNames from 'classnames';
import { Dropdown, ColorPicker } from 'common/components';
import I18n from 'common/i18n';

import {
  BASE_LAYERS,
  COLOR_SCALES,
  COLOR_PALETTES,
  COLORS,
  MAP_SLIDER_DEBOUNCE_MILLISECONDS
} from '../../constants';

import EmptyPane from './EmptyPane';
import Accordion from '../shared/Accordion';
import AccordionPane from '../shared/AccordionPane';
import DebouncedSlider from '../shared/DebouncedSlider';
import DebouncedInput from '../shared/DebouncedInput';
import DebouncedTextArea from '../shared/DebouncedTextArea';
import * as selectors from '../../selectors/vifAuthoring';
import * as actions from '../../actions';

export var PresentationPane = React.createClass({
  getDefaultProps() {
    return {
      baseLayers: BASE_LAYERS,
      colorScales: COLOR_SCALES,
      colorPalettes: COLOR_PALETTES
    };
  },

  componentWillReceiveProps(nextProps) {
    const thisVizType = this.props.vifAuthoring.authoring.selectedVisualizationType;
    const nextVizType = nextProps.vifAuthoring.authoring.selectedVisualizationType;
    const thisSeries = _.get(this.props.vifAuthoring.vifs[thisVizType], 'series[0]');
    const nextSeries = _.get(nextProps.vifAuthoring.vifs[nextVizType], 'series[0]');

    if (
      !_.isEqual(thisVizType, nextVizType) ||
      !_.isEqual(_.get(thisSeries, 'dataSource'), _.get(nextSeries, 'dataSource')) ||
      !_.isEqual(_.get(thisSeries, 'color.palette'), _.get(nextSeries, 'color.palette'))
    ) {
      this.props.onChangeDataSource();
    }
  },

  onSelectColorScale(event) {
    const colorScale = _.find(this.props.colorScales, { value: event.target.value }).scale;
    this.props.onSelectColorScale(colorScale);
  },

  renderPrimaryColor() {
<<<<<<< HEAD
    const { vifAuthoring } = this.props;
    const series = selectors.getSeriesFromVif(vifAuthoring);

    const colorPickers = series.map((item, index) => {

      const labelText = (series.length == 1) || _.isEmpty(item.dataSource.measure.label) ? 
        I18n.translate('panes.presentation.fields.bar_color.title') : 
        item.dataSource.measure.label;

      return this.renderColorPicker(index, labelText, item.color.primary);
    });

    return (
      <AccordionPane key="colors" title={I18n.translate('panes.presentation.subheaders.colors')}>
        {colorPickers}
=======
    const { vifAuthoring, onChangePrimaryColor } = this.props;
    const primaryColor = selectors.getPrimaryColor(vifAuthoring);
    const labelText = I18n.t('shared.visualizations.panes.presentation.fields.bar_color.title');

    return (
      <AccordionPane key="colors" title={I18n.t('shared.visualizations.panes.presentation.subheaders.colors')}>
        <div>
          <label className="block-label" htmlFor="primary-color">{labelText}</label>
          <ColorPicker handleColorChange={onChangePrimaryColor} value={primaryColor} palette={COLORS}/>
        </div>
>>>>>>> b648d5f4
      </AccordionPane>
    );
  },

  renderColorPicker(seriesIndex, labelText, primaryColor) {
    const { onChangePrimaryColor } = this.props;

    const colorPickerAttributes = {
      handleColorChange: (selectedColor) => onChangePrimaryColor(seriesIndex, selectedColor),
      value: primaryColor,
      palette: COLORS
    };

    return (
      <div className="color-picker-container" key={seriesIndex}>
        <label className="block-label" htmlFor="primary-color">{labelText}</label>
        <ColorPicker {...colorPickerAttributes}/>
      </div>
    );
  },

  renderColorPalette() {
    const { vifAuthoring, colorPalettes, onSelectColorPalette } = this.props;
    const selectedColorPalette = selectors.getColorPalette(vifAuthoring);
    const colorPalettesWithCustomOption = [
      ...colorPalettes,
      {
        title: I18n.t('shared.visualizations.color_palettes.custom'),
        value: "custom"
      }
    ];
    const colorPaletteAttributes = {
      id: 'color-palette',
      options: colorPalettesWithCustomOption,
      value: selectedColorPalette,
      onSelection: onSelectColorPalette
    };
    const customColorSelectors = selectedColorPalette === 'custom' ?
      this.renderCustomColorSelector() :
      null;

    return (
      <AccordionPane key="colors" title={I18n.t('shared.visualizations.panes.presentation.subheaders.colors')}>
        <label className="block-label" htmlFor="color-palette">
          {I18n.t('shared.visualizations.panes.presentation.fields.color_palette.title')}
        </label>
        <div className="color-scale-dropdown-container">
          <Dropdown {...colorPaletteAttributes} />
        </div>
        {customColorSelectors}
      </AccordionPane>
    );
  },

  renderCustomColorSelector() {
    const { vifAuthoring, onChangeCustomColorPalette } = this.props;
    const dimensionColumnName = selectors.getColorPaletteGroupingColumnName(vifAuthoring);
    const customColorPalette = selectors.getCustomColorPalette(vifAuthoring);
    const customPaletteSelected = selectors.hasCustomColorPalette(vifAuthoring);
    const hasCustomPaletteGrouping = _.has(customColorPalette, dimensionColumnName);
    const hasCustomColorPaletteError = selectors.getCustomColorPaletteError(vifAuthoring);

    if (hasCustomPaletteGrouping && !hasCustomColorPaletteError) {
      const colorSelectors = _.chain(customColorPalette[dimensionColumnName]).
        map((paletteValue, paletteKey) => ({color: paletteValue.color, index: paletteValue.index, group: paletteKey})).
        filter((palette) => palette.index > -1).
        sortBy('index').
        map((palette) => {
          const customColorPaletteAttributes = {
            handleColorChange: (selectedColor) =>
              onChangeCustomColorPalette(selectedColor, palette.group, dimensionColumnName),
            value: palette.color,
            palette: COLORS
          };
          return (
            <div className="custom-color-container" key={palette.group}>
              <ColorPicker {...customColorPaletteAttributes} />
              <label className="color-value">{palette.group}</label>
            </div>
          );
        }).
        value();

      return (
        <div className="custom-palette-container">
          {colorSelectors}
        </div>
      );
    } else if (customPaletteSelected && hasCustomColorPaletteError) {
      return (
        <div className="custom-color-palette-error alert error">
          {I18n.t('shared.visualizations.panes.presentation.custom_color_palette_error')}
        </div>
      );
    } else {
      return null;
    }

  },

  renderDimensionLabels() {
    const { vifAuthoring } = this.props;
    const inputAttributes = {
      id: 'show-dimension-labels',
      type: 'checkbox',
      onChange: this.props.onChangeShowDimensionLabels,
      defaultChecked: selectors.getShowDimensionLabels(vifAuthoring)
    };

    return (
      <div className="authoring-field">
        <div className="checkbox">
          <input {...inputAttributes}/>
          <label className="inline-label" htmlFor="show-dimension-labels">
                <span className="fake-checkbox">
                  <span className="icon-checkmark3"></span>
                </span>
            {I18n.t('shared.visualizations.panes.presentation.fields.show_dimension_labels.title')}
          </label>
        </div>
      </div>
    );
  },

  renderLabels() {
    const { vifAuthoring } = this.props;

    const valueLabelsVisible = selectors.isBarChart(vifAuthoring) || selectors.isPieChart(vifAuthoring);
    const valueLabels = valueLabelsVisible ? this.renderShowValueLabels() : null;

    const valueLabelsAsPercent = selectors.isPieChart(vifAuthoring) ? this.renderShowPercentLabels() : null;

    const dimensionLabelsVisible = selectors.isBarChart(vifAuthoring) || selectors.isColumnChart(vifAuthoring);
    const dimensionLabels = dimensionLabelsVisible ? this.renderDimensionLabels() : null;

    return (
      <AccordionPane key="labels" title={I18n.t('shared.visualizations.panes.presentation.subheaders.labels')}>
        {dimensionLabels}
        {valueLabels}
        {valueLabelsAsPercent}
      </AccordionPane>
    );
  },

  renderShowValueLabels() {
    const { vifAuthoring } = this.props;
    const inputAttributes = {
      id: 'show-value-labels',
      type: 'checkbox',
      onChange: this.props.onChangeShowValueLabels,
      defaultChecked: selectors.getShowValueLabels(vifAuthoring)
    };

    return (
      <div className="authoring-field">
        <div className="checkbox">
          <input {...inputAttributes}/>
          <label className="inline-label" htmlFor="show-value-labels">
              <span className="fake-checkbox">
                <span className="icon-checkmark3"></span>
              </span>
            {I18n.t('shared.visualizations.panes.presentation.fields.show_value_labels.title')}
          </label>
        </div>
      </div>
    );
  },

  renderShowPercentLabels() {
    const { vifAuthoring } = this.props;
    const showLabels = selectors.getShowValueLabels(vifAuthoring);

    const inputAttributes = {
      id: 'show-value-labels-as-percent',
      type: 'checkbox',
      onChange: this.props.onChangeShowValueLabelsAsPercent,
      defaultChecked: selectors.getShowValueLabelsAsPercent(vifAuthoring),
      disabled: !showLabels
    };

    const authoringFieldClasses = classNames('authoring-field', {
      disabled: !showLabels
    });

    return (
      <div className={authoringFieldClasses}>
        <div className="checkbox">
          <input {...inputAttributes}/>
          <label className="inline-label" htmlFor="show-value-labels-as-percent">
              <span className="fake-checkbox">
                <span className="icon-checkmark3"></span>
              </span>
            {I18n.t('shared.visualizations.panes.presentation.fields.show_value_labels_as_percent.title')}
          </label>
        </div>
      </div>
    );
  },

  renderBarChartVisualizationLabels() {
    const { vifAuthoring, onChangeLabelTop, onChangeLabelLeft } = this.props;
    const axisLabels = selectors.getAxisLabels(vifAuthoring);
    const topAxisLabel = _.get(axisLabels, 'top', '');
    const leftAxisLabel = _.get(axisLabels, 'left', '');

    return (
      <AccordionPane key="axis-labels" title={I18n.t('shared.visualizations.panes.presentation.subheaders.axis_titles')}>
        <div className="authoring-field">
          <label className="block-label" htmlFor="label-top">
            {I18n.t('shared.visualizations.panes.presentation.fields.top_axis_title.title')}
          </label>
          <DebouncedInput value={topAxisLabel} onChange={onChangeLabelTop} id="label-top" className="text-input" />
        </div>
        <div className="authoring-field">
          <label className="block-label" htmlFor="label-left">
            {I18n.t('shared.visualizations.panes.presentation.fields.left_axis_title.title')}
          </label>
          <DebouncedInput value={leftAxisLabel} onChange={onChangeLabelLeft} id="label-left" className="text-input" />
        </div>
      </AccordionPane>
    );
  },

  renderVisualizationLabels() {
    const { vifAuthoring, onChangeLabelLeft, onChangeLabelBottom } = this.props;
    const axisLabels = selectors.getAxisLabels(vifAuthoring);
    const leftAxisLabel = _.get(axisLabels, 'left', '');
    const bottomAxisLabel = _.get(axisLabels, 'bottom', '');

    return (
      <AccordionPane key="axis-labels" title={I18n.t('shared.visualizations.panes.presentation.subheaders.axis_titles')}>
        <div className="authoring-field">
          <label className="block-label" htmlFor="label-left">
            {I18n.t('shared.visualizations.panes.presentation.fields.left_axis_title.title')}
          </label>
          <DebouncedInput value={leftAxisLabel} onChange={onChangeLabelLeft} id="label-left" className="text-input" />
        </div>
        <div className="authoring-field">
          <label className="block-label" htmlFor="label-bottom">
            {I18n.t('shared.visualizations.panes.presentation.fields.bottom_axis_title.title')}
          </label>
          <DebouncedInput value={bottomAxisLabel} onChange={onChangeLabelBottom} id="label-bottom" className="text-input" />
        </div>
      </AccordionPane>
    );
  },

  renderShowSourceDataLink() {
    const { vifAuthoring } = this.props;
    const inputAttributes = {
      id: 'show-source-data-link',
      type: 'checkbox',
      onChange: this.props.onChangeShowSourceDataLink,
      checked: selectors.getViewSourceDataLink(vifAuthoring)
    };

    return (
      <div className="authoring-field checkbox">
        <input {...inputAttributes} />
        <label className="inline-label" htmlFor="show-source-data-link">
          <span className="fake-checkbox">
            <span className="icon-checkmark3"></span>
          </span>
          {I18n.t('shared.visualizations.panes.presentation.fields.show_source_data_link.title')}
        </label>
      </div>
    );
  },

  renderTitleField() {
    const { vifAuthoring, onChangeTitle } = this.props;
    const title = selectors.getTitle(vifAuthoring);

    return (
      <div className="authoring-field">
        <label className="block-label" htmlFor="title">{I18n.t('shared.visualizations.panes.presentation.fields.title.title')}</label>
        <DebouncedInput id="title" className="text-input" type="text" onChange={onChangeTitle} value={title} />
      </div>
    );
  },

  renderDescriptionField() {
    const { vifAuthoring, onChangeDescription } = this.props;
    const description = selectors.getDescription(vifAuthoring);

    return (
      <div className="authoring-field">
        <label className="block-label" htmlFor="description">{I18n.t('shared.visualizations.panes.presentation.fields.description.title')}</label>
        <DebouncedTextArea id="description" className="text-input text-area" onChange={onChangeDescription} value={description} />
      </div>
    );
  },

  renderGeneral() {
    return (
      <AccordionPane title={I18n.t('shared.visualizations.panes.presentation.subheaders.general')}>
        {this.renderTitleField()}
        {this.renderDescriptionField()}
        {this.renderShowSourceDataLink()}
      </AccordionPane>
    );
  },

  renderGroupedBarChartControls() {
    return [
      this.renderColorPalette(),
      this.renderLabels(),
      this.renderBarChartVisualizationLabels()
    ];
  },

  renderBarChartControls() {
    return [
      this.renderPrimaryColor(),
      this.renderLabels(),
      this.renderBarChartVisualizationLabels()
    ];
  },

  renderGroupedColumnChartControls() {
    return [
      this.renderColorPalette(),
      this.renderLabels(),
      this.renderVisualizationLabels()
    ];
  },

  renderColumnChartControls() {
    return [
      this.renderPrimaryColor(),
      this.renderLabels(),
      this.renderVisualizationLabels()
    ];
  },

  renderHistogramControls() {
    return [
      this.renderPrimaryColor(),
      this.renderVisualizationLabels()
    ];
  },

  renderTimelineChartControls() {
    return [
      this.renderPrimaryColor(),
      this.renderVisualizationLabels()
    ];
  },

  renderGroupedTimelineChartControls() {
    return (
      this.renderColorPalette()
    );
  },

  renderFeatureMapControls() {
    var { vifAuthoring, onChangePrimaryColor, onChangePointOpacity, onChangePointSize } = this.props;
    var pointColor = selectors.getPrimaryColor(vifAuthoring);
    var pointOpacity = selectors.getPointOpacity(vifAuthoring);
    var pointSize = selectors.getPointSize(vifAuthoring);

    var pointColorAttributes = {
      handleColorChange: onChangePrimaryColor,
      value: pointColor,
      palette: COLORS
    };

    var pointOpacityAttributes = {
      id: 'point-opacity',
      rangeMin: 0,
      rangeMax: 1,
      step: 0.1,
      value: pointOpacity / 100,
      onChange: onChangePointOpacity,
      delay: MAP_SLIDER_DEBOUNCE_MILLISECONDS
    };

    const pointSizeAttributes = {
      id: 'point-size',
      rangeMin: 1,
      rangeMax: 3.2,
      step: 0.1,
      value: pointSize,
      onChange: onChangePointSize,
      delay: MAP_SLIDER_DEBOUNCE_MILLISECONDS
    };

    const pointControls = (
      <AccordionPane key="pointControls" title={I18n.t('shared.visualizations.panes.presentation.subheaders.points')}>
        <div className="authoring-field">
          <label className="block-label"
                 htmlFor="point-color">{I18n.t('shared.visualizations.panes.presentation.fields.point_color.title')}</label>
          <ColorPicker {...pointColorAttributes} />
        </div>
        <div className="authoring-field">
          <label className="block-label"
                 htmlFor="point-opacity">{I18n.t('shared.visualizations.panes.presentation.fields.point_opacity.title')}</label>
          <div id="point-opacity">
            <DebouncedSlider {...pointOpacityAttributes} />
          </div>
        </div>
        <div className="authoring-field">
          <label className="block-label"
                 htmlFor="point-size">{I18n.t('shared.visualizations.panes.presentation.fields.point_size.title')}</label>
          <div id="point-size">
            <DebouncedSlider {...pointSizeAttributes} />
          </div>
        </div>
      </AccordionPane>
    );

    return [pointControls, this.renderMapLayerControls()];
  },

  renderRegionMapControls() {
    var { vifAuthoring, colorScales, onSelectColorScale } = this.props;
    var defaultColorScale = selectors.getColorScale(vifAuthoring);

    var defaultColorScaleKey = _.find(colorScales, colorScale => {
      var negativeColorsMatch = defaultColorScale.negativeColor === colorScale.scale[0];
      var zeroColorsMatch = defaultColorScale.zeroColor === colorScale.scale[1];
      var positiveColorsMatch = defaultColorScale.positiveColor === colorScale.scale[2];

      return negativeColorsMatch && zeroColorsMatch && positiveColorsMatch;
    }).value;

    var colorScaleAttributes = {
      id: 'color-scale',
      options: colorScales,
      value: defaultColorScaleKey,
      onSelection: onSelectColorScale
    };

    const colorControls = (
      <AccordionPane key="colorControls" title={I18n.t('shared.visualizations.panes.presentation.subheaders.colors')}>
        <label className="block-label"
               htmlFor="color-scale">{I18n.t('shared.visualizations.panes.presentation.fields.color_scale.title')}</label>
        <div className="color-scale-dropdown-container">
          <Dropdown {...colorScaleAttributes} />
        </div>
      </AccordionPane>
    );

    return [colorControls, this.renderMapLayerControls()];
  },

  renderMapLayerControls() {
    var { vifAuthoring, baseLayers, onSelectBaseLayer, onChangeBaseLayerOpacity } = this.props;
    var defaultBaseLayer = selectors.getBaseLayer(vifAuthoring);
    var defaultBaseLayerOpacity = selectors.getBaseLayerOpacity(vifAuthoring);

    var baseLayerAttributes = {
      id: 'base-layer',
      options: _.map(baseLayers, baseLayer => ({ title: baseLayer.title, value: baseLayer.value })),
      value: defaultBaseLayer,
      onSelection: onSelectBaseLayer
    };

    var baseLayerOpacityAttributes = {
      id: 'base-layer-opacity',
      rangeMin: 0,
      rangeMax: 1,
      step: 0.1,
      value: defaultBaseLayerOpacity / 100,
      onChange: onChangeBaseLayerOpacity,
      delay: MAP_SLIDER_DEBOUNCE_MILLISECONDS
    };

    return (
      <AccordionPane key="mapLayerControls" title={I18n.t('shared.visualizations.panes.presentation.subheaders.map')}>
        <div className="authoring-field">
          <label className="block-label"
                 htmlFor="base-layer">{I18n.t('shared.visualizations.panes.presentation.fields.base_layer.title')}</label>
          <div className="base-layer-dropdown-container">
            <Dropdown {...baseLayerAttributes} />
          </div>
        </div>
        <div className="authoring-field">
          <label className="block-label"
                 htmlFor="base-layer-opacity">{I18n.t('shared.visualizations.panes.presentation.fields.base_layer_opacity.title')}</label>
          <div id="base-layer-opacity">
            <DebouncedSlider {...baseLayerOpacityAttributes} />
          </div>
        </div>
      </AccordionPane>
    );
  },

  renderPieChartControls() {
    return [
      this.renderColorPalette(),
      this.renderLabels()
    ];
  },

  renderEmptyPane() {
    return <EmptyPane />;
  },

  render() {
    let configuration = null;
    let showLabels = null;
    let vifAuthoring = this.props.vifAuthoring;

    let general = this.renderGeneral();

    if (selectors.isBarChart(vifAuthoring)) {

      if (selectors.isGroupedBarChart(vifAuthoring)) {
        configuration = this.renderGroupedBarChartControls();
      } else {
        configuration = this.renderBarChartControls();
      }
    } else if (selectors.isColumnChart(vifAuthoring)) {

      if (selectors.isGroupedColumnChart(vifAuthoring)) {
        configuration = this.renderGroupedColumnChartControls();
      } else {
        configuration = this.renderColumnChartControls();
      }
    } else if (selectors.isHistogram(vifAuthoring)) {
      configuration = this.renderHistogramControls();
    } else if (selectors.isTimelineChart(vifAuthoring)) {

      if (selectors.isGroupedTimelineChart(vifAuthoring)) {
        configuration = this.renderGroupedTimelineChartControls();
      } else {
        configuration = this.renderTimelineChartControls();
      }
    } else if (selectors.isFeatureMap(vifAuthoring)) {
      configuration = this.renderFeatureMapControls();
    } else if (selectors.isRegionMap(vifAuthoring)) {
      configuration = this.renderRegionMapControls();
    } else if (selectors.isPieChart(vifAuthoring)) {
      configuration = this.renderPieChartControls();
    } else {
      configuration = this.renderEmptyPane();
      general = null;
    }

    return (
      <form>
        <Accordion>
          {general}
          {configuration}
          {showLabels}
        </Accordion>
      </form>
    );
  }
});

function mapStateToProps(state) {
  return {
    vifAuthoring: state.vifAuthoring
  };
}

function mapDispatchToProps(dispatch) {
  return {
    onChangePrimaryColor: (seriesIndex, primaryColor) => {
      dispatch(actions.setPrimaryColor(seriesIndex, primaryColor));
    },

    onSelectBaseLayer: baseLayer => {
      dispatch(actions.setBaseLayer(baseLayer.value));
    },

    onChangeBaseLayerOpacity: baseLayerOpacity => {
      dispatch(actions.setBaseLayerOpacity(_.round(baseLayerOpacity, 2)));
    },

    onChangePointOpacity: pointOpacity => {
      dispatch(actions.setPointOpacity(_.round(pointOpacity, 2)));
    },

    onChangePointSize: pointSize => {
      dispatch(actions.setPointSize(_.round(pointSize, 2)));
    },

    onChangeShowDimensionLabels: (event) => {
      const showDimensionLabels = event.target.checked;

      dispatch(actions.setShowDimensionLabels(showDimensionLabels));
    },

    onChangeShowValueLabels: (event) => {
      const showValueLabels = event.target.checked;

      dispatch(actions.setShowValueLabels(showValueLabels));
    },

    onChangeShowValueLabelsAsPercent: (event) => {
      const showValueLabelsAsPercent = event.target.checked;

      dispatch(actions.setShowValueLabelsAsPercent(showValueLabelsAsPercent));
    },

    onChangeLabelTop: (event) => {
      dispatch(actions.setLabelTop(event.target.value));
    },

    onChangeLabelBottom: (event) => {
      dispatch(actions.setLabelBottom(event.target.value));
    },

    onChangeLabelLeft: (event) => {
      dispatch(actions.setLabelLeft(event.target.value));
    },

    onSelectColorScale: colorScale => {
      dispatch(actions.setColorScale(...colorScale.scale));
    },

    onSelectColorPalette: (event) => {
      dispatch(actions.setColorPalette(event.value));
    },

    onChangeCustomColorPalette: (selectedColor, group, dimensionColumnName) => {
      dispatch(actions.updateCustomColorPalette(selectedColor, group, dimensionColumnName));
    },

    onChangeDataSource: () => {
      dispatch(actions.setColorPaletteProperties());
    },

    onChangeTitle: (event) => {
      dispatch(actions.setTitle(event.target.value));
    },

    onChangeDescription: (event) => {
      dispatch(actions.setDescription(event.target.value));
    },

    onChangeShowSourceDataLink: event => {
      const viewSourceDataLink = event.target.checked;
      dispatch(actions.setViewSourceDataLink(viewSourceDataLink));
    }
  };
}

export default connect(mapStateToProps, mapDispatchToProps)(PresentationPane);<|MERGE_RESOLUTION|>--- conflicted
+++ resolved
@@ -52,34 +52,21 @@
   },
 
   renderPrimaryColor() {
-<<<<<<< HEAD
     const { vifAuthoring } = this.props;
     const series = selectors.getSeriesFromVif(vifAuthoring);
 
     const colorPickers = series.map((item, index) => {
 
       const labelText = (series.length == 1) || _.isEmpty(item.dataSource.measure.label) ? 
-        I18n.translate('panes.presentation.fields.bar_color.title') : 
+        I18n.translate('shared.visualizations.panes.presentation.fields.bar_color.title') :
         item.dataSource.measure.label;
 
       return this.renderColorPicker(index, labelText, item.color.primary);
     });
 
     return (
-      <AccordionPane key="colors" title={I18n.translate('panes.presentation.subheaders.colors')}>
+      <AccordionPane key="colors" title={I18n.translate('shared.visualizations.panes.presentation.subheaders.colors')}>
         {colorPickers}
-=======
-    const { vifAuthoring, onChangePrimaryColor } = this.props;
-    const primaryColor = selectors.getPrimaryColor(vifAuthoring);
-    const labelText = I18n.t('shared.visualizations.panes.presentation.fields.bar_color.title');
-
-    return (
-      <AccordionPane key="colors" title={I18n.t('shared.visualizations.panes.presentation.subheaders.colors')}>
-        <div>
-          <label className="block-label" htmlFor="primary-color">{labelText}</label>
-          <ColorPicker handleColorChange={onChangePrimaryColor} value={primaryColor} palette={COLORS}/>
-        </div>
->>>>>>> b648d5f4
       </AccordionPane>
     );
   },
