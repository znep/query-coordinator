<% content_for :headline do %>
<h1><span class="groupingIcon">Roll Ups &amp; Drill Downs</span></h1>
<% end %>

<div class='modalContentWrapper groupingWrapper columnPickerModal'>
  <div class='loading'></div>

  <p class='subtitle'>
  Roll Ups &amp; Drill Downs allows you to
  create a new view by grouping columns containing repeated values so that you
  can sum, count or average other columns.  For example, you might group census
  data by state, summing the population column.
  </p>

  <%- is_empty = @grouped.length < 1 && @ungrouped.length < 1 &&
      @agged.length < 1 && @unagged.length < 1 -%>

  <%- if is_empty -%>
  <p class='emptyMessage'>
    There are no visible columns to group on.  Please add or unhide some
    columns, then try again.
  </p>

  <%- else -%>
  <div id="groupingList" class="reorderList clearfix">
    <div class='activeBlock listBlock'>
      <h4>Group by These Column(s)</h4>
      <div class='listWrapper clearfix'>
        <div class="border"></div>
        <div class="activeList list">
          <ul class="reorder">
            <%= render(:partial => 'list_item', :collection => @grouped,
              :locals => {:type => 'group', :is_inactive => false}) %>
          </ul>
        </div>
      </div>
    </div>

    <div class="swapArrows">
      <a href="#addItem" class="addItemButton">Add</a>
      <a href="#removeItem" class="removeItemButton">Remove</a>
    </div>

    <div class='listBlock'>
      <h4>Columns Available for Grouping</h4>
      <div class='listWrapper clearfix'>
        <div class="border"></div>
        <div class="inactiveList list">
          <ul class="reorder">
            <%= render(:partial => 'list_item', :collection => @ungrouped,
              :locals => {:type => 'group', :is_inactive => true}) %>
          </ul>
        </div>
      </div>
    </div>

  </div>

  <div id="aggregateList" class="reorderList clearfix">
    <div class='activeBlock listBlock'>
      <h4>Roll Up These Columns</h4>
      <h4 class='actionLabel'>Operation</h4>
      <div class='listWrapper clearfix'>
        <div class="border"></div>
        <div class="activeList list">
          <ul class="reorder">
            <%= render(:partial => 'list_item', :collection => @agged,
              :locals => {:type => 'aggregate', :is_inactive => false}) %>
          </ul>
        </div>
      </div>
    </div>

    <div class="swapArrows">
      <a href="#addItem" class="addItemButton">Add</a>
      <a href="#removeItem" class="removeItemButton">Remove</a>
    </div>

    <div class='listBlock'>
      <h4>Columns Available to Roll Up</h4>
      <div class='listWrapper clearfix'>
        <div class="border"></div>
        <div class="inactiveList list">
          <ul class="reorder">
            <%= render(:partial => 'list_item', :collection => @unagged,
              :locals => {:type => 'aggregate', :is_inactive => true}) %>
          </ul>
        </div>
      </div>
    </div>

  </div>
<<<<<<< HEAD
  
=======
>>>>>>> ab072bf7
  <div class="line clearfix">
    <input type="checkbox" id="drillDownCheckBox"<%= (@drill_down ? ' checked="checked"' : '') %>/>
    <label for="drillDownCheckBox">Add Drill Down capabilities to this view</label>
  </div>

  <div class='error mainError'></div>
  <%- end -%>

  <div class='submitLine clearfix'>
    <ul class='actionButtons clearfix'>
      <%- if !is_empty -%>
      <%- if !@view.is_invalid? -%>
      <li><a href='#saveAs' class='update'>Save As</a></li>
      <%- end -%>
      <%- if current_user && @view.owner.id == current_user.id &&
        !@is_temp && (@grouped.length > 0 ||
          @view.is_invalid? && @view.message.include?('group')) -%>
      <li><a href='#save' class='update arrowButton'>Save</a></li>
      <%- else -%>
      <li><a href='#update' class='update arrowButton'>OK</a></li>
      <%- end -%>
      <%- end -%>
      <li><a href='#cancel' class='jqmClose <%= is_empty ? 'arrowButton' : '' %>'>
        <%= is_empty ? 'Continue' : 'Cancel' %>
      </a></li>
    </ul>
  </div>
</div>


<%- if !is_empty -%>
<script type="text/javascript" charset="utf-8">
  blist.common.modalReady = function()
  {
    $('.groupingWrapper .reorderList').reorderableList();

    $(".groupingWrapper .update").click(function(event)
    {
        event.preventDefault();
        var href = $(event.target).attr('href');
        var action = href.slice(href.indexOf('#') + 1);

        $('.groupingWrapper .mainError').text('');

        var groupCols = [];
        $(".groupingWrapper #groupingList .activeList .itemWrapper")
          .each(function(i, item)
        {
            var $item = $(item);

            groupCols.push({
                id: $item.find("input.columnId").val(),
                name: $item.find('.name').text(),
                format: $.json.deserialize($item.find('.format').val()),
                position: parseInt($item.find(".orderIndex").text())
            });
        });
        groupCols.sort(function(s1, s2) { return s1.position - s2.position; });

        var successCallback = function()
        {
            $("#modal").jqmHide();
        };

        var errorCallback = function(error)
        {
            $('.groupingWrapper .loading').hide();
            $('.groupingWrapper .mainError').text(error);
        };

        var aggCols = [];
        var failed = false;
        $(".groupingWrapper #aggregateList .activeList .itemWrapper")
          .each(function(i, item)
        {
            var $item = $(item);

            var func = $item.find('select.aggregateFunction').val();
            if (func === '')
            {
                errorCallback("A function is required for each aggregate column");
                failed = true;
                return false;
            }

            aggCols.push({
                id: $item.find("input.columnId").val(),
                name: $item.find('.name').text(),
                format: $.json.deserialize($item.find('.format').val()),
                hidden: false,
                position: parseInt($item.find(".orderIndex").text()),
                func: func
            });
        });
        if (failed) { return; }
        aggCols.sort(function(s1, s2) { return s1.position - s2.position; });

        if (aggCols.length > 0 && groupCols.length < 1)
        {
            $('.groupingWrapper .mainError')
                .text('At least one grouped column is required for grouping');
            return;
        }

        $(".groupingWrapper #aggregateList .inactiveList .itemWrapper")
          .each(function(i, item)
        {
            var $item = $(item);

            aggCols.push({
                id: $item.find("input.columnId").val(),
                name: $item.find('.name').text(),
                format: $.json.deserialize($item.find('.format').val()),
                hidden: true,
                func: null
            });
        });

        var drillDown = $('.groupingWrapper #drillDownCheckBox').is(':checked');

        switch (action)
        {
            case 'saveAs':
                var newName = prompt('Enter a name for a new view:');
                if (newName !== null)
                {
                    if (newName === '')
                    {
                        $('.groupingWrapper .mainError')
                            .text('Please enter a name for the view');
                    }
                    else
                    {
                        $('.groupingWrapper .loading').show();
                        // create view
                        $('#dataGrid').datasetGrid()
                            .groupAggregate(groupCols, aggCols, true, newName,
                                drillDown, successCallback, errorCallback);
                    }
                }
                break;
            case 'save':
                // save to view
                $('.groupingWrapper .loading').show();
                $('#dataGrid').datasetGrid().groupAggregate(groupCols, aggCols,
                    true, null, drillDown, successCallback, errorCallback);
                break;
            case 'update':
                // do temp view
                $('.groupingWrapper .loading').show();
                $('#dataGrid').datasetGrid().groupAggregate(groupCols, aggCols,
                    false, null, drillDown, successCallback, errorCallback);
                break;
        }
    });

    $.analytics.trackEvent('Dataset Page Menu', 'Grouping dialog opened', blistGridNS.viewId);
  };
</script>
<%- end -%><|MERGE_RESOLUTION|>--- conflicted
+++ resolved
@@ -90,10 +90,6 @@
     </div>
 
   </div>
-<<<<<<< HEAD
-  
-=======
->>>>>>> ab072bf7
   <div class="line clearfix">
     <input type="checkbox" id="drillDownCheckBox"<%= (@drill_down ? ' checked="checked"' : '') %>/>
     <label for="drillDownCheckBox">Add Drill Down capabilities to this view</label>
