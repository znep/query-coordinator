// Contains extensions to both jQuery as well as Javascript built-in types.

$.fn.dimensions = function() {
  return {width: this.width(), height: this.height() };
};

// Yields an RX observable sequence of this selection's dimensions.
$.fn.observeDimensions = function() {
  var self = this;
  var dimensionsSubject = new Rx.BehaviorSubject(self.dimensions());

  self.resize(function() {
    // We must check to see if the dimensions really did change,
    // as jQuery.resize-plugin has a bug in versions of IE which require polling for size changes.
    var oldDimensions = dimensionsSubject.value;
    var newDimensions = self.dimensions();
    if (oldDimensions.width !== newDimensions.width || oldDimensions.height !== newDimensions.height) {
      dimensionsSubject.onNext(newDimensions);
    }
  });

  return dimensionsSubject;
};

$.isPresent = function(argument) {
  return !_.isEmpty(argument);
};

$.commaify = function(value) {
  value = value + '';
  var pos = value.indexOf('.');

  if (pos == -1) {
    pos = value.length;
  }
  pos -= 3;
  while (pos > 0 && value.charAt(pos - 1) >= '0' && value.charAt(pos - 1) <= '9') {
    value = value.substring(0, pos) + ',' + value.substring(pos);
    pos -= 3;
  }

  return value;
};

$.toHumaneNumber = function(val, precision) {
  var symbol = ['K', 'M', 'B', 'T'];
  var step = 1000;
  var divider = Math.pow(step, symbol.length);
  var absVal = Math.abs(val);
  var result;

  val = parseFloat(val);

  for (var i = symbol.length - 1; i >= 0; i--) {
    if (absVal >= divider) {
      result = (absVal / divider).toFixed(precision);
      if (val < 0) {
        result = -result;
      }
      return result + symbol[i];
    }

    divider = divider / step;
  }

  result = val.toFixed(precision);
  return result == 0 ? 0 : result;
};

String.prototype.format = function() {
  var self = this;
  var i = arguments.length;

  while (i--) {
    self = self.replace(new RegExp('\\{' + i + '\\}', 'gm'), arguments[i]);
  }

  return self;
};

String.prototype.capitaliseEachWord = function() {
  return this.split(' ').map(function(word) {
    return word.charAt(0).toUpperCase() + word.slice(1).toLowerCase();
  }).join(' ');
};

/* Adapted from http://blog.mastykarz.nl/measuring-the-length-of-a-string-in-pixels-using-javascript/ */
String.prototype.visualSize = function(fontSize) {
  var $ruler = $('#ruler');
  var dimensions;

  if ($ruler.length < 1) {
    $('body').append('<span class="ruler" id="ruler"></span>');
    $ruler = $('#ruler');
  }
  if (!fontSize) {
    fontSize = '';
  }
  $ruler.css('font-size', fontSize);
  $ruler.text(this + '');
  dimensions = { width: $ruler.width(), height: $ruler.height() };
  $ruler.remove();

  return dimensions;
};

String.prototype.visualHeight = function(fontSize) {
  return this.visualSize(fontSize).height;
};

String.prototype.visualLength = function(fontSize) {
  return this.visualSize(fontSize).width;
};

$.relativeToPx = function(rems) {
  var $div = $(document.createElement('div')).css('width', rems).appendTo(document.body);
  var width = $div.width();

  $div.remove();

  return width;
};

$.isBlank = function(value) {
  return _.isUndefined(value) || _.isNull(value) || value === '';
};

$.capitalizeWithDefault = function(value, placeHolder) {
  placeHolder = placeHolder || '(Blank)';
  return $.isBlank(value) ? placeHolder : value.capitaliseEachWord();
};

$.fn.flyout = function(options) {
  var defaults = {
    direction: 'bottom',
    margin: 0,
    interact: false,
    style: 'chart',
    arrowMargin: 0,
    inset: {
      horizontal: 4,
      vertical: 2
    }
  }
  if (options.style == 'table') {
    defaults.arrowMargin = 10;
    defaults.margin = 5;
  }
  options = _.extend(defaults, options);
  var self = this;
  var inflyout = false, intarget = false, flyout;
  var renderFlyout = function(target) {
    var $target = $(target);
    var parentElem = $(options.parent || $target);
    $('.flyout').remove();
    flyout = $('<div class="flyout"><div class="flyout-arrow"></div></div>');
    flyout.addClass('flyout-' + options.style);
    flyout.data('target', target);
    var getVal = function(data) {
      if (_.isFunction(data)) {
        return data($target, self, options, flyout);
      } else {
        return data;
      }
    }
    if (_.isUndefined(options.positionOn)) {
      var $positionOn = $target;
    } else {
      var $positionOn = $(getVal(options.positionOn));
    }
    if (!getVal(options.interact)) flyout.addClass('nointeract');
    if (options.title) {
      flyout.append('<div class="flyout-title">{0}</div>'.
        format(getVal(options.title)));
    }
    if (options.table) {
      var html = '';
        _.each(getVal(options.table), function(parts) {
          html += '<div class="flyout-row">';
          _.each(parts, function(part) {
            html += '<span class="flyout-cell">{0}</span>'.format(part);
          });
          html += '</div>';
        });
      flyout.append(html);
    }
    if (options.html) {
      flyout.append(getVal(options.html));
    }

    if (flyout.text().length > 0) {
      parentElem.append(flyout);
    }
    var container = $positionOn.parent();
    while(container.css('overflow') == 'visible' && container[0] != document.body) {
      container = container.parent();
    }
    var containerRightEdge = window.innerWidth;
    var containerLeftEdge = 0;
    if (container[0] != document.body) {
      containerLeftEdge = container.offset().left;
      containerRightEdge = container.offset().left + container.outerWidth() - options.margin;
    }
    var direction = getVal(options.direction);
    var pos = $positionOn.offset(), top, left;
    var targetLeftEdge = pos.left;
<<<<<<< HEAD
    try {
      var targetSize = {
        width: $positionOn[0].getBBox().width,
        height: $positionOn[0].getBBox().height
      }
    } catch (err) {
      var targetSize = {
        width: $positionOn.outerWidth(),
        height: $positionOn.outerHeight()
      }
=======
    var targetSize = {};
    if (typeof $target[0].getBoundingClientRect === 'function') {
      targetSize.height = $target[0].getBoundingClientRect().height;
      targetSize.width = $target[0].getBoundingClientRect().width;
    } else if (typeof $target[0].getBBox === 'function') {
      targetSize.height = $target[0].getBBox().height;
      targetSize.width = $target[0].getBBox().width;
    } else {
      targetSize.height = $target.outerHeight() || parseInt($target.attr('height'));
      targetSize.width = $target.outerWidth() || parseInt($target.attr('width'));
    }
    if (!targetSize.width || !targetSize.height) {
      console.error("[$.fn.flyout] target has height: "+targetSize.height+", width: "+targetSize.width+". No flyout possible.");
>>>>>>> adc61987
    }
    // TODO: Fix SVG handling & zero width elements
    var targetRightEdge = pos.left + targetSize.width;
    var targetWidth = targetRightEdge - targetLeftEdge
    if (direction == 'horizontal') {
      if (targetRightEdge + flyout.outerWidth() > containerRightEdge &&
          targetLeftEdge - flyout.outerWidth() > containerLeftEdge) {
        direction = 'left';
      } else {
        direction = 'right';
      }
    }
    flyout.addClass(direction);
    if (options.style == 'table') {
      if (direction == "top") {
        top = pos.top - flyout.outerHeight() + options.inset.vertical;
        left = pos.left + targetWidth/2 - flyout.outerWidth()/2;
      } else if (direction == "bottom") {
        top = pos.top + targetSize.height - options.inset.vertical;
        left = pos.left + targetWidth/2 - flyout.outerWidth()/2;
      } else if (direction == "right") {
        top = pos.top + targetSize.height/2 - flyout.outerHeight()/2;
        left = pos.left + targetSize.width - options.inset.horizontal;
      } else if (direction == "left") {
        top = pos.top + targetSize.height/2 - flyout.outerHeight()/2;
        left = pos.left - flyout.outerWidth() + options.inset.horizontal;
      }
      var offright = left + flyout.outerWidth() > containerRightEdge - options.margin;
      var offleft = left < containerLeftEdge + options.margin;
      if (offright) {
        left = containerRightEdge - flyout.outerWidth() - options.margin;
      }
      if (offleft) {
        left = containerLeftEdge + options.margin;
      }
      if (targetLeftEdge < containerLeftEdge) targetLeftEdge = containerLeftEdge;
      if (targetRightEdge > containerRightEdge) targetRightEdge = containerRightEdge;
      if (direction == 'top' || direction == 'bottom') {
        var center = (targetLeftEdge + targetRightEdge)/2;
        var arrow_pos = center - left;
        if (arrow_pos <= options.arrowMargin) arrow_pos = options.arrowMargin;
        else if (arrow_pos >= flyout.outerWidth() - options.arrowMargin) arrow_pos = flyout.outerWidth() - options.arrowMargin;
        flyout.find('.flyout-arrow').css('left', arrow_pos);
      }
    } else if (options.style == 'chart') {
      if (direction == 'top') {
        top = pos.top - flyout.outerHeight() + options.inset.vertical -
          parseInt(flyout.find('.flyout-arrow').css('margin-top'));
        var orientationIsLeft = targetRightEdge + flyout.outerWidth() + options.margin < containerRightEdge;
        if (orientationIsLeft) {
          left = pos.left + targetSize.width/2;
        } else {
          left = pos.left + targetSize.width/2 - flyout.outerWidth();
        }
        flyout.find('.flyout-arrow').addClass(orientationIsLeft ? 'left' : 'right');
      }
    }
    flyout.offset({ top: top, left: left });
    inflyout = false;
    intarget = true;
    flyout.on('mouseover, mouseenter', function(e) {
      inflyout = true;
    }).bind('mouseleave', function(e) {
      if(!options.debugNeverClosePopups) flyout.remove();
    });
  }
  $(window).scroll(function(e) {
    var $flyout = $('.flyout');
    if (!_.isEmpty($flyout) && ( inflyout || intarget )) {
      renderFlyout($flyout.data('target'));
    }
  });
  self.delegate(options.selector, 'mouseenter', function(e) {
    renderFlyout(this);
  }).delegate(options.selector, 'mouseleave', function(e) {
    if(!options.debugNeverClosePopups){
      intarget = false;
      _.defer(function() {
        if(!inflyout && !intarget) {
          $('.flyout').remove();
        }
      });
    }
  });
  return this;
}<|MERGE_RESOLUTION|>--- conflicted
+++ resolved
@@ -204,18 +204,6 @@
     var direction = getVal(options.direction);
     var pos = $positionOn.offset(), top, left;
     var targetLeftEdge = pos.left;
-<<<<<<< HEAD
-    try {
-      var targetSize = {
-        width: $positionOn[0].getBBox().width,
-        height: $positionOn[0].getBBox().height
-      }
-    } catch (err) {
-      var targetSize = {
-        width: $positionOn.outerWidth(),
-        height: $positionOn.outerHeight()
-      }
-=======
     var targetSize = {};
     if (typeof $target[0].getBoundingClientRect === 'function') {
       targetSize.height = $target[0].getBoundingClientRect().height;
@@ -229,7 +217,6 @@
     }
     if (!targetSize.width || !targetSize.height) {
       console.error("[$.fn.flyout] target has height: "+targetSize.height+", width: "+targetSize.width+". No flyout possible.");
->>>>>>> adc61987
     }
     // TODO: Fix SVG handling & zero width elements
     var targetRightEdge = pos.left + targetSize.width;
