--- conflicted
+++ resolved
@@ -1,8 +1,4 @@
-<<<<<<< HEAD
-import { insertFromServer, updateFromServer, createTable } from 'actions/database';
-=======
-import { upsertFromServer, createTable } from 'actions/database';
->>>>>>> 87d6497d
+import { updateFromServer, upsertFromServer, createTable } from 'actions/database';
 import { getDefaultStore } from '../testStore';
 
 export function getStoreWithOutputSchema(store = getDefaultStore()) {
