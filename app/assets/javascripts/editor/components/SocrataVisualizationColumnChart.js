(function($, root) {

  'use strict';

  var socrata = root.socrata;
  var visualizations = socrata.visualizations;
  var utils = socrata.utils;

  var NAME_INDEX = 0;
  var UNFILTERED_INDEX = 1;
  var FILTERED_INDEX = 2;
  var SELECTED_INDEX = 3;

  /**
   * Instantiates a Socrata ColumnChart Visualization from the
   * `socrata-visualizations` package.
   *
   * @param {String} domain - The domain against which to make the query.
   * @param {String} fourByFour - The uid of the dataset backing this
   *   visualization. The referenced dataset must be of the 'NBE' type.
   * @param {String} baseQuery - A valid SoQL query string.
   */

  $.fn.socrataVisualizationColumnChart = function(domain, fourByFour, baseQuery) {

    utils.assertIsOneOfTypes(domain, 'string');
    utils.assertIsOneOfTypes(fourByFour, 'string');
    utils.assertIsOneOfTypes(baseQuery, 'string');

    var _element = $(this);
    var _visualizationConfig = {
      columns: {
        name: NAME_INDEX,
        unfilteredValue: UNFILTERED_INDEX,
        filteredValue: FILTERED_INDEX,
        selected: SELECTED_INDEX
      },
      localization: {
        'NO_VALUE': I18n.t('visualizations.no_value_placeholder'),
        'FLYOUT_UNFILTERED_AMOUNT_LABEL': I18n.t('visualizations.flyout.unfiltered_amount_label'),
        'FLYOUT_FILTERED_AMOUNT_LABEL': I18n.t('visualizations.flyout.unfiltered_amount_label'),
        'FLYOUT_SELECTED_NOTICE': I18n.t('visualizations.flyout.datum_selected_label')
      }
    };
    var _unfilteredConfig = {
      domain: domain,
      fourByFour: fourByFour,
      success: _onUnfilteredSuccess,
      error: _onUnfilteredError
    };
    var _filteredConfig = {
      domain: domain,
      fourByFour: fourByFour,
      success: _onFilteredSuccess,
      error: _onFilteredError
    };
    var _visualization = new visualizations.ColumnChart(_element, _visualizationConfig);
    var _unfilteredDataProvider = new visualizations.SoqlDataProvider(_unfilteredConfig);
    var _filteredDataProvider = new visualizations.SoqlDataProvider(_filteredConfig);
    var _unfilteredRequestInFlight;
    var _filteredRequestInFlight;
    var _unfilteredData;
    var _filteredData;
    var _visualizationData = [];
    var _rerenderOnResizeTimeout;

    _attachEvents();
    _updateData();

    /**
     * Configuration
     */

    function _getRenderOptions() {
      return {
        expanded: true,
        labelUnit: 'rows',
        showFiltered: false
      };
    }

    /**
     * Event handling
     */

    function _attachEvents() {

      $(window).on('resize', _handleWindowResize);
      _element.on('SOCRATA_VISUALIZATION_COLUMN_FLYOUT', _handleVisualizationFlyout);
      _element.on('SOCRATA_VISUALIZATION_COLUMN_SELECTION', _handleDatumSelect);
      _element.on('SOCRATA_VISUALIZATION_COLUMN_OPTIONS', _handleExpandedToggle);
      _element.on('SOCRATA_VISUALIZATION_DESTROY', _handleDestroy);
    }

    function _detachEvents() {

      $(window).off('resize', _handleWindowResize);
      _element.off('SOCRATA_VISUALIZATION_COLUMN_FLYOUT', _handleVisualizationFlyout);
      _element.off('SOCRATA_VISUALIZATION_COLUMN_SELECTION', _handleDatumSelect);
      _element.off('SOCRATA_VISUALIZATION_COLUMN_OPTIONS', _handleExpandedToggle);
      _element.off('SOCRATA_VISUALIZATION_DESTROY', _handleDestroy);
    }

    function _handleWindowResize() {

      clearTimeout(_rerenderOnResizeTimeout);

      _rerenderOnResizeTimeout = setTimeout(
        function() {
          _visualization.render(
            _visualizationData,
            _getRenderOptions()
          );
        },
        // Add some jitter in order to make sure multiple visualizations are
        // unlikely to all attempt to rerender themselves at the exact same
        // moment.
        Constants.WINDOW_RESIZE_RERENDER_DELAY + Math.floor(Math.random() * 10)
      );
    }

    function _handleVisualizationFlyout(event) {

      var payload = event.originalEvent.detail.data;
      var flyoutContent = null;
      var flyoutTable = null;
      var flyoutElements = null;
      var flyoutTitle;
      var flyoutUnfilteredValueLabelCell;
      var flyoutUnfilteredValueCell;
      var flyoutUnfilteredValueRow;
      var filteredRowClass;
      var flyoutFilteredValueLabelCell;
      var flyoutFilteredValueCell;
      var flyoutFilteredValueRow;
      var flyoutSpacerRow;
      var flyoutSelectedNoticeLabel;
      var flyoutSelectedNoticeRow;

      if (payload === null) {

        storyteller.flyoutRenderer.clearFlyout();

      } else {

        flyoutContent = $(document.createDocumentFragment());
        flyoutTable = $('<table>', { 'class': 'socrata-flyout-table' });
        flyoutElements = [];

        // 'Datum Title'
        flyoutTitle = $(
          '<div>',
          {
            'class': 'socrata-flyout-title'
          }
        ).text(payload.title);

        // 'Total: XXX rows'
        flyoutUnfilteredValueLabelCell = $(
          '<td>',
          {
            'class': 'socrata-flyout-cell'
          }
        ).text(payload.unfilteredValueLabel);

        flyoutUnfilteredValueCell = $(
          '<td>',
          {
            'class': 'socrata-flyout-cell'
          }
        ).text(
          '{0} {1}'.format(
            utils.formatNumber(payload.unfilteredValue),
            payload.labelUnit
          )
        );

        flyoutUnfilteredValueRow = $(
          '<tr>',
          {
            'class': 'socrata-flyout-row'
          }
        ).append([
          flyoutUnfilteredValueLabelCell,
          flyoutUnfilteredValueCell
        ]);

        flyoutElements.push(flyoutUnfilteredValueRow);

        // If we are showing filtered data, then
        // show the filtered data on the flyout.
        if (payload.hasOwnProperty('filteredValue')) {

          filteredRowClass = (payload.selected) ?
            'socrata-flyout-cell is-selected' :
            'socrata-flyout-cell emphasis';

          // 'Filtered: XXX rows'
          flyoutFilteredValueLabelCell = $(
            '<td>',
            {
              'class': filteredRowClass
            }
          ).text(payload.filteredValueLabel);

          flyoutFilteredValueCell = $(
            '<td>',
            {
              'class': filteredRowClass
            }
          ).text(
            '{0} {1}'.format(
              utils.formatNumber(payload.filteredValue),
              payload.labelUnit
            )
          );

          flyoutFilteredValueRow = $(
            '<tr>',
            {
              'class': 'socrata-flyout-row'
            }
          ).append([
            flyoutFilteredValueLabelCell,
            flyoutFilteredValueCell
          ]);

          flyoutElements.push(flyoutFilteredValueRow);
        }

        // If we are hovering over a bar we are
        // currently filtering by, then display a special
        // flyout message.
        if (payload.selected) {

          // 'This visualization is currently filtered...'
          flyoutSpacerRow = $(
            '<tr>',
            {
              'class': 'socrata-flyout-row',
              'colspan': '2'
            }
          ).append([
            $('<td>', { 'class': 'socrata-flyout-cell' }).html('&#8203;'),
          ]);

          flyoutSelectedNoticeLabel = $(
            '<td>',
            {
              'class': 'socrata-flyout-cell'
            }
          ).text(payload.selectedNotice);

          flyoutSelectedNoticeRow = $(
            '<tr>',
            {
              'class': 'socrata-flyout-row',
              'colspan': '2'
            }
          ).append([
            flyoutSelectedNoticeLabel
          ]);

          flyoutElements.push(flyoutSpacerRow);
          flyoutElements.push(flyoutSelectedNoticeRow)
        }

        flyoutTable.append(flyoutElements);

        flyoutContent.append([
          flyoutTitle,
          flyoutTable
        ]);

        storyteller.flyoutRenderer.renderFlyout({
          element: payload.element,
          content: flyoutContent,
          rightSideHint: false,
          belowTarget: false
        });
      }
    }

    function _handleDatumSelect(event) {

      var payload = event.originalEvent.detail;

      // TODO: Implement.
    }

    function _handleExpandedToggle(event) {

      var payload = event.originalEvent.detail;

      // TODO: Implement.
    }

    function _handleDestroy() {

      // TODO: Cancel in-flight requests or convert their callbacks into noops.

      clearTimeout(_rerenderOnResizeTimeout);
      _visualization.destroy();
      _detachEvents();
    }

    /**
     * Data requests
     */

    function _updateData() {

      _unfilteredRequestInFlight = true;
      _filteredRequestInFlight = true;

      _unfilteredDataProvider.query(
        baseQuery,
        Constants.SOQL_DATA_PROVIDER_NAME_ALIAS,
        Constants.SOQL_DATA_PROVIDER_VALUE_ALIAS
      );

      _filteredDataProvider.query(
        baseQuery,
        Constants.SOQL_DATA_PROVIDER_NAME_ALIAS,
        Constants.SOQL_DATA_PROVIDER_VALUE_ALIAS
      );
    }

    function _onUnfilteredSuccess(data) {

      _unfilteredRequestInFlight = false;
      _unfilteredData = data;

      _onRequestComplete();
    }

    function _onUnfilteredError() {

      _unfilteredRequestInFlight = false;
      _unfilteredData = null;

      _onRequestComplete();
    }

    function _onFilteredSuccess(data) {

      _filteredRequestInFlight = false;
      _filteredData = data;

      _onRequestComplete();
    }

    function _onFilteredError() {

      _filteredRequestInFlight = false;
      _filteredData = null;

      _onRequestComplete();
    }

    function _onRequestComplete() {

      if (!_unfilteredRequestInFlight && !_filteredRequestInFlight) {

        if (_unfilteredData !== null && _filteredData !== null) {

          _visualizationData = _mergeUnfilteredAndFilteredData(
            _unfilteredData,
            _filteredData
          );

          _visualization.render(
            _visualizationData,
            _getRenderOptions()
          );
        } else {

          _visualization.renderError();
        }
      }
    }

    function _mergeUnfilteredAndFilteredData(unfiltered, filtered) {

      var unfilteredAsHash;
      var filteredAsHash;

      unfilteredAsHash = _.indexBy(
        unfiltered.rows,
        unfiltered.columns.indexOf(Constants.SOQL_DATA_PROVIDER_NAME_ALIAS)
      );

      filteredAsHash = _.indexBy(
        filtered.rows,
        filtered.columns.indexOf(Constants.SOQL_DATA_PROVIDER_NAME_ALIAS)
      );

      return Object.keys(unfilteredAsHash).map(function(name) {

        var datumIsSelected = false;

        var result = [undefined, undefined, undefined, undefined];

        result[NAME_INDEX] = (_.isNull(name) || _.isUndefined(name)) ? '' : name;
        result[UNFILTERED_INDEX] = unfilteredAsHash[name][1];
        result[FILTERED_INDEX] = filteredAsHash[name][1] || 0;
        result[SELECTED_INDEX] = datumIsSelected;

        return result;
      });
    }

<<<<<<< HEAD
=======
    /**
     * Event handling
     */

    function _handleWindowResize() {

      clearTimeout(_rerenderOnResizeTimeout);

      _rerenderOnResizeTimeout = setTimeout(
        function() {
          _visualization.render(
            _visualizationData,
            _getRenderOptions()
          );
        },
        // Add some jitter in order to make sure multiple visualizations are
        // unlikely to all attempt to rerender themselves at the exact same
        // moment.
        Constants.WINDOW_RESIZE_RERENDER_DELAY + Math.floor(Math.random() * 50)
      );
    }

    function _handleVisualizationFlyout() {

      // var payload = event.originalEvent.detail;
      // TODO: Implement.
    }

    function _handleDatumSelect() {

      // var payload = event.originalEvent.detail;
      // TODO: Implement.
    }

    function _handleExpandedToggle() {

      // var payload = event.originalEvent.detail;
      // TODO: Implement.
    }

    function _handleDestroy() {

      // TODO: Cancel in-flight requests or convert their callbacks into noops.

      clearTimeout(_rerenderOnResizeTimeout);
      _visualization.destroy();
      _detachEvents();
    }

>>>>>>> 7e9bd25b
    return this;
  };
}(jQuery, window));<|MERGE_RESOLUTION|>--- conflicted
+++ resolved
@@ -410,58 +410,6 @@
       });
     }
 
-<<<<<<< HEAD
-=======
-    /**
-     * Event handling
-     */
-
-    function _handleWindowResize() {
-
-      clearTimeout(_rerenderOnResizeTimeout);
-
-      _rerenderOnResizeTimeout = setTimeout(
-        function() {
-          _visualization.render(
-            _visualizationData,
-            _getRenderOptions()
-          );
-        },
-        // Add some jitter in order to make sure multiple visualizations are
-        // unlikely to all attempt to rerender themselves at the exact same
-        // moment.
-        Constants.WINDOW_RESIZE_RERENDER_DELAY + Math.floor(Math.random() * 50)
-      );
-    }
-
-    function _handleVisualizationFlyout() {
-
-      // var payload = event.originalEvent.detail;
-      // TODO: Implement.
-    }
-
-    function _handleDatumSelect() {
-
-      // var payload = event.originalEvent.detail;
-      // TODO: Implement.
-    }
-
-    function _handleExpandedToggle() {
-
-      // var payload = event.originalEvent.detail;
-      // TODO: Implement.
-    }
-
-    function _handleDestroy() {
-
-      // TODO: Cancel in-flight requests or convert their callbacks into noops.
-
-      clearTimeout(_rerenderOnResizeTimeout);
-      _visualization.destroy();
-      _detachEvents();
-    }
-
->>>>>>> 7e9bd25b
     return this;
   };
 }(jQuery, window));