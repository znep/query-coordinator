--- conflicted
+++ resolved
@@ -2,39 +2,7 @@
   <title><%= t(:page_title) %></title>
 <% end %>
 
-<<<<<<< HEAD
-<% dialog_content(nil, "signupBox") do %>
-  <div class='header'>
-    <h1>t(:blist_company)</h1>
-  </div>
-
-  <div class='mainContent'>
-    <div class='title clearfix'>
-      <h2><strong>Sign up!</strong> We're making data social.</h2>
-      <p>Before we get started, we need to know a little about you.</p>
-    </div>
-
-    <% form_tag(account_path, :id => "signupForm", :multipart => true) do %>
-      <div class="fieldContent clearfix">
-        <%= render(:partial => "new_account_form") %>
-      </div>
-      <div class="submitLine clearfix">
-        <%= image_submit_tag("/stylesheets/images/account/button_sign_up_now.png") %>
-        <div class="buttonLinkLarge">
-          <%= link_to("<span>Already Have an Account?</span>", login_path) %>
-        </div>
-      </div>
-
-    <% end %>
-
-    <div class="contentFooter">
-      <p>By signing up, you accept the <a href="/privacy">Privacy Policy</a> and <a href="/terms-of-service">Terms of Service</a> | *Required field</p>
-    </div>
-  </div>
-<% end %>
-=======
 <%= render(:partial => "signup") %>
->>>>>>> 5f795d58
 
 <% content_for :js_footer do %>
   <%= render(:partial => "shared/common_js") %>
