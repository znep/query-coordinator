--- conflicted
+++ resolved
@@ -2,34 +2,8 @@
 var commonNS = blist.namespace.fetch('blist.common');
 var configNS = blist.namespace.fetch('blist.configuration');
 
-<<<<<<< HEAD
-=======
 widgetNS.ready = false;
 
-blist.widget.resizeViewport = function()
-{
-    var $contentWrapper = $('.widgetWrapper');
-    var $contentContainer = $('.widgetContent');
-    var targetHeight = $(window).height() -
-        ($contentWrapper.outerHeight(true) - $contentWrapper.height()) -
-        widgetNS.theme['frame']['padding']['value'];
-    $contentContainer.siblings(':visible').each(function()
-    {
-        targetHeight -= $(this).outerHeight(true);
-    });
-    $contentContainer.children().height(targetHeight);
-
-    widgetNS.resizeGrid();
-};
-
-blist.widget.resizeGrid = function()
-{
-    $('#data-grid:visible')
-        .height($('.widgetContentGrid').innerHeight())
-        .trigger('resize');
-};
-
->>>>>>> 97e5cc86
 blist.widget.hideToolbar = function()
 {
     $('.toolbar')
