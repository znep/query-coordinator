describe('CardsViewController', function() {
  'use strict';

  var TEST_PAGE_ID = 'boom-poww';
  var DEFAULT_PAGE_NAME = 'Name';
  var DEFAULT_PAGE_DESCRIPTION = 'page description';

  var CardV1;
  var Page;
  var Mockumentary;
  var testHelpers;
  var serverMocks;
  var $q;
  var $rootScope;
  var $controller;
  var _$provide;
  var $httpBackend;
  var $window;
  var $document;
  var ServerConfig;
  var PageDataService;
  var controllerHarness;
  var $scope;
  var mockWindowServiceLocationSeq;
  var mockWindowOperations = {
    setTitle: function(title) {
      mockWindowOperations.currentTitle = title;
    },
    navigateTo: function(url) {
      mockWindowOperations.currentUrl = url;
      mockWindowServiceLocationSeq.onNext(url);
    }
  };
  var datasetOwnerId = 'fdsa-asdf';
  var mockUserSessionService = {};

  beforeEach(module('dataCards'));
  beforeEach(module('socrataCommon.filters'));
  beforeEach(module('socrataCommon.directives'));
  beforeEach(module('socrataCommon.services'));
  beforeEach(module('/angular_templates/dataCards/pages/cards-view.html'));
  beforeEach(module('/angular_templates/common/pageHeader.html'));
  beforeEach(module('/angular_templates/dataCards/saveAs.html'));
  beforeEach(module('/angular_templates/dataCards/saveButton.html'));
  beforeEach(module('/angular_templates/dataCards/revertButton.html'));
  beforeEach(module('/angular_templates/dataCards/selectionLabel.html'));
  beforeEach(module('/angular_templates/dataCards/spinner.html'));
  beforeEach(module('/angular_templates/dataCards/addCardDialog.html'));
  beforeEach(module('/angular_templates/dataCards/manageLensDialog.html'));
  beforeEach(module('/angular_templates/dataCards/modalDialog.html'));
  beforeEach(module('/angular_templates/dataCards/customizeCardDialog.html'));
  beforeEach(module('/angular_templates/dataCards/socSelect.html'));
  beforeEach(module('/angular_templates/dataCards/card.html'));
  beforeEach(module('/angular_templates/dataCards/cardVisualization.html'));
  beforeEach(module('/angular_templates/dataCards/cardVisualizationChoropleth.html'));
  beforeEach(module('/angular_templates/dataCards/cardVisualizationColumnChart.html'));
  beforeEach(module('/angular_templates/dataCards/cardVisualizationFeatureMap.html'));
  beforeEach(module('/angular_templates/dataCards/cardVisualizationSearch.html'));
  beforeEach(module('/angular_templates/dataCards/cardVisualizationTable.html'));
  beforeEach(module('/angular_templates/dataCards/cardVisualizationTimelineChart.html'));
  beforeEach(module('/angular_templates/dataCards/cardVisualizationInvalid.html'));
  beforeEach(module('/angular_templates/dataCards/featureMap.html'));
  beforeEach(module('/angular_templates/dataCards/clearableInput.html'));
  beforeEach(module('/angular_templates/dataCards/table.html'));
  beforeEach(module('/angular_templates/dataCards/timelineChart.html'));
  beforeEach(module('/angular_templates/dataCards/feedbackPanel.html'));
  beforeEach(module('/angular_templates/dataCards/customizeBar.html'));
  beforeEach(module('/angular_templates/dataCards/relatedViews.html'));

  beforeEach(function() {
    module(function($provide) {
      _$provide = $provide;
      $provide.value('UserSessionService', mockUserSessionService);
      $provide.value('WindowOperations', mockWindowOperations)
      $provide.value('ConfigurationsService', {
        getThemeConfigurationsObservable: function() {
          return Rx.Observable.returnValue([]);
        },
        getConfigurationValue: _.noop
      });
    });
  });

  beforeEach(
    inject(
      [
        '$q',
        'CardV1',
        'Page',
        'Mockumentary',
        '$rootScope',
        '$controller',
        '$document',
        '$window',
        'testHelpers',
        'serverMocks',
        '$httpBackend',
        'ServerConfig',
        'PageDataService',
        function(
          _$q,
          _CardV1,
          _Page,
          _Mockumentary,
          _$rootScope,
          _$controller,
          _$document,
          _$window,
          _testHelpers,
          _serverMocks,
          _$httpBackend,
          _ServerConfig,
          _PageDataService) {

      CardV1 = _CardV1;
      Page = _Page;
      Mockumentary = _Mockumentary;
      $q = _$q;
      $rootScope = _$rootScope;
      $controller = _$controller;
      $window = _$window;
      $document = _$document;
      testHelpers = _testHelpers;
      serverMocks = _serverMocks;
      $httpBackend = _$httpBackend;
      ServerConfig = _ServerConfig;
      PageDataService = _PageDataService;
  }]));

  function makeContext(datasetId) {
    var pageOverrides = {name: DEFAULT_PAGE_NAME, description: DEFAULT_PAGE_DESCRIPTION};
    var datasetOverrides = {};
    if (typeof datasetId === 'string') {
      pageOverrides.datasetId = datasetId;
      datasetOverrides.id = datasetId;
    }
    var page = Mockumentary.createPage(pageOverrides, datasetOverrides);

    var currentUserDefer = $q.defer();
    var promise = currentUserDefer.promise;

    mockUserSessionService.getCurrentUser = _.constant(promise);
    mockUserSessionService.getCurrentUserObservable = _.constant(Rx.Observable.fromPromise(promise).catch(Rx.Observable.returnValue(null)));

    var $scope = $rootScope.$new();

    return {
      $scope: $scope,
      page: page,
      currentUserDefer: currentUserDefer
    };
  }

  function makeController(datasetId) {
    var context = makeContext(datasetId);
    var controller = $controller('CardsViewController', context);
    testHelpers.mockDirective(_$provide, 'modalDialog');
    testHelpers.mockDirective(_$provide, 'addCardDialog');
    testHelpers.mockDirective(_$provide, 'manageLensDialog');
    context.$scope.$apply();
    expect(context.$scope.page).to.be.instanceof(Page);

    return $.extend(context, {
      controller: controller
    });
  }

  function renderCardsView() {
    var context = makeContext();
    var cardLayout = {};
    testHelpers.mockDirective(_$provide, 'apiExplorer');
    testHelpers.mockDirective(_$provide, 'cardLayout', function() {
      return {
        link: function($scope) {
          cardLayout.$scope = $scope;
        }
      };
    });
    testHelpers.mockDirective(_$provide, 'lastUpdated');
    testHelpers.mockDirective(_$provide, 'multilineEllipsis');
    testHelpers.mockDirective(_$provide, 'notifyResize');
    testHelpers.mockDirective(_$provide, 'aggregationChooser');
    _$provide.value('page', context.page);
    var html = '<ng-include ng-controller="CardsViewController"' +
        'src="\'/angular_templates/dataCards/pages/cards-view.html\'"></ng-include>';
    var element = testHelpers.TestDom.compileAndAppend(html, context.$scope);
    return $.extend({
      cardLayout: cardLayout,
      element: element.parent().children()
    }, context);
  }

  function testCard() {
    return {
      'description': '',
      'fieldName': _.uniqueId('testFieldName'),
      'cardSize': 1,
      'cardType': 'column',
      'expanded': false,
      'activeFilters': []
    };
  }

  beforeEach(function() {
    $httpBackend.when('GET', '/api/migrations/asdf-fdsa').
      respond({
        'controlMapping': '{"destinationDomain":"steve-copy-1.test-socrata.com"}',
        'nbeId': 'fake-fbfr',
        'obeId': 'sooo-oold',
        'syncedAt': 1415907664
      });

<<<<<<< HEAD
    mockWindowServiceLocationSeq = new Rx.BehaviorSubject(undefined);
    ServerConfig.override('useCatalogLensPermissions', true);
=======
      mockWindowServiceLocationSeq = new Rx.BehaviorSubject(undefined);
  });

  describe('not logged in', function() {
    it('redirects to login when dataset endpoint denies us permission', function(done) {
      var controllerHarness = makeController();
      var $scope = controllerHarness.$scope;

      mockWindowServiceLocationSeq.filter(_.identity).subscribe(function(href) {
        expect(href).to.match(new RegExp('/login\\?referer_redirect=1$'));
        done();
      });

      controllerHarness.currentUserDefer.reject({});
      controllerHarness.pageMetadataPromise.resolve({
        datasetId: 'fake-fbfr'
      });
      $scope.$digest();

      var dataset = $scope.page.getCurrentValue('dataset');
      dataset.set('isReadableByCurrentUser', false);
    });
>>>>>>> 43cd3425
  });

  describe('page name', function() {

    it('should be used for the document title', function() {
      var controllerHarness = makeController();
      var nameOne = _.uniqueId('name');

      $rootScope.$digest();
      expect(mockWindowOperations.currentTitle).to.equal('{0} | Socrata'.format(DEFAULT_PAGE_NAME));
    });

    it('should update on the scope when the property changes on the model', function() {
      var controllerHarness = makeController();
      var $scope = controllerHarness.$scope;
      var newName = _.uniqueId('name');

      $rootScope.$digest();

      expect($scope.pageName).to.equal(DEFAULT_PAGE_NAME);

      $scope.page.set('name', newName);
      expect($scope.pageName).to.equal(newName);
    });

    it('syncs the model and scope references to the page name', function() {
      var controllerHarness = makeController();
      var $scope = controllerHarness.$scope;

      var pageDirtied = false;
      $scope.page.observeDirtied().subscribe(function() {
        pageDirtied = true;
      });

      expect(pageDirtied).to.equal(false);
      // Make sure changing the scope updates the model
      $scope.safeApply(function() {
        $scope.writablePage.name = 'Hello there I am a new name';
      });

      expect(pageDirtied).to.equal(true);
      expect($scope.page.getCurrentValue('name')).to.equal('Hello there I am a new name');

      // Make sure changing the model updates the scope
      $scope.page.set('name', 'tally ho, chap!');
      expect($scope.writablePage.name).to.equal('tally ho, chap!');
    });

    it('sets a warning when > 255 chars, and clears it when < 255 chars', function() {
      var controllerHarness = makeController();
      var $scope = controllerHarness.$scope;

      $scope.page.set('name', _.map(_.range(255 / 5), _.constant('badger')).join(' '));

      expect($scope.writablePage.warnings.name).to.deep.equal(['Your title is too long']);

      $scope.page.set('name', 'mushroom mushroom');

      expect($scope.writablePage.warnings.name).to.not.be.ok;
    });

    it('surfaces warning names as a flyout on the warning icon', function() {
      var controllerHarness = makeController();
      var $scope = controllerHarness.$scope;

      // Create a mock element that the flyout will trigger against.
      var jqEl = testHelpers.TestDom.append(
        '<div class="edit-page-warning">');

      testHelpers.fireMouseEvent(jqEl[0], 'mousemove');
      expect($('#uber-flyout').text()).to.equal('');

      $scope.page.set('name', _.map(_.range(255 / 5), _.constant('badger')).join(' '));
      testHelpers.fireMouseEvent(jqEl[0], 'mousemove');
      expect($('#uber-flyout').text()).to.equal('Your title is too long');

      $scope.page.set('name', 'fireflower fireflower');
      testHelpers.fireMouseEvent(jqEl[0], 'mousemove');
      expect($('#uber-flyout').text()).to.equal('');
    });
  });

  describe('source dataset link', function() {
    afterEach(function() {
      $httpBackend.verifyNoOutstandingExpectation();
      $httpBackend.verifyNoOutstandingRequest();
    });

    it('grabs the obe 4x4 from the migrations endpoint', function() {
      $httpBackend.expectGET('/api/migrations/asdf-fdsa');

      var controllerHarness = makeController();
      var $scope = controllerHarness.$scope;

      expect($scope.sourceDatasetURL).not.to.be.ok;
      $httpBackend.flush();
      $rootScope.$digest();
      expect($scope.sourceDatasetURL).to.equal('/d/sooo-oold');

      $httpBackend.when('GET', '/api/migrations/four-four').
        respond({
          'controlMapping': '{"destinationDomain":"steve-copy-1.test-socrata.com"}',
          'nbeId': 'four-four',
          'obeId': 'sooo-old2',
          'syncedAt': 1415907664
        });
      $httpBackend.expectGET('/api/migrations/four-four');
      $scope.page.set('datasetId', 'four-four');

      expect($scope.sourceDatasetURL).to.equal('/d/sooo-oold');
      $httpBackend.flush();
      expect($scope.sourceDatasetURL).to.equal('/d/sooo-old2');
    });

    it("doesn't set the sourceDatasetURL if the migration endpoint returns non-200", function() {
      $httpBackend.when('GET', '/api/migrations/nach-oids').respond(404);

      var controllerHarness = makeController('nach-oids');
      var $scope = controllerHarness.$scope;

      expect($scope.sourceDatasetURL).not.to.be.ok;
      $httpBackend.flush();
      $rootScope.$digest();
      expect($scope.sourceDatasetURL).not.to.be.ok;
    });
  });

  describe('related views', function() {
    it('shows the related views area if feature flag enable_data_lens_other_views is true', function() {
      ServerConfig.override('enableDataLensOtherViews', true);
      var context = renderCardsView();
      var relatedViews = context.element.find('related-views');
      expect(relatedViews).to.not.have.class('ng-hide');
    })

    it('does not show related views area if feature flag enable_data_lens_other_views is false', function() {
      ServerConfig.override('enableDataLensOtherViews', false);
      var context = renderCardsView();
      var relatedViews = context.element.find('related-views');
      expect(relatedViews).to.have.class('ng-hide');
    })
  });

  describe('page description', function() {
    it('should update on the scope when the property changes on the model', function() {
      var controllerHarness = makeController();
      var $scope = controllerHarness.$scope;
      var newDescription = _.uniqueId('description');

      expect($scope.pageDescription).to.equal(DEFAULT_PAGE_DESCRIPTION);

      $scope.page.set('description', newDescription);
      expect($scope.pageDescription).to.equal(newDescription);
    });
  });

  describe('filtering', function() {

    function makeMinimalController() {
      var controllerHarness = makeController();
      var cardBlobs = _.times(3, testCard).
        map(
          function(cardBlob) {
            return new CardV1(controllerHarness.page, cardBlob.fieldName, cardBlob);
          }
        );
      controllerHarness.page.set('cards', cardBlobs);
      return controllerHarness;
    }

    describe('with no card filters applied', function() {
      describe('with no base filter', function() {
        it('should yield an empty WHERE', function() {
          var harness = makeMinimalController();
          expect(harness.$scope.globalWhereClauseFragment).to.be.empty;
        });
        it('should yield an empty set of filtered column names', function() {
          var harness = makeMinimalController();
          expect(harness.$scope.appliedFiltersForDisplay).to.be.empty;
        });
      });

      describe('with a base filter', function() {
        it('should reflect the base filterSoql', function() {
          var harness = makeMinimalController();
          var fakeFilter = "fakeField='fakeValue'";
          harness.page.set('baseSoqlFilter', fakeFilter);
          expect(harness.$scope.globalWhereClauseFragment).to.equal(fakeFilter);
        });
        it('should yield an empty set of filtered column names', function() {
          var harness = makeMinimalController();
          var fakeFilter = "fakeField='fakeValue'";
          harness.page.set('baseSoqlFilter', fakeFilter);
          expect(harness.$scope.appliedFiltersForDisplay).to.be.empty;
        });
      });
    });

    describe('with card filters applied', function() {
      var harness;

      beforeEach(function() {
        harness = makeMinimalController();
      });

      afterEach(function() {
        testHelpers.TestDom.clear();
        testHelpers.fireMouseEvent(document.body, 'mousemove');
      });

      it('should be clear-all-able', inject(function(Filter) {
        var filters = [
          new Filter.IsNullFilter(true),
          new Filter.BinaryOperatorFilter('=', 'test'),
        ];
        var cards = harness.page.getCurrentValue('cards');
        cards[0].set('activeFilters', [filters[0]]);
        cards[2].set('activeFilters', [filters[1]]);

        harness.$scope.clearAllFilters();

        expect(cards[0].getCurrentValue('activeFilters')).to.be.empty;
        expect(cards[1].getCurrentValue('activeFilters')).to.be.empty;
        expect(cards[2].getCurrentValue('activeFilters')).to.be.empty;
      }));

      it('should register a flyout for a clear-all-filters button', function() {
        var jqEl = testHelpers.TestDom.append(
          '<button class="clear-all-filters-button" />');
        expect($('.flyout-title').length).to.equal(0);

        testHelpers.fireMouseEvent(jqEl[0], 'mousemove');

        var flyout = $('.flyout-title');
        expect(flyout.length).to.equal(1);
        expect(flyout.text().indexOf('Click to reset all filters')).to.be.greaterThan(-1);
      });

      describe('with no base filter', function() {
        it("should yield just the filtered card's WHERE", inject(function(Filter) {
          var filterOne = new Filter.IsNullFilter(true);
          var filterTwo = new Filter.BinaryOperatorFilter('=', 'test');

          var firstCard = harness.page.getCurrentValue('cards')[0];
          var thirdCard = harness.page.getCurrentValue('cards')[2];

          // Just one card
          firstCard.set('activeFilters', [filterOne]);
          expect(harness.$scope.globalWhereClauseFragment).to.equal(filterOne.generateSoqlWhereFragment(firstCard.fieldName));

          // Two filtered cards
          thirdCard.set('activeFilters', [filterTwo]);
          expect(harness.$scope.globalWhereClauseFragment).to.equal(
            '{0} AND {1}'.format(
              filterOne.generateSoqlWhereFragment(firstCard.fieldName),
              filterTwo.generateSoqlWhereFragment(thirdCard.fieldName)
              ));

          // One filtered card, with two filters.
          firstCard.set('activeFilters', [filterOne, filterTwo]);
          thirdCard.set('activeFilters', []);
          expect(harness.$scope.globalWhereClauseFragment).to.equal(
            '{0} AND {1}'.format(
              filterOne.generateSoqlWhereFragment(firstCard.fieldName),
              filterTwo.generateSoqlWhereFragment(firstCard.fieldName)
              ));
        }));
        it('should yield the filtered column names on appliedFiltersForDisplay', inject(function(Filter) {
          var filterOne = new Filter.IsNullFilter(false);
          var filterTwo = new Filter.BinaryOperatorFilter('=', 'test');

          var firstCard = harness.page.getCurrentValue('cards')[0];
          var thirdCard = harness.page.getCurrentValue('cards')[2];

          // Just one card
          firstCard.set('activeFilters', [filterOne]);
          expect(_.pluck(harness.$scope.appliedFiltersForDisplay, 'operator')).to.deep.equal([ 'is not' ]);
          expect(_.pluck(harness.$scope.appliedFiltersForDisplay, 'operand')).to.deep.equal([ 'blank' ]);

          // Two filtered cards
          thirdCard.set('activeFilters', [filterTwo]);
          expect(_.pluck(harness.$scope.appliedFiltersForDisplay, 'operator')).to.deep.equal([ 'is not' , 'is' ]);
          expect(_.pluck(harness.$scope.appliedFiltersForDisplay, 'operand')).to.deep.equal([ 'blank', filterTwo.operand ]);

          // One filtered card, with two filters.
          firstCard.set('activeFilters', [filterOne, filterTwo]);
          thirdCard.set('activeFilters', []);
          // NOTE: for MVP, only the first filter is honored for a particular card. See todo in production code.
          expect(_.pluck(harness.$scope.appliedFiltersForDisplay, 'operator')).to.deep.equal([ 'is not' ]);
          expect(_.pluck(harness.$scope.appliedFiltersForDisplay, 'operand')).to.deep.equal([ 'blank' ]);
        }));
      });

      describe('with a base filter', function() {
        it('should reflect the base filterSoql', inject(function(Filter) {
          var fakeBaseFilter = "fakeField='fakeValueForBase'";
          harness.page.set('baseSoqlFilter', fakeBaseFilter);

          var filterOne = new Filter.IsNullFilter(false);
          var filterTwo = new Filter.BinaryOperatorFilter('=', 'test2');
          var firstCard = harness.page.getCurrentValue('cards')[0];
          var thirdCard = harness.page.getCurrentValue('cards')[2];

          // Just one card
          firstCard.set('activeFilters', [filterOne]);
          harness.$scope.$digest();

          expect(harness.$scope.globalWhereClauseFragment).to.equal(
            '{0} AND {1}'.format(
              fakeBaseFilter,
              filterOne.generateSoqlWhereFragment(firstCard.fieldName))
            );

          // Two filtered cards
          thirdCard.set('activeFilters', [filterTwo]);
          expect(harness.$scope.globalWhereClauseFragment).to.equal(
            '{0} AND {1} AND {2}'.format(
              fakeBaseFilter,
              filterOne.generateSoqlWhereFragment(firstCard.fieldName),
              filterTwo.generateSoqlWhereFragment(thirdCard.fieldName)
              ));

          // One filtered card, with two filters.
          firstCard.set('activeFilters', [filterOne, filterTwo]);
          thirdCard.set('activeFilters', []);
          expect(harness.$scope.globalWhereClauseFragment).to.equal(
            '{0} AND {1} AND {2}'.format(
              fakeBaseFilter,
              filterOne.generateSoqlWhereFragment(firstCard.fieldName),
              filterTwo.generateSoqlWhereFragment(firstCard.fieldName)
              ));
        }));
      });
    });
  });

  describe('user save rights', function() {
    describe('currentUserHasSaveRight on scope', function() {
      function mockUser(isAdmin, id, roleName) {
        return {
          flags: isAdmin ? [ 'admin' ] : [],
          roleName: roleName,
          id: id
        };
      }

      function runCase(isAdmin, isOwner, userRole) {
        // false, true, 'editor'
        var controllerHarness = makeController();
        var $scope = controllerHarness.$scope;

        controllerHarness.currentUserDefer.resolve(
          mockUser(
            isAdmin,
            isOwner ? datasetOwnerId : 'xnot-ownr',
            userRole
          )
        );

        $scope.$digest();

        return {
          expect: function(expectation) {
            expect($scope.currentUserHasSaveRight).to.equal(expectation);
          }
        };
      }

      it('should be false if no user is logged in', function() {
        var controllerHarness = makeController();
        var $scope = controllerHarness.$scope;

        controllerHarness.currentUserDefer.reject({});

        $scope.$digest();
        expect($scope.currentUserHasSaveRight).to.be.false;
      });

      it('should be true if a superadmin is logged in and is not owner', function() {
        runCase(true, false, 'administrator').expect(true);
      });

      it('should be true if a superadmin is logged in and is owner', function() {
        runCase(true, true, 'administrator').expect(true);
      });

      describe('with a dataset owned by somebody else', function() {
        it('should be true if a publisher is logged in', function() {
          runCase(false, false, 'publisher').expect(true);
        });
        it('should be true if an (non-super) administrator is logged in', function() {
          runCase(false, false, 'administrator').expect(true);
        });
        it('should be false if an editor is logged in', function() {
          runCase(false, false, 'editor').expect(false);
        });
      });

      describe('with a dataset owned by the user', function() {
        it('should be true if a publisher is logged in', function() {
          runCase(false, true, 'publisher').expect(true);
        });
        it('should be true if an (non-super) administrator is logged in', function() {
          runCase(false, true, 'administrator').expect(true);
        });
        it('should be true if an editor is logged in', function() {
          runCase(false, true, 'editor').expect(true);
        });
      });
    });
  });

  describe('page unsaved state', function() {

    beforeEach(function() {
      controllerHarness = makeController();
      $scope = controllerHarness.$scope;
    });

    it('should set hasChanges to true when a property changes on any model hooked to the page, then back to false when changed back to its original value', function() {
      $scope.$digest();

      expect($scope.hasChanges).not.to.be.ok;

      $scope.page.set('name', 'name2');
      expect($scope.hasChanges).to.be.true;

      $scope.page.set('name', DEFAULT_PAGE_NAME);
      expect($scope.hasChanges).not.to.be.ok;
    });

    it('should call PageDataService.save when savePage is called with hasChanges = true', function() {
      $scope.page.set('name', 'name2'); // Cause a change.

      var spy = sinon.stub(PageDataService, 'save', _.constant(Promise.resolve(
        { data: { pageId: TEST_PAGE_ID } }
      )));
      $scope.savePage();
      expect(spy.calledOnce).to.be.true;
    });

    it('should not call PageDataService.save when savePage is called with hasChanges = false', function() {
      var spy = sinon.stub(PageDataService, 'save', _.constant(Promise.resolve(
        { data: { pageId: TEST_PAGE_ID } }
      )));
      $scope.savePage();
      expect(spy.called).to.be.false;
    });

    it('should set hasChanges to false after successfully saving', function(done) {
      sinon.stub(PageDataService, 'save', _.constant(Promise.resolve(
        { data: { pageId: TEST_PAGE_ID } }
      )));

      $scope.page.set('name', 'name2');
      $scope.savePage();
      $rootScope.$apply(); // Must call $apply, as savePage uses a $q promise internally. Grah.

      // Due to our save debouncing, this change is intentionally delayed.
      $scope.$watch('hasChanges', function(hasChanges) {
        if (!hasChanges) { done(); }
      });
    });

    it('should NOT set hasChanges to false after failing to save', function() {
      $scope.page.set('name', 'name2');

      // always fail the save.
      sinon.stub(PageDataService, 'save', _.constant($q.reject()));

      $scope.savePage();
      $rootScope.$apply(); // Must call $apply, as savePage uses a $q promise internally. Grah.

      expect($scope.hasChanges).to.be.true;
    });

    it('should set hasChanges to true after making a change after saving', function() {
      sinon.stub(PageDataService, 'save', _.constant(Promise.resolve(
        { data: { pageId: TEST_PAGE_ID } }
      )));
      $scope.page.set('name', 'name2');
      $scope.savePage();
      $rootScope.$apply(); // Must call $apply, as savePage uses a $q promise internally. Grah.
      $scope.page.set('name', 'name3');
      expect($scope.hasChanges).to.be.true;
    });

    it('should set editMode to false after saving', function() {
      sinon.stub(PageDataService, 'save', _.constant(Promise.resolve(
        { data: { pageId: TEST_PAGE_ID } }
      )));
      $scope.editMode = true;
      $scope.page.set('name', 'name2');
      $scope.savePage();
      $rootScope.$apply(); // Must call $apply, as savePage uses a $q promise internally. Grah.
      expect($scope.editMode).to.equal(false);
    });

    it('sets validation error and does not save when trying to save no title', function() {
      $scope.editMode = true;
      $scope.page.set('name', '');
      $scope.savePage();

      expect($scope.writablePage.warnings.name).to.deep.equal(['Please enter a title']);
    });
  });

  describe('add card modal dialog', function() {

    beforeEach(inject(['testHelpers', function(_testHelpers) {
      testHelpers = _testHelpers;
      controllerHarness = makeController();
      $scope = controllerHarness.$scope;
    }]));

    afterEach(function() {
      testHelpers.TestDom.clear();
    });

    it('should become visible when an "add-card-with-size" event is received', function(done) {
      $scope.allVisualizableColumnsVisualized = false

      expect($scope.addCardState.show).to.equal(false);

      $scope.$on('add-card-with-size', function() {
        expect($scope.addCardState.show).to.equal(true);
        done();
      });

      $rootScope.$broadcast('add-card-with-size', 1);
    });
  });

  describe('customize card modal dialog', function() {
    beforeEach(inject(['testHelpers', function(_testHelpers) {
      testHelpers = _testHelpers;
      controllerHarness = makeController();
      $scope = controllerHarness.$scope;
    }]));

    afterEach(function() {
      testHelpers.TestDom.clear();
    });

    it('should become visible when a "customize-card-with-model" event is received which includes a model of a customizable card type', function(done) {

      var serializedCard;
      var cardModel;

      controllerHarness.$scope.$digest();

      expect($scope.customizeState.show).to.equal(false);

      $scope.$on('customize-card-with-model', function(e, model) {

        $scope.$apply();

        // NOTE: In order for this to work the physical and logical
        // datatypes of the column referenced by the fieldName of the
        // newly-created card must map to a card type which is actually
        // customizable.
        expect($scope.customizeState.show).to.equal(true);
        done();
      });

      serializedCard = {
        'cardSize': 1,
        'cardType': 'choropleth',
        'expanded': false,
        'fieldName': 'customizableFieldName'
      };

      cardModel = CardV1.deserialize($scope.page, serializedCard);

      $rootScope.$broadcast('customize-card-with-model', cardModel);

    });

  });

  describe('savePageAs', function() {
    var controllerHarness;
    var $scope;
    var NEW_PAGE_NAME = 'my new page name';
    var NEW_PAGE_DESCRIPTION = 'my new page description';

    beforeEach(function() {
      controllerHarness = makeController();
      $scope = controllerHarness.$scope;
    });

    it('should call save on PageDataService with no id and updated data', function(done) {
      var saveStub = sinon.stub(PageDataService, 'save', _.constant(Promise.resolve(
        { data: { pageId: TEST_PAGE_ID } }
      )));
      var saveEvents = $scope.savePageAs(NEW_PAGE_NAME, NEW_PAGE_DESCRIPTION);

      saveEvents.subscribe(function(event) {
        if (event.status === 'saved') {
          expect(saveStub.calledOnce).to.be.true;
          done();
        }
      });
    });

    it('should redirect to the new page URL on success', function(done) {
      mockWindowServiceLocationSeq.onNext(undefined);
      $scope.savePageAs(NEW_PAGE_NAME, NEW_PAGE_DESCRIPTION);
      mockWindowServiceLocationSeq.subscribe(function(href) {
        if (href) {
          expect(href).to.match(new RegExp('/view/{0}$'.format(TEST_PAGE_ID)));
          done();
        }
      });
    });

  });

  describe('download button', function() {
    afterEach(function() {
      testHelpers.TestDom.clear();
    });

    it('should provide a (correct) csv download link', function() {
      var controllerHarness = makeController();

      expect(controllerHarness.$scope.datasetCSVDownloadURL).
<<<<<<< HEAD
        to.equal('/api/views/asdf-fdsa/rows.csv?accessType=DOWNLOAD');
=======
        to.match(new RegExp('/api/views/fake-fbfr/rows\\.csv\\?accessType=DOWNLOAD$'));
>>>>>>> 43cd3425
    });

    it('uses the obeid for the csv download link if available', function() {
      var controllerHarness = makeController();
<<<<<<< HEAD

      expect(controllerHarness.$scope.datasetCSVDownloadURL).
        to.equal('/api/views/asdf-fdsa/rows.csv?accessType=DOWNLOAD');
=======
      $httpBackend.expectGET(new RegExp('/api/migrations/fake-fbfr$'));

      expect(controllerHarness.$scope.datasetCSVDownloadURL).to.equal('#');

      controllerHarness.pageMetadataPromise.resolve({
        datasetId: 'fake-fbfr',
        name: 'some name'
      });
      controllerHarness.$scope.$digest();

      expect(controllerHarness.$scope.datasetCSVDownloadURL).
        to.match(new RegExp('/api/views/fake-fbfr/rows\\.csv\\?accessType=DOWNLOAD$'));
>>>>>>> 43cd3425

      $httpBackend.flush();
      controllerHarness.$scope.$digest();

      expect(controllerHarness.$scope.datasetCSVDownloadURL).
        to.match(new RegExp('/api/views/sooo-oold/rows\\.csv\\?accessType=DOWNLOAD&bom=true$'));
    });

    it('closes the dialog when clicking (or hitting esc) outside it', function() {
      ServerConfig.override('enablePngDownloadUi', true);
      var context = renderCardsView();
      var body = $('body');
      var downloadButton = context.element.find('.download-menu');

      function openMenu() {
        downloadButton.click();
        context.$scope.$digest();
        expect(downloadButton.find('dropdown-menu').length).to.equal(1);
      }
      function expectClosedMenu() {
        expect(downloadButton.find('dropdown-menu').length).to.equal(0);
      }

      openMenu();
      testHelpers.fireMouseEvent(body[0], 'click');
      context.$scope.$digest();
      expectClosedMenu();

      openMenu();
      body.trigger($.Event('keydown', { which: 27 }));
      context.$scope.$digest();
      expectClosedMenu();

      // Now test clicking inside a download menu
      openMenu();
      downloadButton.find('a').click();
      expectClosedMenu();
    });

    it('allows other dialogs to close when clicking download', inject(function(WindowState) {
      ServerConfig.override('enablePngDownloadUi', true);
      var context = renderCardsView();

      // Simulate another dialog waiting to be closed
      var closed = false;
      var subscription = WindowState.closeDialogEventObservable.subscribe(function() {
        closed = true;
      });

      try {
        // Now click the download button.
        var downloadButton = context.element.find('.download-menu');
        expect(downloadButton.find('dropdown-menu').length).to.equal(0);
        testHelpers.fireMouseEvent(downloadButton[0], 'click');
        context.$scope.$digest();

        expect(downloadButton.find('dropdown-menu').length).to.equal(1);
        expect(closed).to.equal(true);
      } finally {
        // Clean up after ourselves
        subscription.dispose();
      }
    }));

    it('disables png download (and displays help text) if the page isn\'t saved', function() {
      ServerConfig.override('enablePngDownloadUi', true);
      var context = renderCardsView();
      var downloadButton = context.element.find('.download-menu');
      testHelpers.fireMouseEvent(downloadButton[0], 'click');
      var menuItem = downloadButton.find('a:contains("Visualization")');
      expect(menuItem.hasClass('download-menu-item-disabled')).to.equal(false);

      context.$scope.hasChanges = true;
      context.$scope.$digest();

      expect(menuItem.hasClass('download-menu-item-disabled')).to.equal(true);

      // Now check the flyout
      testHelpers.fireMouseEvent(menuItem.find('.download-menu-item-disabled-text').get(0), 'mousemove');
      var flyout = $('#uber-flyout');
      expect(flyout.text()).to.match(/Please save the page/);
    });

    it('triggers chooser mode when selecting png download', function() {
      ServerConfig.override('enablePngDownloadUi', true);
      var context = renderCardsView();
      var downloadButton = context.element.find('.download-menu');
      testHelpers.fireMouseEvent(downloadButton[0], 'click');
      testHelpers.fireMouseEvent(downloadButton.find('a:contains("Visualization")')[0], 'click');
      expect(context.cardLayout.$scope.chooserMode.show).to.equal(true);
    });

    it('turns into a cancel button in chooser mode, which cancels chooser mode', function() {
      ServerConfig.override('enablePngDownloadUi', true);
      var context = renderCardsView();
      var downloadButton = context.element.find('.download-menu');
      testHelpers.fireMouseEvent(downloadButton[0], 'click');
      testHelpers.fireMouseEvent(downloadButton.find('a:contains("Visualization")')[0], 'click');
      expect(downloadButton.text()).to.match(/Cancel/);

      expect(context.cardLayout.$scope.chooserMode.show).to.equal(true);

      testHelpers.fireMouseEvent(downloadButton[0], 'click');

      expect(context.cardLayout.$scope.chooserMode.show).to.equal(false);
    });


    // IE10 and IE11 have an issue with setting nodeValue on textNode if the node has been replaced
    // so this test is failing. We have to manually skip the test. =(
    // See http://jsfiddle.net/bwrrp/a4qkeb26/
    ((navigator.userAgent.indexOf('MSIE') !== -1 || navigator.appVersion.indexOf('Trident/') > 0) ?
      xit :
      it)('does not trigger when the the user is in customize edit mode', function() {
        ServerConfig.override('enablePngDownloadUi', true);
        var context = renderCardsView();
        var cardLayout = context.cardLayout;
        var $scope = cardLayout.$scope;
        var $parentScope = $scope.$parent;
        var downloadButton = context.element.find('.download-menu');

        $parentScope.editMode = true;
        $scope.$digest();

        testHelpers.fireMouseEvent(downloadButton[0], 'click');
        expect(downloadButton.find('dropdown-menu').length).to.equal(0);
      });
  });

});<|MERGE_RESOLUTION|>--- conflicted
+++ resolved
@@ -210,33 +210,8 @@
         'syncedAt': 1415907664
       });
 
-<<<<<<< HEAD
     mockWindowServiceLocationSeq = new Rx.BehaviorSubject(undefined);
     ServerConfig.override('useCatalogLensPermissions', true);
-=======
-      mockWindowServiceLocationSeq = new Rx.BehaviorSubject(undefined);
-  });
-
-  describe('not logged in', function() {
-    it('redirects to login when dataset endpoint denies us permission', function(done) {
-      var controllerHarness = makeController();
-      var $scope = controllerHarness.$scope;
-
-      mockWindowServiceLocationSeq.filter(_.identity).subscribe(function(href) {
-        expect(href).to.match(new RegExp('/login\\?referer_redirect=1$'));
-        done();
-      });
-
-      controllerHarness.currentUserDefer.reject({});
-      controllerHarness.pageMetadataPromise.resolve({
-        datasetId: 'fake-fbfr'
-      });
-      $scope.$digest();
-
-      var dataset = $scope.page.getCurrentValue('dataset');
-      dataset.set('isReadableByCurrentUser', false);
-    });
->>>>>>> 43cd3425
   });
 
   describe('page name', function() {
@@ -864,33 +839,14 @@
       var controllerHarness = makeController();
 
       expect(controllerHarness.$scope.datasetCSVDownloadURL).
-<<<<<<< HEAD
-        to.equal('/api/views/asdf-fdsa/rows.csv?accessType=DOWNLOAD');
-=======
-        to.match(new RegExp('/api/views/fake-fbfr/rows\\.csv\\?accessType=DOWNLOAD$'));
->>>>>>> 43cd3425
+        to.match(new RegExp('/api/views/asdf-fdsa/rows\\.csv\\?accessType=DOWNLOAD$'));
     });
 
     it('uses the obeid for the csv download link if available', function() {
       var controllerHarness = makeController();
-<<<<<<< HEAD
 
       expect(controllerHarness.$scope.datasetCSVDownloadURL).
-        to.equal('/api/views/asdf-fdsa/rows.csv?accessType=DOWNLOAD');
-=======
-      $httpBackend.expectGET(new RegExp('/api/migrations/fake-fbfr$'));
-
-      expect(controllerHarness.$scope.datasetCSVDownloadURL).to.equal('#');
-
-      controllerHarness.pageMetadataPromise.resolve({
-        datasetId: 'fake-fbfr',
-        name: 'some name'
-      });
-      controllerHarness.$scope.$digest();
-
-      expect(controllerHarness.$scope.datasetCSVDownloadURL).
-        to.match(new RegExp('/api/views/fake-fbfr/rows\\.csv\\?accessType=DOWNLOAD$'));
->>>>>>> 43cd3425
+        to.match(new RegExp('/api/views/asdf-fdsa/rows\\.csv\\?accessType=DOWNLOAD$'));
 
       $httpBackend.flush();
       controllerHarness.$scope.$digest();
