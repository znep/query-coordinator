--- conflicted
+++ resolved
@@ -197,10 +197,6 @@
   justify-content: space-between;
 
   h1 {
-<<<<<<< HEAD
-    margin: 16px;
-  }
-=======
     font-weight: 400;
   }
 }
@@ -208,5 +204,4 @@
 .goals-page {
   width: 98%;
   margin: 0 auto;
->>>>>>> 994ffa86
 }