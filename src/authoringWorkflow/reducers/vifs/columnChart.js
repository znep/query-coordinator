--- conflicted
+++ resolved
@@ -9,40 +9,7 @@
   setStringValueOrDeleteProperty,
 } from '../../helpers';
 
-<<<<<<< HEAD
-import {
-  RESET_STATE,
-  RECEIVE_METADATA,
-  SET_DATASET_UID,
-  SET_DESCRIPTION,
-  SET_DIMENSION,
-  SET_DIMENSION_GROUPING_COLUMN_NAME,
-  SET_DOMAIN,
-  SET_FILTERS,
-  SET_LABEL_BOTTOM,
-  SET_LABEL_LEFT,
-  SET_MEASURE,
-  SET_MEASURE_AGGREGATION,
-  SET_ORDER_BY,
-  SET_PRIMARY_COLOR,
-  SET_SECONDARY_COLOR,
-  SET_COLOR_PALETTE,
-  SET_TITLE,
-  SET_UNIT_ONE,
-  SET_UNIT_OTHER,
-  SET_VIEW_SOURCE_DATA_LINK,
-  SET_SHOW_DIMENSION_LABELS,
-  SET_X_AXIS_SCALING_MODE,
-  SET_MEASURE_AXIS_MIN_VALUE,
-  SET_MEASURE_AXIS_MAX_VALUE,
-  SET_LIMIT_NONE_AND_SHOW_OTHER_CATEGORY,
-  SET_LIMIT_COUNT_AND_SHOW_OTHER_CATEGORY,
-  SET_SHOW_OTHER_CATEGORY,
-  SET_SHOW_LEGEND
-} from '../../actions';
-=======
 import * as actions from '../../actions';
->>>>>>> 5b36a4e8
 
 export default function columnChart(state, action) {
   if (_.isUndefined(state)) {
@@ -123,31 +90,10 @@
       _.set(state, 'series[0].color.palette', action.colorPalette);
       break;
 
-<<<<<<< HEAD
-    case SET_SHOW_LEGEND:
+    case actions.SET_SHOW_LEGEND:
       _.set(state, 'configuration.showLegend', action.showLegend);
       break;
 
-    case RECEIVE_METADATA:
-    case SET_DATASET_UID:
-    case SET_DESCRIPTION:
-    case SET_DIMENSION:
-    case SET_DOMAIN:
-    case SET_FILTERS:
-    case SET_LABEL_BOTTOM:
-    case SET_LABEL_LEFT:
-    case SET_MEASURE:
-    case SET_MEASURE_AGGREGATION:
-    case SET_MEASURE_AXIS_MAX_VALUE:
-    case SET_MEASURE_AXIS_MIN_VALUE:
-    case SET_PRIMARY_COLOR:
-    case SET_SECONDARY_COLOR:
-    case SET_TITLE:
-    case SET_UNIT_ONE:
-    case SET_UNIT_OTHER:
-    case SET_VIEW_SOURCE_DATA_LINK:
-    case SET_X_AXIS_SCALING_MODE:
-=======
     case actions.RECEIVE_METADATA:
     case actions.SET_DATASET_UID:
     case actions.SET_DESCRIPTION:
@@ -167,7 +113,6 @@
     case actions.SET_UNIT_OTHER:
     case actions.SET_VIEW_SOURCE_DATA_LINK:
     case actions.SET_X_AXIS_SCALING_MODE:
->>>>>>> 5b36a4e8
       return baseVifReducer(state, action);
 
     default:
