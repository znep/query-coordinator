class View < Model
  cattr_accessor :licenses, :creative_commons, :merged_licenses, :filter_type1s

  def self.find(options = nil, get_all=false)
    if get_all || options.is_a?(String)
      return super(options)
    else
      return self.find_under_user(options)
    end
  end

  def self.find_filtered(options)
    path = "/views.json?#{options.to_param}"
    parse(CoreServer::Base.connection.get_request(path))
  end

  def self.find_multiple(ids)
    path = "/#{self.name.pluralize.downcase}.json?" + {'ids' => ids}.to_param
    parse(CoreServer::Base.connection.get_request(path))
  end

  def self.find_for_user(id)
    path = "/users/#{id}/views.json"
    parse(CoreServer::Base.connection.get_request(path))
  end

  def self.find_recent(count)
    return self.find_under_user({'recentlyViewed' => count})
  end

  def self.find_favorites()
    path = "/favorite_views.json"
    parse(CoreServer::Base.connection.get_request(path))
  end

  def self.categories
    categories = CurrentDomain.configuration('view_categories').properties
    map = @@default_categories.clone
    categories.each {|c| map[c[0].titleize] = c[0].titleize}
    return map
  end

  def column_by_id(column_id)
    self.columns.find{ |c| c.id == column_id }
  end

  def visible_columns
    self.columns.reject {|c| c.flag?('hidden')}.sort_by {|c| c.position}
  end

  def html
    if is_tabular?
      CoreServer::Base.connection.get_request("/#{self.class.name.pluralize.downcase}/#{id}/" +
        "rows.html?template=bare_template.html", {})
    end
  end

  def save_filter(name, conditions)
    request_body = {
      'name' => name,
      'searchString' => conditions.delete('searchString'),
      'query' => conditions,
      'originalViewId' => self.id
    }.to_json

    View.parse(CoreServer::Base.connection.create_request("/views.json", request_body))
  end

  def find_data(per_page, page = 1, conditions = {})
    params = { :method => 'getByIds',
               :accessType => 'WEBSITE',
               :meta => true,
               :start => (page - 1) * per_page,
               :length => per_page }

    if conditions.empty?
      url = "/#{self.class.name.pluralize.downcase}/#{id}/rows.json?#{params.to_param}"
      meta_and_data = JSON.parse(CoreServer::Base.connection.get_request(url))

      url = "/#{self.class.name.pluralize.downcase}/#{id}/rows.json?method=getAggregates"
      aggregates = JSON.parse(CoreServer::Base.connection.get_request(url))
    else
      merged_conditions = self.query.data.deep_merge(conditions)
      request_body = {
        'name' => self.name,
        'searchString' => merged_conditions.delete('searchString'),
        'query' => merged_conditions,
        'originalViewId' => self.id
      }.to_json

      url = "/#{self.class.name.pluralize.downcase}/INLINE/rows.json?#{params.to_param}"
      meta_and_data = JSON.parse(CoreServer::Base.connection.create_request(url, request_body))

      url = "/#{self.class.name.pluralize.downcase}/INLINE/rows.json?method=getAggregates"
      aggregates = JSON.parse(CoreServer::Base.connection.create_request(url, request_body))
    end

    # grab viewable columns; this is inline rather than a separate method to
    # mitigate the need for another core server request
    viewable_columns =
      meta_and_data['meta']['view']['columns'].
        map{ |column_hash| Column.set_up_model(column_hash) }.
        each_with_index{ |column, i| column.data_position = i }.
        find_all{ |column| column.dataTypeName != 'meta_data' &&
                          !column.flag?("hidden") }.
        sort_by { |column| column.position }

    # grab other return values
    data = meta_and_data['data']['data'] # ask the core server gods.
    row_count = meta_and_data['meta']['totalRows']

    return data, viewable_columns, aggregates, row_count
  end

  def get_rows_by_ids(ids, req_body = nil)
    id_params = ids.inject(""){|mem, id| mem << "&ids[]=#{id}"}

    if req_body.nil?
      url = "/#{self.class.name.pluralize.downcase}/#{id}/rows.json?accessType=WEBSITE#{id_params}"
      return JSON.parse(CoreServer::Base.connection.get_request(url))['data']
    else
      url = "/#{self.class.name.pluralize.downcase}/INLINE/rows.json?accessType=WEBSITE#{id_params}"
      return JSON.parse(CoreServer::Base.connection.create_request(url, req_body))['data']
    end
  end

  def get_row(row_id)
    result = JSON.parse(CoreServer::Base.connection.get_request(
      "/#{self.class.name.pluralize.downcase}/#{id}/" +
      "rows.json?ids=#{row_id}&meta=true&method=getByIds"))
    r = result['data']['data'][0]
    return nil if r.nil?

    return transform_row(r, result['meta']['view']['columns'])
  end

  def get_row_by_index(row_index)
    result = JSON.parse(CoreServer::Base.connection.get_request(
      "/#{self.class.name.pluralize.downcase}/#{id}/" +
      "rows.json?start=#{row_index}&length=1&meta=true&method=getByIds"))
    r = result['data']['data'][0]
    return nil if r.nil?

    return transform_row(r, result['meta']['view']['columns'])
  end

  def get_row_index(row_id)
    result = JSON.parse(CoreServer::Base.connection.get_request(
      "/#{self.class.name.pluralize.downcase}/#{id}/" +
      "rows.json?ids=#{row_id}&indexesOnly=true&method=getByIds"))
    return result[row_id.to_s]
  end

  def json(params)
    url = "/#{self.class.name.pluralize.downcase}/#{id}/rows.json"
    if !params.nil?
      url += '?' + params.to_param
    end
    escape_object(JSON.parse(CoreServer::Base.connection.get_request(url))).
      to_json.html_safe!
  end

  def self.notify_all_of_changes(id)
    path = "/#{self.name.pluralize.downcase}/#{id}.json?" + 
        {"method" => "notifyUsers"}.to_param
    parse(CoreServer::Base.connection.create_request(path))
  end

  def set_permission(permission_type)
    path = "/#{self.class.name.pluralize.downcase}/#{self.id}.json?" +
        {"method" => "setPermission", 'value' => permission_type}.to_param
    self.class.parse(CoreServer::Base.connection.get_request(path))
  end

  def self.create_favorite(id)
    path = "/favorite_views?" + {"id" => id}.to_param
    parse(CoreServer::Base.connection.create_request(path))
  end

  def create_favorite
    self.data['flags'] << "favorite"
    self.class.create_favorite(self.id)
  end

  def self.create(attributes)
    if attributes['query'].blank? || attributes['query'] == '""' ||
      attributes['query'] == "''" || attributes['query'] == "null"
      attributes['query'] = nil
    else
      attributes['query'] = JSON.parse(attributes['query'])
    end
    if attributes['searchString'].blank? || attributes['searchString'] == '""' ||
      attributes['searchString'] == "''" || attributes['searchString'] == "null"
      attributes['searchString'] = nil
    else
      attributes['searchString'] = attributes['searchString']
    end
    super(attributes)
  end

  def self.delete(id)
    path = "/#{self.name.pluralize.downcase}.json?" + {"id" => id, "method" => "delete"}.to_param
    parse(CoreServer::Base.connection.delete_request(path))
  end

  def self.delete_favorite(id)
    path = "/favorite_views/#{id}"
    parse(CoreServer::Base.connection.delete_request(path))
  end

  def delete_favorite
    self.data['flags'].delete("favorite")
    self.class.delete_favorite(self.id)
  end

  def register_opening(referrer)
    params = {"method" => "opening"}

    if !referrer.blank?
      params["referrer"] = referrer
    end
    View.parse(CoreServer::Base.connection.create_request("/#{self.class.name.pluralize.downcase}/#{id}.json?" + params.to_param))
  end

  def set_permissions(perm_value)
    CoreServer::Base.connection.
      update_request("/#{self.class.name.pluralize.downcase}/#{id}.json" +
                     "?method=setPermission&value=#{perm_value}")
  end

  def to_json(opts = nil)
    dhash = data_hash
    dhash["numberOfComments"] = numberOfComments
    dhash["averageRating"] = averageRating
    dhash["totalTimesRated"] = totalTimesRated

    dhash.to_json(opts)
  end


  def numberOfComments
    data['numberOfComments'] || 0
  end

  def averageRating
    (data['averageRating'] || 0) / 20.0
  end

  def average_rating(type)
    (data.deep_value_at(['ratings', type]) || 0) / 20.0
  end

  def totalTimesRated
    data['totalTimesRated'] || 0
  end

  def last_activity
    if @last_activity.nil?
      @last_activity = [rowsUpdatedAt || 0, createdAt || 0, viewLastModified || 0].max
    end
    @last_activity
  end

  def last_viewed
    if @last_viewed.nil?
      @last_viewed = [lastOpenedDate || 0, createdAt || 0].max
    end
    @last_viewed
  end

  # Returns the meta keyword tags for this view that we'll use in headers
  @@default_meta_tags = ["public", "data", "statistics", "dataset"]
  def meta_keywords
    (self.tags.nil? ? @@default_meta_tags : self.tags + @@default_meta_tags).sort_by {rand}
  end

  # Return the description we'll use in the meta description header
  def meta_description
    if self.description.blank?
      desc = "View this dataset"
      updated_at = self.rowsUpdatedAt.nil? ? nil : blist_long_date(self.rowsUpdatedAt)
      if updated_at
        desc += ", last updated #{updated_at}"
      end
      return desc
    else
      return self.description
    end
  end

  def is_blist?
    flag?("default") && is_tabular?
  end

  def is_public?
    display.is_public?
  end
  memoize :is_public?

  def is_private?
    grants.nil? || grants.length == 0
  end

  def is_shared?
    grants && grants.any? {|p| !p.flag?('public')}
  end

  def is_grouped?
    !self.query.nil? && !self.query.groupBys.nil? && self.query.groupBys.length > 0
  end

  def is_invalid?
    !display.valid?
  end

  def last_updated_user
    begin
      return rowsUpdatedBy.blank? ? nil : User.find(rowsUpdatedBy)
    rescue CoreServer::ResourceNotFound
      return nil
    end
  end

  def federated?
    !domainCName.blank?
  end

  def browserOpenTarget
    #federated? ? "_blank" : "_self"
    federated? ? "external" : ""
  end

  def href(port = 80)
    url_port = (port == 80) ? '' : ':' + port.to_s
    protocol = federated? ? "http://#{domainCName}#{url_port}" : ''
    prefix = self.category || 'dataset'
    "#{protocol}/#{prefix.convert_to_url}/#{name.convert_to_url}/#{id}"
  end

  def alt_href
    "#{self.href}/alt"
  end

  def short_href
    "/d/#{id}"
  end

  def about_href
    self.href + "/about"
  end
  
  def blob_href
    if is_blobby?
      return "/api/file_data/#{blobId}?filename=" + URI.escape(blobFilename) 
    end
  end

  def dataset_href
    if is_href?
      unless metadata.nil? || metadata.href.blank?
        return metadata.href
      end
    elsif is_blobby?
      return blob_href
    end
  end

  def user_role(user_id)
    if (user_id == tableAuthor.id)
      I18n.t(:blist_name).capitalize + " Author"
    elsif (user_id == owner.id)
      "View Author"
    elsif owner_users.any? {|cu| cu == user_id}
      I18n.t(:blist_name).capitalize + " Owner"
    elsif contributor_users.any? {|cu| cu == user_id}
      I18n.t(:blist_name).capitalize + " Contributor"
    elsif viewer_users.any? {|vu| vu == user_id}
      I18n.t(:blist_name).capitalize + " Viewer"
    else
      ""
    end
  end

  # Whether or not the user has priviliges above an anonymous user
  def user_granted?(user)
    if user
      return user_role(user.id).present?
    end
    false
  end

  def can_edit?
    data['rights'] && (data['rights'].include?('write') ||
      data['rights'].include?('add') ||
      data['rights'].include?('delete')) && !is_grouped?
  end

  def can_read?
    data['rights'] && data['rights'].include?('read')
  end

  def can_add?
    data['rights'] && data['rights'].include?('add')
  end

  def has_rights?(right)
    data['rights'] && data['rights'].include?(right)
  end


  def users_with_grant(grant_type)
    (grants || []).select {|g| !g.flag?('public') && g.type.downcase == grant_type}.
      collect do |g|
        if !g.userId.nil?
          g.userId
        else
          g.userEmail
        end
      end.flatten.sort.uniq
  end

  def owner_users
    users_with_grant('owner')
  end

  def contributor_users
    users_with_grant('contributor')
  end

  def viewer_users
    users_with_grant('viewer').reject {|u| contributor_users.include? u}
  end

  def shares
    filtered_grants = (grants || []).reject {|g| g.flag?('public')}
    user_ids = Hash.new
    filtered_grants.each do |g|
      if !g.userId.nil?
        user_ids[g.userId] = true
      end
    end
    users = Hash.new
    if user_ids.any?
        users_list = User.find 'ids' => user_ids.keys
        users_list.each {|u| users[u.id] = u }
    end
    user_shares = Hash.new
    filtered_grants.each do |g|
      user_id = g.userId.nil? ? g.userEmail : g.userId
      s = Share.new(g.type.capitalize, user_id, 
                    g.userId.nil? ? g.userEmail : users[g.userId].displayName, users[g.userId],
                    !g.userId.nil?, false)
      user_shares[user_id] = s
    end
    user_shares.values
  end

  def filters
    View.find({"method" => 'getByTableId', "tableId" => self.tableId}, true).
      reject {|l| l.is_blist? || l.is_blobby?}
  end

  def parent_dataset
    return @parent_dataset unless @parent_dataset.nil?
    if is_blist? || ((is_href? || is_blobby?) && flag?("default"))
      @parent_dataset = self
    else
      @parent_dataset = View.find({"method" => 'getByTableId', "tableId" => self.tableId}, true).
                             find{ |l| l.is_blist? || ((l.is_href? || l.is_blobby?) && l.flag?("default")) }
    end
    return @parent_dataset
  end

  def comments
    Comment.find(id)
  end

  def share_date_for_contact(contact)
    out = ""
    contact_grant = grants.find {|g| g.userId == contact.id}
    if (contact_grant)
      out = contact_grant.createdAt
    end
  end

  def is_alt_view?
    !display.is_a?(Displays::Table)
  end

  def is_form?
    display.is_a?(Displays::Form)
  end

  def can_add_form?
    columns.any? {|c| !c.flag?('hidden')}
  end

  def can_add_calendar?
    columns.any? {|c| (c.renderTypeName == 'date' ||
                       c.renderTypeName == 'calendar_date') &&
                       !c.flag?('hidden')} &&
      columns.any? {|c| c.renderTypeName == 'text' && !c.flag?('hidden')}
  end

  def can_add_map?
    return columns.select {|c| c.renderTypeName == 'location' &&
      !c.flag?('hidden')}.length > 0
  end

  def is_tabular?
    viewType == 'tabular'
  end

  def is_blobby?
    viewType == 'blobby'
  end

  def is_href?
    viewType == 'href'
  end

  def can_email?
    is_tabular?
  end

  def can_print?
    !is_alt_view?
  end

  # Retrieve the display.  The display model represents the view's display and controls how the view is rendered.
  def display
    return @display if @display

    dt = self.displayType

    # Map legacy types to the proper implementing class
    # TODO - migrate legacy views and remove this code
    if dt
      config = Displays::Config[dt]
      dt = config['display'] if config && config['display']
    end

    # If we have a display attempt to load the implementing class
    if dt
      begin
        display_class = eval "Displays::#{dt.camelize}"
      rescue NameError
        Rails.logger.info "Ignoring invalid display type #{dt}"
      end
    end

    if !display_class
      if is_blobby?
        display_class = Displays::Blob
      elsif is_href?
        display_class = Displays::Href
      else
        # Table display is the default if the display type is absent or invalid
        display_class = Displays::Table
      end
    end

    # Create the display
    @display = display_class.new(self)
  end

  # A human readable form of what the view type is, e.g. 'Dataset' rather than 'Table'
  def display_name
    d = display
    return @@display_names[d.name] || d.name
  end

  def can_add_visualization?
    Displays::Config.each_public do |k, v|
      return true if can_create_visualization_type?(k)
    end
    return false
  end

  def can_create_visualization_type?(viz_type, include_hidden = false)
    config = Displays::Config[viz_type]
    return false if config.nil? || (!include_hidden && config['hidden'])

    return has_columns_for_visualization_type?(viz_type, include_hidden)
  end

  def has_columns_for_visualization_type?(viz_type, include_hidden = false)
    config = Displays::Config[viz_type]

    # If there's no configuration defined then treat as invalid
    return false if config.nil?

    to_check = []
    if config.has_key?('fixedColumns')
      to_check.concat(config['fixedColumns'])
    end
    if config.has_key?('dataColumns')
      to_check.concat(config['dataColumns'])
    end

    to_check.each do |tc|
      next if tc['optional']

      if columns_for_datatypes(tc['dataType'], include_hidden).length < 1
        return false
      end
    end
    return true
  end

  def owned_by?(user)
    if user.nil?
      false
    else
      self.owner.id == user.id
    end
  end

  def can_modify_data?
    # The user can modify the data if:
    # - This is a blist
    # - They can edit it
    return (self.can_edit? && self.is_blist?)
  end

  def columns_for_datatypes(datatypes, include_hidden = false)
    columns.select do |c|
      (include_hidden || !c.flag?('hidden')) && datatypes_match(c, datatypes)
    end
  end

  def datatypes_match(column, datatypes)
    dt = column.client_type
    datatypes.is_a?(Array) && datatypes.include?(dt) || dt == datatypes
  end

  def email(email = nil)
    CoreServer::Base.connection.create_request("/#{self.class.name.pluralize.downcase}/#{id}" +
      ".json?method=sendAsEmail", { :message => '', :recipient => email }.to_json)
  end

  def flag(params = {})
    CoreServer::Base.connection.get_request("/#{self.class.name.pluralize.downcase}/#{id}.json" +
      "?method=flag&" + params.to_param)
  end

  def rdf_class
    metadata.nil? || metadata.rdfClass.nil? ? '(none)' : metadata.rdfClass
  end

  def rdf_subject
    if (!metadata.nil? && !metadata.rdfSubject.nil?)
      rdfSubj = metadata.rdfSubject
      rdfSubjCol = column_by_id(rdfSubj.to_i)
      if !rdfSubjCol.nil?
        return rdfSubjCol.name
      end
    end
    '(none)'
  end

  # Looks for property with _name_, or asks Configurations service
  def property_or_default(path)
    unless path.is_a?(Array)
      path = path.to_s.split('.')
    end
    value = data.deep_value_at(path)
    return value unless value.nil?

    defaults = CurrentDomain.properties.dataset_defaults || Hashie::Mash.new
    return defaults.deep_value_at(path)
  end

  @@default_categories = {
    "" => "-- No category --"
  }

  @@licenses = {
    "" => "-- No License --",
    "PUBLIC_DOMAIN" => "Public Domain",
    "CC" => "Creative Commons"
  }

  @@creative_commons = {
    "CC0_10" => "1.0 Universal",
    "CC_30_BY" => "Attribution 3.0 Unported",
    "CC_30_BY_SA" => "Attribution | Share Alike 3.0 Unported",
    "CC_30_BY_ND" => "Attribution | No Derivative Works 3.0 Unported",
    "CC_30_BY_NC" => "Attribution | Noncommercial 3.0 Unported",
    "CC_30_BY_NC_SA" => "Attribution | Noncommercial | Share Alike 3.0 Unported",
    "CC_30_BY_NC_ND" => "Attribution | Noncommercial | No Derivative Works 3.0 Unported"
  }

  @@merged_licenses = {
    "" => "-- No License --",
    "PUBLIC_DOMAIN" => "Public Domain",
    "CC" => "Creative Commons",
    "CC0_10" => "1.0 Universal",
    "CC_30_BY" => "Attribution 3.0 Unported",
    "CC_30_BY_SA" => "Attribution | Share Alike 3.0 Unported",
    "CC_30_BY_ND" => "Attribution | No Derivative Works 3.0 Unported",
    "CC_30_BY_NC" => "Attribution | Noncommercial 3.0 Unported",
    "CC_30_BY_NC_SA" => "Attribution | Noncommercial | Share Alike 3.0 Unported",
    "CC_30_BY_NC_ND" => "Attribution | Noncommercial | No Derivative Works 3.0 Unported"
  }

  # Sorts are enabled and disabled by feature modules
  @@sorts = [
    { :key => "POPULAR",
      :name => "Popularity"
    },
    { :key => "AVERAGE_RATING",
      :name => "Rating",
      :module => :allow_comments
    },
    { :key => "ALPHA",
      :name => "A - Z"
    },
    { :key => "ALPHA_DESC",
      :name => "Z - A"
    },
    { :key => "NUM_OF_VIEWS",
      :name => "# of times Visited"
    },
    { :key => "COMMENTS",
      :name => "# of Comments",
      :module => :allow_comments
    },
    { :key => "LAST_CHANGED",
      :name => "Date"
    },
    { :key => "CATEGORY",
      :name => "Category"
    }
  ]

  def self.sorts
    sorts = Array.new
    @@sorts.each do |sort|
      next if(!sort[:module].nil? && !CurrentDomain.module_enabled?(sort[:module]))

      sorts.push [sort[:key], sort[:name]]
    end
    sorts
  end

  @@search_sorts = [
    { :key => "RELEVANCE",  :name => "Relevance" },
    { :key => "SCORE",      :name => "Popularity" },
    { :key => "NEWEST",     :name => "Recently updated" },
    { :key => "OLDEST",     :name => "Oldest" },
    { :key => "RATING",
      :name => "Rating",
      :module => :allow_comments
    },
    { :key => "COMMENTS",
      :name => "# of Comments",
      :module => :allow_comments
    }
  ]

  def self.search_sorts
    sorts = Array.new
    @@search_sorts.each do |sort|
      next if(!sort[:module].nil? && !CurrentDomain.module_enabled?(sort[:module]))

      sorts.push [sort[:key], sort[:name]]
    end
    sorts
  end

  @@filter_type1s = [
    { :key => "ALL",
      :name => "All"
    },
    { :key => "PARENT_DATASETS",
      :name => "Parent Datasets"
    },
    { :key => "FILTERED_VIEWS",
      :name => "Filtered Views"
    },
    { :key => "CHARTS",
      :name => "Charts"
    },
    { :key => "MAPS",
      :name => "Maps"
    },
    { :key => "CALENDARS",
      :name => "Calendars"
    }
  ]

<<<<<<< HEAD
  @@display_names = {
    'Blob' => 'File',
    'Href' => 'Linked Dataset',
    'Table' => 'Dataset'
  }
=======
  private
  def transform_row(r, columns)
    row = Hash.new
    columns.each_with_index do |c, i|
      if c['dataTypeName'] == 'meta_data'
        row[c['name']] = r[i]
      else
        if c['dataTypeName'] == 'nested_table'
          row[c['id']] = r[i].map {|cr| transform_row(cr, c['childColumns'])}
        else
          row[c['id']] = r[i]
        end
      end
    end
    return row
  end
>>>>>>> 7b2ebbf1

  memoize :href
end<|MERGE_RESOLUTION|>--- conflicted
+++ resolved
@@ -790,13 +790,12 @@
     }
   ]
 
-<<<<<<< HEAD
   @@display_names = {
     'Blob' => 'File',
     'Href' => 'Linked Dataset',
     'Table' => 'Dataset'
   }
-=======
+
   private
   def transform_row(r, columns)
     row = Hash.new
@@ -813,7 +812,6 @@
     end
     return row
   end
->>>>>>> 7b2ebbf1
 
   memoize :href
 end