--- conflicted
+++ resolved
@@ -19,39 +19,26 @@
     var chartTruncated = false;
     var tooltipWidth = 123;
     var numberOfBars = unFilteredData.length;
-    var moreMarker = element.find('.truncation-marker');
-    var moreMarkerWidth = moreMarker.width();
+    var truncationMarker = element.find('.truncation-marker');
+    var truncationMarkerWidth = truncationMarker.width();
 
     if (chartWidth <= 0 || unFilteredData.length <= 0 || filteredData.length <= 0) {
       return;
     }
-    var computeChartMargins = function() {
-      if (expanded) {
-        var maxLength = _.max(unFilteredData.map(function(item) {
-          return item.name.capitaliseEachWord().visualLength("0.75rem");
-        }));
-        bottomMargin = (maxLength + $.relativeToPx("1.0rem"))/Math.sqrt(2);
-      } else {
-        var numberOfLabels = Math.min(unFilteredData.length, 3);
-        bottomMargin = $.relativeToPx(numberOfLabels+1+"rem");
-      }
-    }
-    computeChartMargins();
-
-<<<<<<< HEAD
+
+    // Compute chart margins
+    if (expanded) {
+      var maxLength = _.max(unFilteredData.map(function(item) {
+        return item.name.capitaliseEachWord().visualLength('0.75rem');
+      }));
+      bottomMargin = (maxLength + $.relativeToPx('1.0rem')) / Math.sqrt(2);
+    } else {
+      var numberOfLabels = Math.min(unFilteredData.length, 3);
+      bottomMargin = $.relativeToPx(numberOfLabels + 1 + 'rem');
+    }
+
     var chartTop = element.position().top;
     var chartHeight = dimensions.height - topMargin - bottomMargin - chartTop;
-=======
-    // Fill orphaned filteredData with zero values
-    if (filteredData.length != unFilteredData.length) {
-      var orphans = _.difference(_.pluck(unFilteredData, 'name'), _.pluck(filteredData, 'name'));
-      _.each(orphans, function(orphan) {
-          filteredData.push({name: orphan, value: 0});
-      });
-    }
-
-    var chartHeight = dimensions.height - topMargin - bottomMargin;
->>>>>>> 6b9f8ef8
     var verticalScale = d3.scale.linear().range([chartHeight, 0]);
     var verticalOffset = topMargin + chartHeight;
     var unFilteredHorizontalScale = null;
@@ -59,11 +46,16 @@
     var neutralHorizontalScale = null;
     var rightOffset = 0;
     var rangeBand = 0;
-<<<<<<< HEAD
-=======
     var leftOffset = null;
 
->>>>>>> 6b9f8ef8
+    // Fill orphaned filteredData with zero values
+    if (filteredData.length != unFilteredData.length) {
+      var orphans = _.difference(_.pluck(unFilteredData, 'name'), _.pluck(filteredData, 'name'));
+      _.each(orphans, function(orphan) {
+        filteredData.push({name: orphan, value: 0});
+      });
+    }
+
     var computeChartDimensions = function() {
       unFilteredHorizontalScale = d3.scale.ordinal().rangeRoundBands(
         [0, chartWidth], barPadding).domain(_.pluck(unFilteredData, 'name')
@@ -87,8 +79,6 @@
       chartTruncated = true;
       chartWidth = Math.floor(dimensions.width);
     }
-<<<<<<< HEAD
-=======
 
 
     if (filtered) {
@@ -97,7 +87,6 @@
       leftOffset = neutralHorizontalScale.range()[0];
     }
 
->>>>>>> 6b9f8ef8
     $chart.css('height', chartHeight + topMargin + 1).
       css('width', chartWidth);
     $chartScroll.css('padding-bottom', bottomMargin).
@@ -125,14 +114,10 @@
       var unFilteredDatum = unFilteredData[i];
       var filteredDatum = filteredData[i];
       var content = $('<div class="datum">');
-<<<<<<< HEAD
-      content.append($('<div class="name">').text(unFilteredDatum.name.capitaliseEachWord()));
-      content.append($('<div class="value">').text($.commaify(unFilteredDatum.value)));
-=======
 
       if (filtered) {
         content.addClass('filtered');
-        content.append($('<div class="name">').text(unFilteredDatum.name));
+        content.append($('<div class="name">').text(unFilteredDatum.name.capitaliseEachWord()));
         content.append($('<div class="unfiltered">').
           append($('<div class="value">').text($.commaify(unFilteredDatum.value))).
           append($('<div class="label">Total</div>'))
@@ -142,10 +127,9 @@
           append($('<div class="label">Current filter</div>'))
         );
       } else {
-        content.append($('<div class="name">').text(unFilteredDatum.name));
+        content.append($('<div class="name">').text(unFilteredDatum.name.capitaliseEachWord()));
         content.append($('<div class="value">').text($.commaify(unFilteredDatum.value)));
       }
->>>>>>> 6b9f8ef8
       var $tooltip = $('<div class="tooltip">');
       var $tip = $('<span>');
       var tipOffset = rangeBand / 2 - tipWidth / 2;
@@ -205,41 +189,25 @@
           }
         });
     };
+
     var labels = function() {
-<<<<<<< HEAD
-      var labels = $('<div>').addClass('labels').
+      var labelContent = $('<div>').addClass('labels').
         css('top', chartHeight + chartTop + topMargin);
       var numberOfLabels = expanded ? unFilteredData.length : Math.min(unFilteredData.length, 3);
-=======
-      var labelContent = $('<div>').addClass('labels').
-        css('top', chartHeight + $chart.position().top + topMargin);
-      var numberOfLabels = Math.min(unFilteredData.length, 3);
->>>>>>> 6b9f8ef8
       var centering = leftOffset - rangeBand / 2;
 
       for (var i = 0; i < numberOfLabels; i++) {
         var label = $('<span>').
           css('top', numberOfLabels - 0.5 - i + 'rem').
-<<<<<<< HEAD
           text(unFilteredData[i].name.capitaliseEachWord());
         var labelContainer = $('<div>').
-          css('left', unFilteredHorizontalScale(unFilteredData[i].name) - centering - 1).
+            css('left', unFilteredHorizontalScale(unFilteredData[i].name) - centering - 1).
           append(label);
         if (!expanded) {
           labelContainer.css('height', (numberOfLabels - i) + 'rem');
-        }
-        labels.prepend(labelContainer);
-=======
-          text(unFilteredData[i].name);
-        labelContent.prepend(
-          $('<div>').
-            css('left', unFilteredHorizontalScale(unFilteredData[i].name) - centering - 1).
-            css('height', (numberOfLabels - i) + 'rem').
-            append(label)
-        );
->>>>>>> 6b9f8ef8
-      }
-
+      }
+        labelContent.prepend(labelContainer);
+      }
       return labelContent;
     };
 
@@ -266,7 +234,7 @@
         style('left', function(d) { return horizontalBarPosition(d, cssClass) + 'px'; }).
         style('top', function(d) { return verticalOffset - clampHeight(verticalScale(d.value)) + 1 + 'px'; }).
         style('height', function(d) { return clampHeight(verticalScale(d.value)) + 'px'; }).
-        classed('active', function(d) { return horizontalBarPosition(d, cssClass) < chartWidth - moreMarkerWidth; });
+        classed('active', function(d) { return horizontalBarPosition(d, cssClass) < chartWidth - truncationMarkerWidth; });
     };
 
     var enterHoverTriggerBars = function(selection) {
@@ -279,7 +247,7 @@
         style('left', function(d) { return unFilteredHorizontalScale(d.name) - leftOffset + 'px'; }).
         style('top', function() { return topMargin + 'px'; }).
         style('height', function() { return chartHeight + 'px'; }).
-        classed('active', function(d) { return horizontalBarPosition(d, cssClass) < chartWidth - moreMarkerWidth; });
+        classed('active', function(d) { return horizontalBarPosition(d, cssClass) < chartWidth - truncationMarkerWidth; });
     };
 
     element.children('.ticks').remove();
@@ -309,17 +277,17 @@
     $chartScroll.append(labels);
 
     if (chartTruncated) {
-      moreMarker.css('height', chartHeight).css('top', topMargin - 1).css('line-height', chartHeight  / 4 + 'px').show();
-    } else {
-      moreMarker.hide();
+      truncationMarker.css('height', chartHeight).css('top', topMargin - 1).css('line-height', chartHeight  / 4 + 'px').show();
+    } else {
+      truncationMarker.hide();
     }
   };
 
   return {
     template:
       '<div class="chart-scroll">' +
-        '<div class="column-chart-wrapper">' +
-          '<div class="truncation-marker">M O A R</div>' +
+      '<div class="column-chart-wrapper">' +
+        '<div class="truncation-marker">M O A R</div>' +
         '</div>' +
       '</div>',
     restrict: 'A',
@@ -338,14 +306,9 @@
               element,
               unFilteredData,
               filteredData,
-<<<<<<< HEAD
               false,
               cardDimensions,
               expanded
-=======
-              false, // TODO This should be communicated in from the outside if a filter is active on the card
-              cardDimensions
->>>>>>> 6b9f8ef8
             );
           }
         }
