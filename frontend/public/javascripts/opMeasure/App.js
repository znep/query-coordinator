--- conflicted
+++ resolved
@@ -51,33 +51,8 @@
     }
   }
 
-<<<<<<< HEAD
-  renderEditMode() {
-    return (
-      <div className="measure-body edit-mode">
-        <EditBar />
-        <InfoPane />
-        <div className="measure-content">
-          <div className="measure-panes">
-            <PaneTabs />
-            <SummaryPane />
-            <MetadataPane />
-          </div>
-
-          <div className="measure-sidebar">
-            <ReportingPeriodSelector />
-            <SavedMeasureResultCard />
-          </div>
-        </div>
-        <FeedbackPanel {...window.serverConfig} />
-        <EditModal /> 
-      </div>
-    );
-  }
-=======
   render() {
     const { activePane, mode } = this.props;
->>>>>>> 82548ef3
 
     const isEditing = mode === ModeStates.EDIT;
     const isPreviewing = mode === ModeStates.PREVIEW;
@@ -108,21 +83,6 @@
       </div>
     );
   }
-<<<<<<< HEAD
-
-  render() {
-    const { mode } = this.props;
-    switch (mode) {
-      case ModeStates.EDIT: return this.renderEditMode();
-      case ModeStates.PREVIEW: return this.renderPreviewMode();
-      case ModeStates.VIEW: return this.renderViewMode();
-
-      default:
-        throw new Error(`invalid mode: ${mode}`);
-    }
-  }
-=======
->>>>>>> 82548ef3
 }
 
 App.propTypes = {
