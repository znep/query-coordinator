{
  "name": "socrata-utils",
<<<<<<< HEAD
  "version": "0.0.5",
=======
  "version": "0.0.6",
>>>>>>> 2e737663
  "main": [
    "socrata.utils.js"
  ],
  "ignore": [
    "bower_components/",
    "karma/",
    "node_modules/",
    ".gitignore",
    "bower.json",
    "karma.conf.js",
    "packages.json",
    "README.md"
  ],
  "devDependencies": {
    "lodash": "~3.10.0"
  }
}<|MERGE_RESOLUTION|>--- conflicted
+++ resolved
@@ -1,10 +1,6 @@
 {
   "name": "socrata-utils",
-<<<<<<< HEAD
-  "version": "0.0.5",
-=======
   "version": "0.0.6",
->>>>>>> 2e737663
   "main": [
     "socrata.utils.js"
   ],
