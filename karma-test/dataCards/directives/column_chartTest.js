--- conflicted
+++ resolved
@@ -193,6 +193,24 @@
 
   });
 
+  describe('when the truncation marker is clicked', function() {
+
+    it('should expand the chart', function() {
+      var scope = createColumnChart(300, false, testData).scope;
+      var moarMarker = $('.truncation-marker');
+      var receivedEvent = false;
+
+      expect(moarMarker.css('display')).to.equal('block', 'truncation marker should be visible');
+      expect(scope.expanded).to.equal(false, 'expanded should be false prior to click');
+      scope.$on('column-chart:truncation-marker-clicked', function() {
+        receivedEvent = true;
+      });
+      moarMarker.click();
+      expect(receivedEvent).to.equal(true, 'should have received truncation-marker-clicked event');
+    });
+
+  });
+
   describe('when the name of a datum is blank or undefined', function() {
     var testDataWithBlank = _.map(testData, function(d, i) {
       return {
@@ -208,24 +226,5 @@
       }));
     });
   });
-<<<<<<< HEAD
-  describe('when the truncation marker is clicked', function() {
-
-    it('should expand the chart', function() {
-      var scope = createColumnChart(300, false, testData).scope;
-      var moarMarker = $('.truncation-marker');
-      var receivedEvent = false;
-
-      expect(moarMarker.css('display')).to.equal('block', 'truncation marker should be visible');
-      expect(scope.expanded).to.equal(false, 'expanded should be false prior to click');
-      scope.$on('column-chart:truncation-marker-clicked', function() {
-        receivedEvent = true;
-      });
-      moarMarker.click();
-      expect(receivedEvent).to.equal(true, "Why didn't the chart expand event fire?");
-    });
-  });
-=======
-
->>>>>>> cd913d84
+
 });