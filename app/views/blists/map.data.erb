<%- content_for :headline do -%>
<h1 class='mapIcon'><%= @is_edit ? 'Edit this' : 'Create a' %> Map</h1>
<%- end -%>

<div class='modalContentWrapper mapWrapper viewSetupWrapper'>
  <p class='subtitle'>
  Datasets can be displayed as points on a map
  </p>

  <%- cur_type = @view.displayFormat.nil? ||
    @view.displayFormat.data['type'].nil? ?
    'google' : @view.displayFormat.data['type'] -%>

  <% form_tag("#{@view.href}/create_visualization?edit=#{@is_edit}",
    :class => 'clearfix') do %>
    <input type='hidden' id='view_query' name='view_query'
      value='<%= @view.query.to_json %>' />

    <div class='column'>

      <div class='section common'>
        <h3>Setup</h3>
        <p class='subtitle separator'>
        Enter a name for the map and choose a map type
        </p>
        <%- if !@is_edit -%>
        <div class='line'>
          <label class='required' for='mapName'>Name</label>
          <input type='text' id='mapName' name='viewName' class='required' />
        </div>
        <%- end -%>
        <div class='line'>
          <label class='required' for='mapType'>Type</label>
          <select id='mapType' name='mapType'
            class='required <%= @is_edit ? '' : 'prompt' %>'>
            <option class='prompt' value=''>Select a Map Type</option>
            <%- Displays::Map::MAP_TYPES.each do |t| -%>
            <option value='<%= t['value'] %>'
              <%= @is_edit && cur_type == t['value'] ?
                "selected='selected'" : '' %>><%= t['label'] %></option>
            <%- end -%>
          </select>
        </div>
      </div>

      <%- cur_cols = @is_edit ? @view.columns.select {|c| !c.flag?('hidden')} :
        [] -%>
      <%- cols = {} -%>
      <div class='typeBlock default'>

        <div class='section'>
          <h3>Coordinates</h3>
          <p class='subtitle separator'>
          Choose the data to map.  You must choose a location column.
          </p>

          <%- uses_col_format = !@view.displayFormat.nil? &&
            (!@view.displayFormat.data['plot'].nil? ||
              !@view.displayFormat.latitudeId.nil?) -%>
          <%- col_format = uses_col_format ?
            @view.displayFormat.data['plot'] || @view.displayFormat.data : nil -%>

          <%- cols['location'] =
                  @view.columns_for_datatypes('location',
                    @is_edit && !@view.is_grouped?) -%>

          <%- loc_id = @is_edit && uses_col_format ?
                col_format['locationId'] : nil -%>

          <div class='line'>
            <label class='required' for='mapColumn_location'>
              Location
            </label>
            <select id='mapColumn_location' name='mapColumn_location'
              class='required <%= loc_id.nil? ? 'prompt' : '' %>'>
              <option class='prompt' value=''>Select a Column</option>
              <%- cols['location'].each do |c| -%>
              <option value='<%= c.tableColumnId %>'
                data-columnId='<%= c.id %>'
                <%= c.tableColumnId.to_s == loc_id ?
                  "selected='selected'" : '' %>><%= c.name %></option>
              <%- end -%>
            </select>
          </div>

        </div>


        <div class='section'>
          <h3>Configuration</h3>
          <p class='subtitle separator'>
          Set other options for the map.
          </p>


          <%- title_id = @is_edit && uses_col_format ?
            col_format['titleId'] : nil -%>
          <%- cur_id = @is_edit && uses_col_format ?
            col_format['titleCol'] : nil -%>

          <div class='line'>
            <label for='mapColumn_title'>
              Title
            </label>
            <select id='mapColumn_title' name='mapColumn_title'
              class='<%= title_id.nil? && cur_id.nil? ? 'prompt' : '' %>'>
              <option class='prompt' value=''>Select a Column</option>
              <%- @view.columns_for_datatypes('text',
                    @is_edit && !@view.is_grouped?).concat(cols['location']).
                      each do |c| -%>
                <option value='<%= c.tableColumnId %>'
                  data-columnId='<%= c.id %>'
                  <%= c.tableColumnId.to_s == title_id || c.id == cur_id ?
                  "selected='selected'" : '' %>><%= c.name %>
                  <%= '(address)' if c.renderTypeName == 'location' %></option>
              <%- end -%>
            </select>
            <span class="helpie"
              title="Tooltip to display on mouseover of a marker">?</span>
          </div>


          <%- data_types = ['text', 'html'] -%>
          <%- desc_id = @is_edit && uses_col_format ?
            col_format['descriptionId'] : nil -%>
          <%- cur_id = @is_edit && uses_col_format ?
            col_format['bodyCol'] : nil -%>
          <%- cur_id = @is_edit && !uses_col_format && cur_cols.length > 0 &&
            @view.datatypes_match(cur_cols[0], data_types) ?
              cur_cols.shift.id : cur_id -%>

          <div class='line'>
            <label for='mapColumn_description'>
              Description
            </label>
            <select id='mapColumn_description' name='mapColumn_description'
              class='<%= desc_id.nil? && cur_id.nil? ? 'prompt' : '' %>'>
              <option class='prompt' value=''>Select a Column</option>
              <%- @view.columns_for_datatypes(data_types,
                    @is_edit && !@view.is_grouped?).concat(cols['location']).
                      each do |c| -%>
                <option value='<%= c.tableColumnId %>'
                  data-columnId='<%= c.id %>'
                  <%= c.tableColumnId.to_s == desc_id || c.id == cur_id ?
                  "selected='selected'" : '' %>><%= c.name %>
                  <%= '(address)' if c.renderTypeName == 'location' %></option>
              <%- end -%>
            </select>
            <span class="helpie"
              title="Content to display on clicking a marker">?</span>
          </div>

        </div>

      </div>
    </div>

    <div class='column right'>
      <div class='typeBlock type- <%= @is_edit ? '' : 'default' %> empty'>
        (Choose a chart type to see more details)
      </div>

      <div class='typeBlock type-esri <%= @is_edit && cur_type == 'esri' ?
        'default' : '' %>'>
        <div class='section'>
          <h3>Layers</h3>
          <p class='subtitle separator'>
          Choose the layers to display for this map
          </p>

          <div class='scrollBlock'>
            <%- count = 0 -%>
            <%- layer_options = Displays::Map::ESRI_LAYERS -%>
            <%- layers = @is_edit && cur_type == 'esri' ?
              @view.displayFormat.layers : nil -%>
            <%- layers = [layer_options[0]] if layers.nil? -%>
            <%- layers.each do |l| -%>
            <%- layer_name = 'esri-layer-' + count.to_s -%>

            <div class='layerBlock configLineBlock <%= count == 0 ?
              'firstBlock' : '' %> clearfix'>
            <a class='removeButton' href='#removeDataBlock'
              title='Remove'>Remove</a>

              <div class='line'>
                <label <%= count == 0 ? "class='required'" : '' %>
                  for='<%= layer_name %>'>Layer</label>
                <select id='<%= layer_name %>' name='<%= layer_name %>'
                  <%= count == 0 ? "class='required'" : '' %>>
                  <option class='prompt' value=''>Select a Layer</option>
                  <%- layer_options.each do |lo| -%>
                  <option layer_type='<%= lo['type'] %>'
                    value='<%= lo['url'] %>' <%= l['url'] == lo['url'] ?
                      "selected='selected'" : '' %>><%= lo['name'] %></option>
                  <%- end -%>
                </select>
              </div>

              <div class='line'>
                <label>Opacity</label>
                <%- opacity = l['options'].nil? ? '' : l['options']['opacity'] -%>
                <%- if !opacity.blank?
                    opacity = opacity * 100
                  else
                    opacity = 100
                  end -%>
                <div class='opacitySlider' value='<%= opacity %>'></div>
              </div>

            </div>
            <%- count += 1 -%>
            <%- end -%>
          </div>

          <ul class='actionButtons'>
            <li><a class='button addLayer'
              href='#addLayer-esri'>Add Layer</a></li>
          </ul>
        </div>
      </div>

      <div class='typeBlock type-google empty <%= @is_edit && cur_type == 'google' ?
        'default' : '' %>'>
        (There is no additional configuration available)
      </div>

      <div class='typeBlock type-bing empty <%= @is_edit && cur_type == 'bing' ?
        'default' : '' %>'>
        (There is no additional configuration available)
      </div>
    </div>

  <% end %>

  <div class='error mainError'></div>

  <div class='submitLine clearfix'>
    <div class="required">Required Field</div>
    <ul class='actionButtons clearfix'>
      <li><a href='#create' class='create arrowButton'>
        <%= @is_edit ? 'Save' : 'Create' %> Map
      </a></li>
      <li><a class="jqmClose" href="#cancel">Cancel</a></li>
    </ul>
  </div>
</div>

<script type="text/javascript" charset="utf-8">
  blist.common.modalReady = function()
  {
    $('.mapWrapper form').validate({ignore: ':hidden', errorElement: 'span'});

    var adjustSelectPrompt = function(event)
    {
      var $sel = $(this);
      setTimeout(function()
          {
            $sel.toggleClass('prompt', $sel.val() === '');
          }, 0);
    };

    $('.mapWrapper select').change(adjustSelectPrompt).keypress(adjustSelectPrompt)
      .click(adjustSelectPrompt).blur(adjustSelectPrompt);

    var adjustMapType = function(event)
    {
      var $sel = $(this);
      setTimeout(function()
          {
            var v = $sel.val();
            $('.mapWrapper .column.right .typeBlock').hide();
            $('.mapWrapper .column.right .typeBlock.type-' + v).show();
          }, 0);
    };

    $('.mapWrapper #mapType').change(adjustMapType)
      .keypress(adjustMapType).click(adjustMapType);

    var layersChanged = false;
    var hookUpLayer = function(block)
    {
        var $block = $(block);

        $block.find('a.removeButton').click(function(event)
        {
            event.preventDefault();
            $(event.target).closest('.configLineBlock').remove();
            layersChanged = true;
        });

        $block.find('select').change(function() { layersChanged = true; })
          .change(adjustSelectPrompt).keypress(adjustSelectPrompt)
          .click(adjustSelectPrompt).blur(adjustSelectPrompt).blur();

        $block.find('.opacitySlider').each(function()
        {
            var $slider = $(this);
            var sliderVal = $slider.attr('value');
            if (sliderVal === '' || sliderVal === undefined) { sliderVal = 60; }
            $slider.slider({min: 0, max: 100, value: sliderVal,
              change: function() { layersChanged = true; }});
        });
    };


    $('.mapWrapper a.addLayer').click(function(event)
    {
        event.preventDefault();
        var $scrollBlock = $(event.target).closest('ul').prev('.scrollBlock');

        var $block = $scrollBlock.find('.configLineBlock:last').clone()
          .removeClass('firstBlock');
        $block.find('.line').each(function(i, l)
        {
            var $this = $(this);
            var $label = $this.find('label');

            var oldName = $label.attr('for');
            var splitName = oldName.split('-');
            var newIndex = parseInt(splitName[splitName.length - 1]) + 1;
            splitName[splitName.length - 1] = newIndex;
            var newName = splitName.join('-');

            $label.removeClass('required').attr('for', newName);
            $this.find(':input').removeClass('required').attr('id', newName)
              .attr('name', newName).val('');

            $this.find('.opacitySlider')
              .replaceWith("<div class='opacitySlider'></div>");
        });
        hookUpLayer($block);

        $scrollBlock.append($block);

        layersChanged = true;
    });

    $('.mapWrapper .layerBlock').each(function(i, b) { hookUpLayer(b); });

    var formSubmit = function(event)
    {
      event.preventDefault();
      $('.mapWrapper .mainError').text('');
      var $form = $('.mapWrapper form');
      if (!$form.valid()) { return; }

      var colIds = [];
      var newType = $('.mapWrapper #mapType').val();
      var options = {plot: {}, type: newType};

      var $sel = $('.mapWrapper #mapColumn_location');
      options.plot.locationId = $sel.val();
      colIds.push($sel.find('option:selected').attr('data-columnId'));

      $sel = $('.mapWrapper #mapColumn_title');
      var titleId = $sel.val();
      if (titleId !== '')
      {
          options.plot.titleId = titleId;
          colIds.push($sel.find('option:selected').attr('data-columnId'));
      }

      $sel = $('.mapWrapper #mapColumn_description');
      var descId = $sel.val();
      if (descId !== '')
      {
          options.plot.descriptionId = descId;
          colIds.push($sel.find('option:selected').attr('data-columnId'));
      }

      $('.mapWrapper .type-' + newType + ' .layerBlock').each(function()
      {
          var $block = $(this);
          var $layer = $block.find('select');
          options.layers = options.layers || [];
          var $opacity = $block.find('.opacitySlider');
          var layer = {url: $layer.val(),
            options: {opacity: $opacity.slider('value') / 100.0},
            type: $layer.find(':selected').attr('layer_type')};
          options.layers.push(layer);
      });

      var data = {viewName: $('.mapWrapper #mapName').val(),
<<<<<<< HEAD
        vizType: 'map', options: JSON.stringify(options),
=======
        vizType: 'map', options: $.json.serialize(options),
        columnIds: $.json.serialize(colIds),
>>>>>>> 4efe0b65
        view_query: $('.mapWrapper #view_query').val()};

      var loginMsg = 'You must be signed in to create a map';
      if (!$.isBlank(blist.util.inlineLogin))
      {
          blist.util.inlineLogin.verifyUser(
              function(isSuccess)
              {
                if (isSuccess) { doSave($form, data, options); }
                else { $('.mapWrapper .mainError').text(loginMsg); }
              }, loginMsg);
      }
      else { doSave($form, data, options); }
    };

    var doSave = function($form, postData, newDisplayFormat)
    {

      $.ajax({
          url: $form.attr("action"),
          type: "POST",
          data: postData,
          dataType: "json",
          success: function(data)
          {
            if (data.status == 'failure')
            {
              $('.mapWrapper .mainError').text(data.errors.join('; '));
            }
            else
            {
              $("#modal").jqmHide();
              <%- if @is_edit -%>
              if ('<%= cur_type %>' != $('.mapWrapper #mapType').val()
                || layersChanged)
              {
                  blist.$display.socrataMap()
                    .reset({displayFormat: newDisplayFormat});
              }
              else
              {
                  blist.$display.socrataMap().reload();
              }
              <%- else -%>
              blist.util.navigation.redirectToView(data.newViewId);
              <%- end -%>
            }
          }
      });
    };

    $('.mapWrapper form').submit(formSubmit);
    $('.mapWrapper a.create').click(formSubmit);

    $.analytics.trackEvent('Dataset Page Menu', 'Create a Map dialog opened', blistGridNS.viewId);
  };
</script><|MERGE_RESOLUTION|>--- conflicted
+++ resolved
@@ -381,12 +381,8 @@
       });
 
       var data = {viewName: $('.mapWrapper #mapName').val(),
-<<<<<<< HEAD
         vizType: 'map', options: JSON.stringify(options),
-=======
-        vizType: 'map', options: $.json.serialize(options),
-        columnIds: $.json.serialize(colIds),
->>>>>>> 4efe0b65
+        columnIds: JSON.stringify(colIds),
         view_query: $('.mapWrapper #view_query').val()};
 
       var loginMsg = 'You must be signed in to create a map';
