--- conflicted
+++ resolved
@@ -12,16 +12,11 @@
       <h1><%= t('screens.admin.site_chrome.site_appearance') %></h1>
     </div>
 
-<<<<<<< HEAD
     <div class="header-controls" style="display: none"> <!-- TODO - once these buttons have functionality, display them -->
       <%= link_to('#') do %>
-=======
-    <div class="header-controls">
-      <%= link_to('#', onclick: 'alert("This feature is not yet implemented.");') do %>
->>>>>>> 3e98aed4
         <button><%= t('screens.admin.site_chrome.preview_changes') %><span class="icon-preview"></span></button>
       <% end %>
-      <%= link_to('#', onclick: 'alert("This feature is not yet implemented; please save tabs individually.")') do %>
+      <%= link_to('#') do %>
         <button><%= t('screens.admin.site_chrome.save_changes') %></button>
       <% end %>
     </div>
