<h3 class="styleguide-subheader">Form Fields </h3>

<form>
<<<<<<< HEAD
	<div>
		<%= partial "components/forms/textfield", locals: { placeholder_text: "Example Text"} %>	
	</div>
	<div>
		<%= partial "components/forms/textarea", locals: { placeholder_text: "Example Paragraph"} %>
	</div>
	<div>
		<%= partial "components/forms/checkbox", locals: { label: "Checked Checkbox", id: "1", checked: "checked" } %>
		<%= partial "components/forms/checkbox", locals: { label: "Unchecked Checkbox", id: "2", checked: "" } %>
	</div>
=======
  <h4 class="h6 styleguide-subheader">Text Field</h4>
  <%= partial "components/code_sample", locals: {
    component: "components/forms/textfield",
    partial_locals: {
      placeholder_text: "Example Text"
    }
  } %>

  <h4 class="h6 styleguide-subheader">Text Area</h4>
  <%= partial "components/code_sample", locals: {
    component: "components/forms/textarea",
    partial_locals: {
      placeholder_text: "Example Paragraph"
    }
  } %>
>>>>>>> cb6a510c
</form><|MERGE_RESOLUTION|>--- conflicted
+++ resolved
@@ -1,18 +1,7 @@
 <h3 class="styleguide-subheader">Form Fields </h3>
 
 <form>
-<<<<<<< HEAD
-	<div>
-		<%= partial "components/forms/textfield", locals: { placeholder_text: "Example Text"} %>	
-	</div>
-	<div>
-		<%= partial "components/forms/textarea", locals: { placeholder_text: "Example Paragraph"} %>
-	</div>
-	<div>
-		<%= partial "components/forms/checkbox", locals: { label: "Checked Checkbox", id: "1", checked: "checked" } %>
-		<%= partial "components/forms/checkbox", locals: { label: "Unchecked Checkbox", id: "2", checked: "" } %>
-	</div>
-=======
+
   <h4 class="h6 styleguide-subheader">Text Field</h4>
   <%= partial "components/code_sample", locals: {
     component: "components/forms/textfield",
@@ -28,5 +17,19 @@
       placeholder_text: "Example Paragraph"
     }
   } %>
->>>>>>> cb6a510c
+
+  <h4 class="h6 styleguide-subheader">Checkboxes</h4>
+  <%= partial "components/code_sample", locals: {
+	component: "components/forms/checkbox",
+    partial_locals: {
+      label: "Checked Checkbox", id: "1", checked: "checked=\"checked\"" 
+  	} 
+  } %>
+  <%= partial "components/code_sample", locals: {
+	component: "components/forms/checkbox",
+    partial_locals: {
+      label: "Unchecked Checkbox", id: "2", checked: "" 
+  	} 
+  } %>
+
 </form>