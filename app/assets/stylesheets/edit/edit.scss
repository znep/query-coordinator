@import 'lib/variables';

html {
  font-family: "Open Sans", "Helvetica", sans-serif;
  font-size: 10px;
  overflow-y: auto;
  min-width: 768px;
}

body {
  margin: 0;
  padding-bottom: $user-story-container-vertical-padding;
  min-height: calc(100vh - (#{$header-height} + (#{$user-story-container-vertical-padding} * 2)));
  background-color: $body-bg-color;
}

body header {
  @include unselectable();
  @include clearfix();

  position: fixed;
  width: 100%;
  height: $header-height;
  left: 0;
  top: 0;
  color: $header-color;
  background-color: $header-bg-color;
  box-shadow: 0 $header-box-shadow-size $header-box-shadow-size $header-box-shadow-color;
  box-sizing: content-box;
  z-index: $site-header-z-index;

  .header-right {
    display: inline-block;
    float: right;
    line-height: $header-height;
    font-size: 1.5em;
    font-weight: lighter;

    .menu a {
      $button-border-width: 5px;
      border: $button-border-width solid transparent;
      border-radius: 3px;
      &.active {
        border: $button-border-width solid $header-color;
        background: $header-color;
        color: $header-bg-color;
      }
    }
  }

  .story-title {
    display: inline-block;
    margin-left: $header-title-left-margin;
    line-height: $header-height;
    font-size: $header-title-height;
    font-weight: bold;
    color: $header-story-title-color;
  }

  .settings-panel-btn {
    display: block;
    float: left;
    width: $header-height;
    height: 100%;
    color: $header-bg-color;
    font-size: 3em;
    line-height: $header-height;
    text-align: center;
    background-color: $header-accent-color;
    border: none;
    box-sizing: border-box;
    cursor: pointer;

    &:hover,
    &:focus {
      outline: none;
      color: lighten($header-bg-color, 10%);
    }

    &:before {
      text-align: center;
    }
  }

  .content-panel-btn {
    color: $header-color;
    background-color: transparent;

    &:hover, &.active {
      color: lighten($header-color, 10%);
      background-color: lighten($header-bg-color, 10%);
    }
  }
}

#create-story-title-input {
  width: 100%;
  font-size: 2rem;
}

#create-story-submit-btn {
  position: relative;
  display: block;
  width: 50%;
  font-size: 2rem;
  margin: 0 auto;
}

ul.menu {
  li, ul {
    display: inline;
    padding-right: 1em;
  }
}

<<<<<<< HEAD
a[role="button"] {
  text-decoration: none;
  color: inherit;
}

=======
.col1, .col2, .col3, .col4, .col5, .col6, .col7, .col8, .col9, .col10, .col11, .col12 {
  float: left;
  margin: 0;
}

.col3 { width: 25%; }
.col4 { width: 33.3333%; }
.col6 { width: 50%; }
.col8 { width: 66.6666%; }
.col12 { width: 100%;}

>>>>>>> 62b5af71
.hidden {
  display: none !important;
}

.message-warning {
  color: $empty-story-warning-font-color;
  font-size: $empty-story-message-font-size;
  font-weight: bold;
  padding-top: 40px;
  text-align: center;
}

// Move mini-profiler (dev-mode only) to the bottom, so it doesn't overlap menus
// Can't be easily configured during initialization
.profiler-results {
  bottom: 0px;
  top: auto !important;
}<|MERGE_RESOLUTION|>--- conflicted
+++ resolved
@@ -113,25 +113,11 @@
   }
 }
 
-<<<<<<< HEAD
 a[role="button"] {
   text-decoration: none;
   color: inherit;
 }
 
-=======
-.col1, .col2, .col3, .col4, .col5, .col6, .col7, .col8, .col9, .col10, .col11, .col12 {
-  float: left;
-  margin: 0;
-}
-
-.col3 { width: 25%; }
-.col4 { width: 33.3333%; }
-.col6 { width: 50%; }
-.col8 { width: 66.6666%; }
-.col12 { width: 100%;}
-
->>>>>>> 62b5af71
 .hidden {
   display: none !important;
 }
