import _ from 'lodash';
import { STATUS_UPDATING, STATUS_LOAD_IN_PROGRESS } from './lib/database/statuses';

// TODO: if perf becomes an issue, use reselect for memoization

export function rowsUpserted(db, upsertJobId) {
  const upsertJob = db.upsert_jobs[upsertJobId];
  if (!upsertJob || !upsertJob.log) {
    return 0;
  }
  const rowItems = upsertJob.log.
    filter((logItem) => logItem.stage === 'rows_upserted').
    map((logItem) => logItem.details.count);
  return _.max(rowItems) || 0;
}

export function latestOutputSchema(db) {
  return _.maxBy(_.values(db.output_schemas), 'id');
}

export function columnsForOutputSchema(db, outputSchemaId) {
  const schemaColumns = _.filter(db.output_schema_columns, { output_schema_id: outputSchemaId });
  const unsortedColumns = _.chain(db.output_columns).
    filter((column) =>
      schemaColumns.some(
        (schemaColumn) => (
          column.id === schemaColumn.output_column_id
        )
      )
    ).
    map((outputColumn) => ({
      ...outputColumn,
      transform: db.transforms[outputColumn.transform_id]
    })).
    value();
  return _.sortBy(unsortedColumns, 'position');
}

export function uploadsInProgress(db) {
  return _.filter(db.uploads, (upload) => (
    upload.__status__.type === STATUS_UPDATING
  ));
}

export function rowsTransformed(outputColumns) {
  return _.min(
    outputColumns.map((col) => col.transform.contiguous_rows_processed)
  ) || 0;
}

<<<<<<< HEAD
export function pathForOutputSchema(db, outputSchemaId) {
  const outputSchema = db.output_schemas[outputSchemaId];
  const inputSchema = db.input_schemas[outputSchema.input_schema_id];
  const upload = db.uploads[inputSchema.upload_id];
  return {
    outputSchema,
    inputSchema,
    upload
  };
}

export function numLoadsInProgress(db) {
  return _.filter(
    db.__loads__,
    (load) => (load.status.type === STATUS_LOAD_IN_PROGRESS)
  ).length;
=======
// Merges formDataModel with db.output_columns, then transforms that into the
// shape expected by DSMAPI
export function updatedOutputColumns(db, formDataModel) {
  const { output_columns: outputColumns, transforms } = db;

  const updatedColumns = Object.keys(formDataModel).reduce((acc, key) => {
    const [id, ...rest] = key.split('-').reverse();

    const fieldName = rest.reverse().join('_');

    if (acc[id]) {
      acc[id][fieldName] = formDataModel[key];
    } else {
      acc[id] = {
        [fieldName]: formDataModel[key],
        position: outputColumns[id].position,
        transform: {
          transform_expr: transforms[outputColumns[id].transform_id].transform_expr
        }
      };
    }

    return acc;
  }, {});

  const unsortedColumns = Object.keys(updatedColumns).map(id => updatedColumns[id]);

  return _.sortBy(unsortedColumns, 'position');
>>>>>>> 837af8fd
}<|MERGE_RESOLUTION|>--- conflicted
+++ resolved
@@ -48,7 +48,6 @@
   ) || 0;
 }
 
-<<<<<<< HEAD
 export function pathForOutputSchema(db, outputSchemaId) {
   const outputSchema = db.output_schemas[outputSchemaId];
   const inputSchema = db.input_schemas[outputSchema.input_schema_id];
@@ -65,7 +64,8 @@
     db.__loads__,
     (load) => (load.status.type === STATUS_LOAD_IN_PROGRESS)
   ).length;
-=======
+}
+
 // Merges formDataModel with db.output_columns, then transforms that into the
 // shape expected by DSMAPI
 export function updatedOutputColumns(db, formDataModel) {
@@ -94,5 +94,4 @@
   const unsortedColumns = Object.keys(updatedColumns).map(id => updatedColumns[id]);
 
   return _.sortBy(unsortedColumns, 'position');
->>>>>>> 837af8fd
 }