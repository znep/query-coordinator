/* Dataset grids MUST have an ID! */

(function($)
{
    $.fn.datasetGrid = function(options)
    {
        // Check if object was already created
        var datasetGrid = $(this[0]).data("datasetGrid");
        if (!datasetGrid)
        {
            datasetGrid = new $.datasetGridObject(options, this[0]);
        }
        return datasetGrid;
    };

    $.datasetGridObject = function(options, grid)
    {
        this.settings = $.extend({}, $.datasetGridObject.defaults, options);
        this.currentGrid = grid;
        this.init();
    };

    $.extend($.datasetGridObject,
    {
        defaults:
        {
            accessType: 'DEFAULT',
            clearFilterItem: null,
            clearTempViewCallback: function () {},
            columnDeleteEnabled: false,
            columnNameEdit: false,
            columnPropertiesEnabled: false,
            currentUserId: null,
            editEnabled: true,
            filterForm: null,
<<<<<<< HEAD
            isInvalid: false,
=======
            initialResponse: null,
>>>>>>> 4c609709
            manualResize: false,
            setTempViewCallback: function () {},
            updateTempViewCallback: function () {},
            showRowHandle: false,
            showRowNumbers: true,
            showAddColumns: false,
            validViewCallback: function (view) {},
            viewId: null
        },

        prototype:
        {
            init: function ()
            {
                var datasetObj = this;
                var $datasetGrid = datasetObj.$dom();
                $datasetGrid.data("datasetGrid", datasetObj);

                datasetObj.settings._filterCount = 0;

                // Hook up the JS grid:
                // * Reload column summaries when loading new rows
                // * The main JS grid: headerMods hooks up the column menus
                // * blistModel: disable minimum characters for full-text search,
                //     enable progressive loading of data, and hook up Ajax info
                $datasetGrid
                    .bind('col_width_change', function (event, c, f)
                        { columnResized(datasetObj, c, f); })
                    .bind('sort_change', function (event)
                        { sortChanged(datasetObj); })
                    .bind('columns_rearranged', function (event)
                        { columnsRearranged(datasetObj); })
                    .bind('column_filter_change', function (event, c, s)
                        { columnFilterChanged(datasetObj, c, s); })
                    .bind('server_row_change', function(event)
                        { serverRowChange(datasetObj); })
                    .bind('columns_update', function(event)
                        { columnsUpdated(datasetObj); })
                    .bind('full_load', function(event)
                        { viewLoaded(datasetObj); })
                    .bind('column_name_dblclick', function(event, origEvent)
                        { columnNameEdit(datasetObj, event, origEvent); })
                    .blistTable({cellNav: true, selectionEnabled: false,
                        generateHeights: false, columnDrag: true,
                        editEnabled: datasetObj.settings.editEnabled,
                        headerMods: function (col)
                            { headerMods(datasetObj, col); },
                        rowMods: function (rows) { rowMods(datasetObj, rows); },
                        manualResize: datasetObj.settings.manualResize,
                        showGhostColumn: true, showTitle: false,
                        showRowHandle: datasetObj.settings.showRowHandle,
                        rowHandleWidth: 15,
                        showAddColumns: datasetObj.settings.showAddColumns,
                        rowHandleRenderer: (datasetObj.settings.editEnabled ?
                            datasetObj.rowHandleRenderer :
                            function() { return '""'; }),
                        showRowNumbers: datasetObj.settings.showRowNumbers})
                    .bind('cellclick', function (e, r, c, o)
                        { cellClick(datasetObj, e, r, c, o); })
                    .blistModel()
                    .options({blankRow: datasetObj.settings.editEnabled,
                        filterMinChars: 0, progressiveLoading: true,
                        initialResponse: datasetObj.settings.initialResponse})
                    .ajax({url: '/views/' + datasetObj.settings.viewId +
                                (datasetObj.settings.isInvalid ? '.json' :
                                '/rows.json'), cache: false,
                            data: {accessType: datasetObj.settings.accessType},
                            dataType: 'json'});

                $.live('#' + $datasetGrid.attr('id') + ' .blist-table-row-handle', 'mouseover',
                        function (e) { hookUpRowMenu(datasetObj, this, e); });
                $.live('#' + $datasetGrid.attr('id') + ' .add-column', "click",
                        function (e) { 
                          $('<a href="/datasets/' + datasetObj.settings.viewId + '/columns/new" rel="modal" />').click();
                        });

                datasetObj.settings._model = $datasetGrid.blistModel();

                if (datasetObj.settings.filterForm)
                {
                    datasetObj.settings.filterForm =
                        $(datasetObj.settings.filterForm);
                    datasetObj.settings.filterForm
                        .submit(function (e) { filterFormSubmit(datasetObj, e); });
                }
                if (datasetObj.settings.clearFilterItem)
                {
                    datasetObj.settings.clearFilterItem =
                        $(datasetObj.settings.clearFilterItem);
                    datasetObj.settings.clearFilterItem
                        .click(function (e) { clearFilterInput(datasetObj, e); })
                        .hide();
                }
            },

            $dom: function()
            {
                if (!this._$dom)
                { this._$dom = $(this.currentGrid); }
                return this._$dom;
            },

            updateFilter: function(filter, saveExisting)
            {
                var datasetObj = this;
                var model = datasetObj.settings._model;
                model.meta().columnFilters = null;
                model.meta().view.query.filterCondition = filter;

                var view = datasetObj.settings._model.meta().view;
                if (saveExisting && (view.flags === undefined ||
                    $.inArray('default', view.flags) < 0) &&
                    datasetObj.settings.currentUserId == view.owner.id)
                {
                    $.ajax({url: '/views/' + view.id + '.json',
                        data: $.json.serialize({query: view.query}),
                        type: 'PUT', contentType: 'application/json',
                        success: function(newView)
                        {
                            if (datasetObj.settings.isInvalid)
                            { updateValidity(datasetObj, newView); }
                            else
                            { model.getTempView(datasetObj.getViewCopy(true)); }
                        }});
                }
                else
                {
                    model.getTempView(datasetObj.getViewCopy(true));
                    this.setTempView();
                }
            },

            updateView: function(newView)
            {
                var datasetObj = this;

                datasetObj.settings._filterIds = {};
                datasetObj.settings._filterCount = 0;
                datasetObj.isTempView = false;

                if (datasetObj.settings.filterForm)
                { datasetObj.settings.filterForm.find(':input').val('').blur(); }
                datasetObj.settings.clearFilterItem.hide();
                datasetObj.summaryStale = true;

                if (typeof newView == 'string')
                {
                    // Assume ID
                    newView = {id: newView};
                }
                if (!newView.meta && newView.id)
                {
                    // Assume view with no rows
                    datasetObj.settings.viewId = newView.id;
                    datasetObj.settings._model
                        .ajax({url: '/views/' + datasetObj.settings.viewId +
                                '/rows.json', cache: false,
                            data: {accessType: datasetObj.settings.accessType},
                            dataType: 'json'});
                }
                else if (newView.meta && newView.data)
                {
                    datasetObj.settings.viewId = o.meta.view.id;
                    datasetObj.settings._model.meta(o.meta);
                    datasetObj.settings._model.rows(o.data);
                }
            },

            getViewCopy: function(includeColumns)
            {
                var datasetObj = this;
                var model = datasetObj.settings._model;
                var view = model.meta().view;
                // Update all the widths from the meta columns
                $.each(this.settings._model.meta().columns[0], function(i, c)
                {
                    model.getColumnByID(c.id).width = c.width;
                    if (c.body && c.body.children)
                    {
                        $.each(c.body.children, function(j, cc)
                        {
                            model.getColumnByID(cc.id).width = cc.width;
                        });
                    }
                });

                view = $.extend(true, {}, view);
                delete view.sortBys;
                delete view.viewFilters;

                if (includeColumns)
                {
                    // Filter out all metadata columns
                    view.columns = $.grep(view.columns, function(c, i)
                        { return c.id != -1; });
                    // Sort by position, because the attribute is ignored when
                    // saving columns
                    view.columns.sort(function(a, b)
                        { return a.position - b.position; });
                    var cleanColumn = function(col)
                    {
                        delete col.dataIndex;
                        delete col.options;
                        delete col.dropDown;
                    };
                    // Clean out dataIndexes, and clean out child metadata columns
                    $.each(view.columns, function(i, c)
                    {
                        cleanColumn(c);
                        if (c.childColumns)
                        {
                            c.childColumns = $.grep(c.childColumns, function(cc, j)
                                { return cc.id != -1; });
                            $.each(c.childColumns, function(j, cc)
                                { cleanColumn(cc); });
                        }
                    });
                }
                else
                {
                    view.columns = null;
                }
                delete view['grants'];
                view.originalViewId = view.id;
                return view;
            },

            setColumnAggregate: function(columnId, aggregate)
            {
                var datasetObj = this;
                var view = datasetObj.settings._model.meta().view;
                var col = datasetObj.settings._model.getColumnByID(columnId);
                if (col)
                {
                    $.ajax({url: '/views/' + view.id + '/columns/' + columnId +
                        '.json', dataType: 'json', type: 'PUT',
                        contentType: 'application/json',
                        data: $.json.serialize({'format':
                            $.extend({}, col.format, {'aggregate': aggregate})}),
                        success: function(retCol)
                        {
                            datasetObj.settings._model.updateColumn(retCol);
                            $(document).trigger(blist.events.COLUMNS_CHANGED);
                        }
                    });
                }
            },

            showHideColumns: function(columns, hide, skipRequest)
            {
                if (!(columns instanceof Array)) { columns = [columns]; }
                var datasetObj = this;
                var view = datasetObj.settings._model.meta().view;
                var successCount = 0;
                $.each(columns, function(i, colId)
                {
                    var col = datasetObj.settings._model.getColumnByID(colId);
                    if (col)
                    {
                        if (!col.flags) { col.flags = []; }
                        if (hide)
                        { col.flags.push('hidden'); }
                        else
                        {
                            var ind = $.inArray('hidden', col.flags);
                            if (ind > -1) { col.flags.splice(ind, 1); }
                        }
                        datasetObj.settings._model.updateColumn(col);

                        var $li = $('.columnsShow a[href*="_' + colId + '"]')
                            .closest('li');
                        if (hide) { $li.removeClass('checked'); }
                        else { $li.addClass('checked'); }

                        if (!skipRequest)
                        {
                            if (datasetObj.settings.currentUserId == view.owner.id)
                            {
                                $.ajax({url: '/views/' + view.id + '/columns/' +
                                    col.id + '.json',
                                    data: $.json.serialize({'hidden': hide}),
                                    type: 'PUT', dataType: 'json',
                                    contentType: 'application/json',
                                    success: function(retCol)
                                    {
                                        // Update the column as it comes from
                                        // the server if it has an aggregate
                                        if (retCol.updatedAggregate !== null &&
                                            retCol.updatedAggregate !== undefined)
                                        {
                                            datasetObj.settings._model
                                                .updateColumn(retCol);
                                        }
                                        successCount++;
                                        if (successCount == columns.length)
                                        {
                                            $(document)
                                                .trigger(blist.events.COLUMNS_CHANGED);
                                        }
                                    }
                                    });
                            }
                            else
                            {
                                datasetObj.setTempView('columnShowHide-' + colId);
                            }
                        }
                    }
                });
            },

            deleteColumns: function(columns)
            {
                if (!(columns instanceof Array)) { columns = [columns]; }
                var datasetObj = this;
                var model = datasetObj.settings._model;
                var view = model.meta().view;
                var successCount = 0;

                var multiCols = columns.length > 1;
                if (confirm('Do you want to delete the ' +
                    (multiCols ? columns.length + ' selected columns' :
                        'selected column') + '? All data in ' +
                    (multiCols ? 'these columns' : 'this column') +
                    ' will be removed!'))
                {
                    $.each(columns, function(i, colId)
                    {
                        $.ajax({url: '/views/' + view.id + '/columns/' +
                            colId + '.json', type: 'DELETE',
                            contentType: 'application/json',
                            complete: function()
                            {
                                successCount++;
                                if (successCount == columns.length)
                                {
                                    model.deleteColumns(columns);
                                    $(document)
                                        .trigger(blist.events.COLUMNS_CHANGED);
                                }
                            }});
                    });
                    // Hide columns so they disappear immediately
                    datasetObj.showHideColumns(columns, true, true);
                }
            },

            updateVisibleColumns: function(columns)
            {
                var datasetObj = this;
                var view = datasetObj.settings._model.meta().view;

                if (datasetObj.settings.currentUserId == view.owner.id)
                {
                    var serverCols = [];
                    $.each(columns, function(i, colId)
                    {
                        var col = datasetObj.settings._model.getColumnByID(colId);
                        if (col)
                        {
                            $.socrataServer.addRequest(
                                {url: '/views/' + view.id + '/columns/' +
                                    col.id + '.json', type: 'PUT',
                                data: $.json.serialize({'hidden': false})});
                            serverCols.push({id: col.id, name: col.name});
                        }
                    });

                    $.socrataServer.addRequest(
                        { url: '/views/' + view.id + '.json', type: 'PUT',
                            data: $.json.serialize({columns: serverCols})});

                    $.socrataServer.runRequests({complete: function()
                    {
                        datasetObj.settings._model.reloadView();
                        $(document).trigger(blist.events.COLUMNS_CHANGED);
                    }});
                }
            },

            groupAggregate: function(grouped, aggregates, doSave, newName,
                successCallback, errorCallback)
            {
                var datasetObj = this;
                var model = datasetObj.settings._model;
                var view = model.meta().view;
                var isNew = newName !== null && newName !== undefined;
                var isUpdate = doSave && !isNew &&
                    datasetObj.settings.currentUserId == view.owner.id;
                var isGrouping = grouped instanceof Array && grouped.length > 0;

                var newCols = [];
                var usedCols = {};
                if (isGrouping)
                {
                    model.group(grouped);
                    $.each(grouped, function(i, c)
                    {
                        newCols.push({id: c.id, name: c.name, hidden: false,
                            position: newCols.length + 1, format: c.format});
                        usedCols[c.id] = true;
                    });
                }
                else { delete view.query.groupBys; }

                if (isGrouping &&
                    aggregates instanceof Array && aggregates.length > 0)
                {
                    $.each(aggregates, function(i, a)
                    {
                        var format = $.extend({}, a.format,
                            {grouping_aggregate: a.func});
                        if (format.grouping_aggregate === null)
                        { delete format.grouping_aggregate; }
                        if (usedCols[a.id] === undefined)
                        {
                            newCols.push({id: a.id, name: a.name,
                                hidden: a.hidden !== undefined ? a.hidden : false,
                                position: newCols.length + 1, format: format});
                        }
                        else
                        {
                             $.each(newCols, function(j, c)
                             { if (c.id == a.id) { c.format = format; } })
                        }
                    });
                }

                if (isGrouping) { model.meta().view.columns = newCols; }

                view = datasetObj.getViewCopy(isGrouping);

                if (isNew) { view = $.extend(view, {name: newName}); }

                if (!doSave)
                {
                    if (typeof successCallback == 'function')
                    { successCallback(); }
                    model.getTempView(view);
                    datasetObj.setTempView('grouping');
                }
                else if (isNew)
                {
                    var saveNewView = function()
                    {
                        $.ajax({url: '/views.json', type: 'POST',
                            contentType: 'application/json', dataType: 'json',
                            data: $.json.serialize(view),
                            error: function(xhr)
                            {
                                if (typeof errorCallback == 'function')
                                { errorCallback($.json.deserialize
                                    (xhr.responseText).message); }
                            },
                            success: function(resp)
                            {
                                if (typeof successCallback == 'function')
                                { successCallback(); }
                                blist.util.navigation.redirectToView(resp.id);
                            }});
                    };

                    if (blist.util && blist.util.inlineLogin)
                    {
                        var loginMessage =
                            'You must be logged into create a new view';
                        blist.util.inlineLogin.verifyUser(
                            function (isSuccess) {
                                if (isSuccess) { saveNewView() }
                                else
                                {
                                    if (typeof errorCallback == 'function')
                                    { errorCallback(loginMessage); }
                                }
                            }, loginMessage);
                    }
                    else { saveNewView(); }
                }
                else
                {
                    $.socrataServer.addRequest({url: '/views/' + view.id + '.json',
                        type: 'PUT', data: $.json.serialize(view),
                        error: errorCallback,
                        success: function(newView)
                        {
                            if (datasetObj.settings.isInvalid)
                            { updateValidity(datasetObj, newView); }
                            else
                            { model.reloadView(); }
                        }});

                    $.each(newCols, function(i, c)
                        {
                            $.socrataServer.addRequest(
                                {url: '/views/' + view.id + '/columns/' +
                                c.id + '.json', type: 'PUT',
                                data: $.json.serialize({hidden: c.hidden}),
                                error: errorCallback});
                        });

                    $.socrataServer.runRequests({success: function()
                    {
                        if (typeof successCallback == 'function')
                        { successCallback(); }
                        $(document).trigger(blist.events.COLUMNS_CHANGED);
                    }
                    });
                }
            },

            clearTempView: function(countId, forceAll)
            {
                var datasetObj = this;
                if (!datasetObj.settings._filterIds)
                {datasetObj.settings._filterIds = {};}
                if (countId != null)
                { delete datasetObj.settings._filterIds[countId]; }

                datasetObj.settings._filterCount--;
                if (forceAll)
                {
                    datasetObj.settings._filterCount = 0;
                    datasetObj.settings._filterIds = {};
                    datasetObj.settings._model.reloadView();
                }
                if (datasetObj.settings._filterCount > 0)
                {
                    return;
                }

                if (datasetObj.settings.clearTempViewCallback != null)
                {
                    datasetObj.settings.clearTempViewCallback();
                }

                datasetObj.isTempView = false;

                datasetObj.settings._model.reloadView();
            },

            setTempView: function(countId)
            {
                var datasetObj = this;
                if (!datasetObj.settings._filterIds)
                {datasetObj.settings._filterIds = {};}
                if (countId == null ||
                    datasetObj.settings._filterIds[countId] == null)
                {
                    datasetObj.settings._filterCount++;
                    if (countId != null)
                    { datasetObj.settings._filterIds[countId] = true; }
                }

                if (datasetObj.isTempView)
                {
                    if (datasetObj.settings.updateTempViewCallback != null)
                    { datasetObj.settings.updateTempViewCallback(); }
                    return;
                }

                if (datasetObj.settings.setTempViewCallback != null)
                {
                    datasetObj.settings.setTempViewCallback();
                }

                datasetObj.isTempView = true;
            },

            // This keeps track of when the column summary data is stale and
            // needs to be refreshed
            summaryStale: true,

            isTempView: false,

            rowHandleRenderer: function(col)
            {
                var colAdjust = '';
                var subRowLookup = '';
                if (col && col.header)
                {
                    colAdjust = '_' + col.header.indexInLevel;
                    subRowLookup = col.header.dataLookupExpr;
                }
                return '(permissions.canDelete && row' + subRowLookup +
                        '.type != "blank" ? ' +
                        '"<a class=\'menuLink\' href=\'#row-menu_" + ' +
                        'row.id + "' + colAdjust + '\'></a>' +
                        '<ul class=\'menu rowMenu\' id=\'row-menu_" + row.id + "' +
                        colAdjust + '\'><li class=\'delete\'>' +
                        '<a href=\'#row-delete_" + row.id + "' + colAdjust +
                        '\'>Delete Row</a></li>' +
                        '<li class=\'footer\'><div class=\'outerWrapper\'>' +
                        '<div class=\'innerWrapper\'>' +
                        '<span class=\'colorWrapper\'>' +
                        '</span></div>' +
                        '</div></li>' +
                        '</ul>" : "")';
            }
        }
    });

    var hookUpRowMenu = function(datasetObj, curCell, e)
    {
        var $cell = $(curCell);
        if (!$cell.data('row-menu-applied'))
        {
            $cell.find('ul.menu').dropdownMenu({
                menuContainerSelector: ".blist-table-row-handle",
                triggerButtonSelector: "a.menuLink",
                linkCallback: function (e)
                    { rowMenuHandler(datasetObj, e); },
                pullToTop: true
            });
            $cell.data('row-menu-applied', true);
        }
    };

    /* Handle clicks in the row menus */
    var rowMenuHandler = function(datasetObj, event)
    {
        event.preventDefault();
        // Href that we care about starts with # and parts are separated with _
        // IE sticks the full thing, so slice everything up to #
        var href = $(event.currentTarget).attr('href');
        var s = href.slice(href.indexOf('#') + 1).split('_');
        if (s.length < 2)
        {
            return;
        }

        var action = s[0];
        var rowId = s[1];
        var model = datasetObj.settings._model;
        var view = model.meta().view;
        if (action == 'row-delete')
        {
            if (s[2] !== undefined)
            {
                model.removeChildRows(model.getByID(rowId),
                    model.column(s[2]), true);
            }
            else
            {
                model.selectRow(model.getByID(rowId));
                var rows = [];
                $.each(model.selectedRows, function(id, index)
                        { rows.push(model.getByID(id)); });
                model.remove(rows, true);
            }
            datasetObj.summaryStale = true;
        }
    };

    var columnsUpdated = function(datasetObj)
    {
        datasetObj.summaryStale = true;
    };

    var serverRowChange = function(datasetObj)
    {
        datasetObj.summaryStale = true;
        updateAggregates(datasetObj);
    };

    var updateAggregates = function(datasetObj)
    {
        var model = datasetObj.settings._model;
        var view = model.meta().view;
        $.ajax({url: '/views/' + view.id + '/rows.json',
            data: {method: 'getAggregates'}, cache: false,
            contentType: 'application/json', dataType: 'json', type: 'GET',
            success: function(resp)
            {
                model.updateAggregateHash(resp);
                model.footerChange();
            }});
    };

    var cellClick = function(datasetObj, event, row, column, origEvent)
    {
        var model = datasetObj.settings._model;
        if (!column || row.level > 0) { return; }
        if (column.dataIndex == 'rowNumber')
        {
            if (origEvent.shiftKey)
            {
                model.selectRowsTo(row);
            }
            else
            {
                model.toggleSelectRow(row);
            }
        }
        else if ($(origEvent.target).closest(".blist-column-adder-icon").length > 0)
        {
            event.preventDefault();
            // Display the add column dialog.
            $('<a href="/datasets/' + model.meta().view.id + '/columns/new?parent=' + column.id + '" rel="modal" />').click();
        }
    };

    var filterFormSubmit = function (datasetObj, e)
    {
        e.preventDefault();

        if ($(datasetObj.currentGrid).closest('body').length < 1)
        {
            return;
        }

        var searchText = $(e.currentTarget).find(':input').val();
        datasetObj.summaryStale = true;
        var model = datasetObj.settings._model;
        model.filter(searchText);
        if (!searchText || searchText === '')
        {
            datasetObj.clearTempView('searchString');
            datasetObj.settings.clearFilterItem.hide();
        }
        else
        {
            datasetObj.setTempView('searchString');
            datasetObj.settings.clearFilterItem.show();
        }
    };

    var clearFilterInput = function(datasetObj, e)
    {
        if ($(datasetObj.currentGrid).closest('body').length < 1)
        {
            return;
        }

        e.preventDefault();
        if (datasetObj.settings.filterForm)
        { datasetObj.settings.filterForm.find(':input').val('').blur(); }
        datasetObj.summaryStale = true;
        datasetObj.settings._model.filter('');
        datasetObj.clearTempView('searchString');
        $(e.currentTarget).hide();
    };

    var rowMods = function(datasetObj, renderedRows)
    {
        $.each(renderedRows, function(i, r)
        {
            var $row = $(r.row);
            if (!$row.is('.blist-tr-open')) { return true; }
            $row.find('.blist-tdh[uid]')
                .each(function(i, tdh)
                {
                    var $tdh = $(tdh);
                    if ($tdh.find('a.menuLink').length > 0) { return true; }
                    var uid = $tdh.attr('uid');
                    var col = datasetObj.settings._model.column(uid);
                    if (col) { setupHeader(datasetObj, col, $tdh, false); }
                });
        });
    };

    var setupHeader = function(datasetObj, col, $col, qtipsRef)
    {
        createHeaderMenu(datasetObj, col, $col);

        if (qtipsRef)
        {
            if (qtipsRef[col.id] && qtipsRef[col.id].data('qtip'))
            { qtipsRef[col.id].qtip('destroy'); }
            qtipsRef[col.id] = $col;

            var tooltipContent = '<div class="blist-th-tooltip ' + col.type + '">'
                + '<p class="name">' +
                $.htmlEscape(col.name).replace(/ /, '&nbsp;') + '</p>' +
                '<div class="blist-th-icon">' + col.type.displayable() + '</div>' +
                (col.description !== undefined ?
                    '<p class="description">' + $.htmlEscape(col.description) +
                    '</p>' : '') +
                '</div>';
            var contentIsMain = true;
            var adjustContent = function(e)
            {
                if (e && $(e.target).is('.menuLink'))
                {
                    if (contentIsMain)
                    {
                        var api = $col.qtip('api');
                        api.updateContent('Click for Menu', false);
                        contentIsMain = false;
                    }
                }
                else if (!contentIsMain)
                {
                    var api = $col.qtip('api');
                    api.updateContent(tooltipContent, false);
                    contentIsMain = true;
                }
            };
            $col.removeAttr('title').qtip({content: tooltipContent,
                    style: { name: 'blist' },
                    position: { target: 'mouse' },
                    api: {
                        onPositionUpdate: adjustContent,
                        beforeShow: adjustContent
                    } });
        }
    };

    /* Callback when rendering the grid headers.  Set up column on-object menus */
    var headerMods = function(datasetObj, col)
    {
        if (!datasetObj.settings._colQtips) { datasetObj.settings._colQtips = {}; }
        setupHeader(datasetObj, col, $(col.dom), datasetObj.settings._colQtips);
    };

    var createHeaderMenu = function(datasetObj, col, $colDom)
    {
        var view = datasetObj.settings._model.meta().view;
        var isNested = col.nestedIn !== undefined;
        // Create an object containing flags describing what should be present
        // in the menu
        var features = {};
        if (!isNested && blist.data.types[col.type].sortable)
        {
            features.sort = true;
        }
        if (!isNested && blist.data.types[col.type].filterable &&
            !datasetObj.settings._model.isGrouped())
        {
            features.filter = true;
        }
        if (datasetObj.settings.columnDeleteEnabled &&
            view.flags !== undefined && $.inArray('default', view.flags) >= 0 &&
            blist.data.types[col.type].deleteable && view && view.rights &&
            $.inArray('remove_column', view.rights) >= 0 &&
            (!datasetObj.settings._model.isGrouped() ||
                $.grep(view.query.groupBys, function(g, i)
                    { return g.columnId == col.id; }).length < 1))
        {
            features.remove = true;
        }
        if (datasetObj.settings.columnPropertiesEnabled && !datasetObj.isTempView)
        {
            features.properties = true;
        }

        // If we did not enable features, do not install the menu
        var haveFeatures = false;
        for (var x in features)
        {
            haveFeatures = true;
            break;
        }
        if (!haveFeatures) { return; }

        // Install the menu indicator DOM elements
        $colDom.append('<a class="menuLink action-item" href="#column-menu_' +
            col.uid + '"></a>');

        // Install an event handler that actually builds the menu on first
        // mouse over
        $colDom.one('mouseover', function()
        {
            if ($colDom.find('ul.menu').length > 0) { return; }
            var htmlStr =
                '<ul class="menu columnHeaderMenu action-item" id="column-menu_' +
                col.uid + '">';

            // Render sorting
            if (features.sort)
            {
                htmlStr +=
                    '<li class="sortAsc singleItem">' +
                    '<a href="#column-sort-asc_' + col.uid + '">' +
                    '<span class="highlight">Sort Ascending</span>' +
                    '</a>' +
                    '</li>' +
                    '<li class="sortDesc singleItem">' +
                    '<a href="#column-sort-desc_' + col.uid + '">' +
                    '<span class="highlight">Sort Descending</span>' +
                    '</a>' +
                    '</li>' +
                    '<li class="sortClear singleItem">' +
                    '<a href="#column-sort-clear_' + col.uid + '">' +
                    '<span class="highlight">Clear Sort</span>' +
                    '</a>' +
                    '</li>';
            }

            if (features.sort || features.filter)
            {
                // There are already display items in the list, so we need to add
                // a separator.
                htmlStr += '<li class="filterSeparator separator singleItem" />';
            }
            htmlStr += '<li class="hide" >' +
                '<a href="#hide-column_' + col.id + '">' +
                '<span class="highlight">Hide Column</span>' +
                '</a></li>';

            if(features.remove)
            {
                htmlStr += '<li class="delete" >' +
                    '<a href="#delete-column_' + col.id + '">' +
                    '<span class="highlight">Delete Column</span>' +
                    '</a></li>';
            }

            if (features.properties)
            {
                // There are already display items in the list, so we need to add
                // a separator.
                htmlStr += '<li class="separator singleItem" />';
                htmlStr += '<li class="properties singleItem">' +
                    '<a href="/datasets/' + view.id + '/columns/' + col.id +
                    '.json' + (col.nestedIn ?
                        '?parent=' + col.nestedIn.header.id : '') +
                    '" rel="modal">' +
                    '<span class="highlight">Edit Column Properties</span>' +
                    '</a>' +
                    '</li>';
            }

            htmlStr +=
                '<li class="footer"><div class="outerWrapper">' +
                '<div class="innerWrapper"><span class="colorWrapper">' +
                '</span></div>' +
                '</div></li>' +
                '</ul>';

            $colDom.append(htmlStr);
            var $menu = $colDom.find('ul.columnHeaderMenu');
            hookUpHeaderMenu(datasetObj, $colDom, $menu);
            addFilterMenu(datasetObj, col, $menu);
        });
    };

    /* Hook up JS behavior for menu.  This is safe to be applied multiple times */
    var hookUpHeaderMenu = function(datasetObj, $colHeader, $menu)
    {
        $menu.dropdownMenu({triggerButton: $colHeader.find('a.menuLink'),
                    openCallback: function ($menu)
                        { columnMenuOpenCallback(datasetObj, $colHeader, $menu); },
                    linkCallback: function (e)
                        { columnHeaderMenuHandler(datasetObj, e); },
                    forcePosition: true, pullToTop: true})
            .find('.autofilter ul.menu').scrollable();
    };

    var columnMenuOpenCallback = function(datasetObj, $colHeader, $menu)
    {
        if ($colHeader.data('qtip')) { $colHeader.qtip('hide'); }

        var selCols = $(datasetObj.currentGrid).blistTableAccessor()
            .getSelectedColumns();
        var col = $colHeader.data('column');
        var numSel = 0;
        $.each(selCols, function() { numSel++; });

        if (numSel < 1 || (numSel == 1 && selCols[col.id] !== undefined))
        {
            $menu.find('.singleItem').show();
            if (col)
            {
                loadFilterMenu(datasetObj, col, $menu);

                var curSort = datasetObj.settings._model.meta().sort[col.id];
                $menu.find('.sortAsc').toggle(!curSort || !curSort.ascending);
                $menu.find('.sortDesc').toggle(!curSort || curSort.ascending);
                $menu.find('.sortClear').toggle(curSort !== undefined);
            }
        }
        else
        {
            $menu.find('.singleItem').hide();
        }
    };

    var loadFilterMenu = function(datasetObj, col, $menu)
    {
        if (datasetObj.summaryStale ||
            datasetObj.settings._columnSummaries === undefined)
        {
            datasetObj.settings._columnSummaries = {};
            datasetObj.summaryStale = false;
        }

        var colSum = datasetObj.settings._columnSummaries;
        var modView = datasetObj.settings._model.meta().view;
        if (!modView) { return; }

        if (!blist.data.types[col.type].filterable ||
            datasetObj.settings._model.isGrouped())
        { return; }

        if (colSum[col.id] !== undefined)
        {
            addFilterMenu(datasetObj, col, $menu);
            return;
        }

        // Remove the old filter menu if necessary
        $menu.children('.autofilter').prev('.separator').andSelf().remove();

        var spinnerStr = '<li class="autofilter loading"></li>';
        // Find the correct spot to add it; either after sort descending, or
        // the top
        var $sortItem = $menu.find('li.filterSeparator');
        if ($sortItem.length > 0) { $sortItem.before(spinnerStr); }
        else { $menu.prepend(spinnerStr); }

        // Set up the current view to send to the server to get the appropriate
        //  summary data back
        var tempView = $.extend({}, modView,
                {originalViewId: modView.id, columns: null});
        $.ajax({url: '/views/INLINE/rows.json?method=getSummary&columnId=' +
                    col.id,
                dataType: 'json',
                cache: false,
                type: 'POST',
                contentType: 'application/json',
                data: $.json.serialize(tempView),
                success: function (data)
                {
                    // On success, hash the summaries by column ID (they come
                    //  in an array)
                    $.each(data.columnSummaries, function (i, s)
                    {
                        if (s.topFrequencies === undefined ||
                            s.topFrequencies.length < 1) { return true; }

                        if (colSum[s.columnId] === undefined)
                        { colSum[s.columnId] = {}; }

                        colSum[s.columnId][s.subColumnType] = s;
                    });
                    // Then update the column header menu
                    addFilterMenu(datasetObj, col, $menu);
                }
        });
    };

    /* Add auto-filter sub-menu for a particular column that we get from the JS
     * grid */
    var addFilterMenu = function(datasetObj, col, $menu)
    {
        // If this column doesn't have a dom, we don't support it yet...
        if (!col.dom) { return; }

        // Remove spinner
        $menu.children('.autofilter.loading').remove();

        // Make sure this column is filterable, and we have data for it
        if (datasetObj.settings._columnSummaries === undefined ||
                !blist.data.types[col.type].filterable)
        { return; }

        // Get the current filter for this column (if it exists)
        var colFilters = datasetObj.settings._model
            .meta().columnFilters;
        var cf = colFilters ? colFilters[col.id] || undefined : undefined;

        // Remove the old filter menu if necessary
        $menu.children('.autofilter').prev('.separator').andSelf().remove();

        var colSum = datasetObj.settings._columnSummaries[col.id];
        if (cf === undefined && colSum === undefined) { return; }

        var filterStr =
            '<li class="autofilter submenu singleItem">' +
            '<a class="submenuLink" href="#">' +
            '<span class="highlight">Filter This Column</span></a>' +
            '<ul class="menu optionMenu">';
        // If we already have a filter for this column, give them a clear link
        if (cf !== undefined)
        {
            filterStr +=
                '<li class="clearFilter">' +
                '<a href="#clear-filter-column_' + col.uid + '">' +
                '<span class="highlight">Clear Column Filter</span>' +
                '</a>' +
                '</li>';
            if (colSum === undefined)
            {
                colSum = {curVal:
                    { topFrequencies: [{value: cf.value, count: 0}] } };
            }
        }
        // Previous button for scrolling
        filterStr +=
            '<li class="button prev"><a href="#prev" title="Previous">' +
            '<div class="outerWrapper"><div class="midWrapper">' +
            '<span class="innerWrapper">Previous</span>' +
            '</div></div>' +
            '</a></li>';

        // Sort type keys in a specific order for URL and phone
        var typeKeys = $.keys(colSum);
        if (col.type == 'url')
        { typeKeys.sort(); }
        else if (col.type == 'phone')
        { typeKeys.sort().reverse(); }

        var sumSections = [];
        $.each(typeKeys, function(i, k)
        {
            var cs = colSum[k];
            var section = '';

            var searchMethod = function(a, b)
            {
                var av = a.titleValue.toUpperCase();
                var bv = b.titleValue.toUpperCase();
                return av > bv ? 1 : av < bv ? -1 : 0;
            };
            if (cs.subColumnType == "number" ||
                    cs.subColumnType == "money" ||
                    cs.subColumnType == "date" ||
                    cs.subColumnType == "percent")
            {
                searchMethod = function(a, b) { return a.value - b.value; };
            }

            if (cs.topFrequencies !== undefined)
            {
                // First loop through and set up variations on the value
                // to use in the menu
                $.each(cs.topFrequencies, function (i, f)
                    {
                        f.isMatching = cf !== undefined && cf.value == f.value;
                        var curType = blist.data.types[col.type] ||
                            blist.data.types['text'];
                        f.escapedValue = curType.filterValue !== undefined ?
                            curType.filterValue(f.value, col) :
                            $.htmlStrip(f.value + '');
                        f.renderedValue = curType.filterRender !== undefined ?
                            curType.filterRender(f.value, col, cs.subColumnType) :
                            '';
                        f.titleValue = $.htmlStrip(f.renderedValue + '');
                    });

                cs.topFrequencies.sort(searchMethod);

                // Add an option for each filter item
                $.each(cs.topFrequencies, function (i, f)
                    {
                        if (f.renderedValue === '') { return true; }
                        // Add an extra | at the end of the URL in case there
                        // are spaces at the end of the value, which IE7
                        // automatically strips off, leading to a failure
                        // of autofilter
                        section +=
                            '<li class="filterItem' +
                            (f.isMatching ? ' active' : '') +
                            ' scrollable">' +
                                '<a href="' +
                                (f.isMatching ? '#clear-filter-column_' :
                                    '#filter-column_') +
                                col.uid + '_' + cs.subColumnType + ':' +
                                f.escapedValue + '|" title="' +
                                f.titleValue +
                                (f.count > 1 ? ' (' + f.count + ')' : '') +
                                '" class="clipText">' + f.renderedValue +
                                (f.count > 1 ? ' (' + f.count + ')' : '') +
                                '</a>' +
                            '</li>';
                    });
            }
            sumSections.push(section);
        });

        filterStr += sumSections.join('<li class="separator scrollable"></li>');

        // Next button for scrolling & menu footer
        filterStr +=
            '<li class="button next"><a href="#next" title="Next">' +
            '<div class="outerWrapper"><div class="midWrapper">' +
            '<span class="innerWrapper">Next</span>' +
            '</div></div>' +
            '</a></li>' +
            '<li class="footer"><div class="outerWrapper">' +
            '<div class="innerWrapper"><span class="colorWrapper"></span></div>' +
            '</div></li>' +
            '</ul>' +
            '</li>';

        // Find the correct spot to add it; either after sort descending, or
        // the top
        var $sortItem = $menu.find('li.filterSeparator');
        if ($sortItem.length > 0)
        {
            filterStr = '<li class="separator singleItem" />' + filterStr;
            $sortItem.before(filterStr);
        }
        else { $menu.prepend(filterStr); }
        hookUpHeaderMenu(datasetObj, $(col.dom), $menu);
    };


    /* Handle clicks in the column header menus */
    var columnHeaderMenuHandler = function(datasetObj, event)
    {
        event.preventDefault();
        // Href that we care about starts with # and parts are separated with _
        // IE sticks the full thing, so slice everything up to #
        var href = $(event.currentTarget).attr('href');
        var s = href.slice(href.indexOf('#') + 1).split('_');
        if (s.length < 2)
        {
            return;
        }

        var action = s[0];
        var colIdIndex = s[1];
        var model = datasetObj.settings._model;
        switch (action)
        {
            case 'column-sort-asc':
                model.sort(colIdIndex, false);
                break;
            case 'column-sort-desc':
                model.sort(colIdIndex, true);
                break;
            case 'column-sort-clear':
                model.clearSort(colIdIndex);
                break;
            case 'filter-column':
                // Rejoin remainder of parts in case the filter value had _
                // The sub-column type is separated by a colon, so split on that,
                // pull it off, then rejoin the remainder.  Finally, strip off
                // the ending | in case there are spaces at the end of the value
                var p = s.slice(2).join('_').split(':');
                model.filterColumn(colIdIndex,
                    $.htmlUnescape(p.slice(1).join(':').slice(0, -1)), p[0]);
                break;
            case 'clear-filter-column':
                model.clearColumnFilter(colIdIndex);
                break;
            case 'hide-column':
                var selHideCols = $(datasetObj.currentGrid).blistTableAccessor()
                    .getSelectedColumns();
                selHideCols[colIdIndex] = true;
                var hideCols = [];
                $.each(selHideCols, function(colId, val) { hideCols.push(colId); });
                datasetObj.showHideColumns(hideCols, true);
                break;
            case 'delete-column':
                var view = model.meta().view;
                var selCols = $(datasetObj.currentGrid).blistTableAccessor()
                    .getSelectedColumns();
                selCols[colIdIndex] = true;

                var cols = [];
                $.each(selCols, function(colId, val)
                        { cols.push(colId); });
                datasetObj.deleteColumns(cols);
                break;
        }
        // Update the grid header to reflect updated sorting, filtering
        $(datasetObj.currentGrid).trigger('header_change', [model]);
    };


    var columnResized = function(datasetObj, col, isFinished)
    {
        if (isFinished)
        {
            var view = datasetObj.settings._model.meta().view;
            $.each(view.columns, function(i, c)
                { if (c.id == col.id) { c.width = col.width; return false; } });
            if (datasetObj.settings.currentUserId == view.owner.id)
            {
                $.ajax({url: '/views/' + view.id + '/columns/' + col.id + '.json',
                    data: $.json.serialize({width: col.width}),
                    type: 'PUT', contentType: 'application/json'});
            }
        }
    };

    var sortChanged = function(datasetObj)
    {
        var view = datasetObj.settings._model.meta().view;
        if (datasetObj.settings.currentUserId == view.owner.id &&
            !datasetObj.isTempView)
        {
            $.ajax({url: '/views/' + view.id + '.json',
                data: $.json.serialize({query: view.query}),
                type: 'PUT', contentType: 'application/json'});
        }
        else
        {
            var oldSorts = datasetObj.origOrderBys;
            var newSorts = [];
            if (view.query.orderBys !== undefined)
            { newSorts = view.query.orderBys; }

            var matches = oldSorts.length == newSorts.length;
            if (matches)
            {
                for (var i = 0; i < oldSorts.length; i++)
                {
                    var o = oldSorts[i];
                    var n = newSorts[i];
                    if (o.columnId != n.expression.columnId ||
                            o.ascending != n.ascending)
                    {
                        matches = false;
                        break;
                    }
                }
            }

            if (matches) { datasetObj.clearTempView('sort'); }
            else { datasetObj.setTempView('sort'); }
        }
    };

    var columnsRearranged = function(datasetObj)
    {
        var view = datasetObj.settings._model.meta().view;
        if (datasetObj.settings.currentUserId == view.owner.id &&
            !datasetObj.isTempView)
        {
            var modView = datasetObj.getViewCopy(true);
            $.ajax({url: '/views/' + view.id + '.json',
                    data: $.json.serialize({columns: modView.columns}),
                    type: 'PUT', contentType: 'application/json',
                    success: function()
                        {
                            $(document).trigger(blist.events.COLUMNS_CHANGED);
                            // If we change the column order on the server,
                            // data will come back in a different order;
                            // so reload the view with the proper order of
                            // columns & row data
                            datasetObj.settings._model.reloadView();
                        }
                    });
        }
    };

    var columnFilterChanged = function(datasetObj, col, setFilter)
    {
        datasetObj.summaryStale = true;
        if (!setFilter) { datasetObj.clearTempView('filter_' + col.id); }
        else { datasetObj.setTempView('filter_' + col.id); }
    };

    var viewLoaded = function(datasetObj)
    {
        datasetObj.origOrderBys = [];
        var view = datasetObj.settings._model.meta().view;
        if (view.query.orderBys !== undefined)
        {
            $.each(view.query.orderBys, function(i, o)
            {
                var curO = {columnId: o.expression.columnId};
                curO.ascending = o.ascending;
                datasetObj.origOrderBys.push(curO);
            });
        }
    };

    var columnNameEdit = function(datasetObj, event, origEvent)
    {
        if (!datasetObj.settings.columnNameEdit || datasetObj.isTempView)
        { return; }

        var $target = $(origEvent.currentTarget).find('.blist-th-name');
        var $th = $target.closest('.blist-th').addClass('editable');
        var $container = $target.closest('.name-wrapper');
        var $edit = $container.find('form');
        if ($edit.length < 1)
        {
            $container.append('<form class="action-item">' +
                '<input type="text" /></form>');
            $edit = $container.find('form');
            $edit.submit(function(e) { columnEditSubmit(datasetObj, e); })
                .find(':input').keydown(function(e)
                    { columnEditKeyHandler(datasetObj, e); });
        }
        $edit.find(':input').removeAttr('disabled')
            .val($target.text()).focus().select();
        $(document).bind('mousedown.columnNameEdit-' + $th.data('column').id,
                function(e) { columnEditDocMouse(datasetObj, e, $th); })
            .bind('mouseup.columnNameEdit-' + $th.data('column').id,
                function(e) { columnEditDocMouse(datasetObj, e, $th); });
    };

    var columnEditEnd = function(datasetObj, $th)
    {
        // This doesn't actually give keyboard-nav in the grid; but it does
        // get the cursor out of the now-hidden edit field
        datasetObj.$dom().focus();
        $th.removeClass('editable error');
        $(document).unbind('.columnNameEdit-' + $th.data('column').id);
    };

    var columnEditSave = function(datasetObj, $th)
    {
        var $input = $th.find(':input');
        var newName = $input.val();
        if (newName === '')
        {
            alert('You must enter a name for this column');
            $th.addClass('error');
            return;
        }

        var origName = $th.find('.blist-th-name').text();
        if (origName == newName)
        {
            columnEditEnd(datasetObj, $th);
            return;
        }

        var model = datasetObj.settings._model;
        var col = model.getColumnByID($th.data('column').id);
        col.name = newName;
        $input.attr('disabled', 'disabled');

        $.ajax({url: '/views/' + model.meta().view.id + '/columns/' +
            col.id + '.json',
            data: $.json.serialize({name: col.name}),
            type: 'PUT', dataType: 'json', contentType: 'application/json',
            error: function(xhr)
            {
                var errBody = $.json.deserialize(xhr.responseText);
                alert(errBody.message);
                $th.addClass('error');
                $input.removeAttr('disabled');
            },
            success: function(newCol)
            {
                columnEditEnd(datasetObj, $th);
                model.updateColumn(newCol);
                $(document).trigger(blist.events.COLUMNS_CHANGED);
            }});
    };

    var columnEditDocMouse = function(datasetObj, event, $th)
    {
        var $target = $(event.target);
        if (($target.is('.name-wrapper :input') &&
            $target.parents().index($th) >= 0) ||
            $target.closest('#jqmAlert').length > 0) { return; }

        columnEditSave(datasetObj, $th);
    };

    var columnEditSubmit = function(datasetObj, event)
    {
        event.preventDefault();

        columnEditSave(datasetObj, $(event.target).closest('.blist-th'));
    };

    var columnEditKeyHandler = function(datasetObj, event)
    {
        if (event.keyCode == 27)
        { columnEditEnd(datasetObj, $(event.target).closest('.blist-th')); }
    };

    var updateValidity = function(datasetObj, view)
    {
        if (!datasetObj.settings.isInvalid) { return true; }

        if (view.message === undefined || view.message === '')
        {
            datasetObj.settings.isInvalid = false;
            datasetObj.settings.validViewCallback(view);
            datasetObj.settings._model
                .ajax({url: '/views/' + datasetObj.settings.viewId +
                    '/rows.json', cache: false,
                    data: {accessType: datasetObj.settings.accessType},
                    dataType: 'json'});
            $(window).resize();
            return true;
        }
        else
        {
            datasetObj.settings.isInvalid = true;
            return false;
        }
    };
})(jQuery);<|MERGE_RESOLUTION|>--- conflicted
+++ resolved
@@ -33,11 +33,8 @@
             currentUserId: null,
             editEnabled: true,
             filterForm: null,
-<<<<<<< HEAD
+            initialResponse: null,
             isInvalid: false,
-=======
-            initialResponse: null,
->>>>>>> 4c609709
             manualResize: false,
             setTempViewCallback: function () {},
             updateTempViewCallback: function () {},
