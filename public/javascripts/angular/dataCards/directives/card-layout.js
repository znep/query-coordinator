--- conflicted
+++ resolved
@@ -23,9 +23,8 @@
         var quickFilterBar = $('.quick-filter-bar');
         var cardsMetadata = $('.cards-metadata');
 
-<<<<<<< HEAD
-        var lastClientX = 0;
-        var lastClientY = 0;
+        var mouseDownClientX = 0;
+        var mouseDownClientY = 0;
         var distanceSinceDragStart = 0;
         var mouseIsDown = false;
 
@@ -37,11 +36,9 @@
 
         var lastFrameTime = Date.now();
 
-=======
         // NOTE Right now this directive has strict DOM structure requirements.
         // Ideally these wouldn't be required, but for the time being we'll
         // verify our requirements are met.
->>>>>>> 81fdbbbf
         if (cardContainer[0].id !== 'card-container') {
           throw new Error('The cardLayout directive must be given an DOM id attribute of "card-container".');
         }
@@ -131,20 +128,11 @@
         Rx.Observable.subscribeLatest(
           rowsOfCardsBySize,
           expandedCards,
-<<<<<<< HEAD
           scope.observe('editMode'),
-          WindowState.windowSizeSubject,
-          WindowState.scrollPositionSubject,
-          pageDescription.observeDimensions().throttle(100),
-          function layoutFn(sortedTileLayoutResult, expandedCards, editMode, windowSize, scrollTop, pageDescriptionDimensions) {
-
-=======
-          $scope.observe('editMode'),
           cardsMetadata.observeDimensions(),
           WindowState.windowSizeSubject,
           WindowState.scrollPositionSubject,
           function layoutFn(sortedTileLayoutResult, expandedCards, editMode, cardsMetadataSize, windowSize, scrollTop) {
->>>>>>> 81fdbbbf
             // Figure out if there is an expanded card.
             if (!_.isEmpty(expandedCards)) {
               var expandedCard = expandedCards[0];
@@ -157,19 +145,13 @@
 
             var containerDimensions = { width: cardContainer.width(), height: cardContainer.height() };
             var cardPositions = [];
-
-<<<<<<< HEAD
-            // Branch here based on whether or not there is an expanded card.
-            if (expandedCard !== null) {
-
-              var deriveCardHeight = function(size) {
-                switch (parseInt(size, 10)) {
-=======
+            var heightOfAllCards = 0;
+
             // Terminology:
             //
             // Content size (width, height) refers to a size with padding/LAYOUT_GUTTER removed.
             // Otherwise, sizes include padding/LAYOUT_GUTTER.
-            var containerContentWidth = containerDimensions.width - LAYOUT_GUTTER * 2;
+            var containerContentWidth = containerDimensions.width - Constants.get('LAYOUT_GUTTER') * 2;
 
             var deriveCardHeight = function(size) {
               size = parseInt(size, 10);
@@ -184,7 +166,6 @@
                 }
               } else {
                 switch (size) {
->>>>>>> 81fdbbbf
                   case 1:
                     return 250;
                   case 2:
@@ -194,21 +175,13 @@
                 }
               }
 
-<<<<<<< HEAD
-              var containerWidth = containerDimensions.width;
-              var containerContentWidth = containerWidth - Constants.get('LAYOUT_GUTTER') * 2;
-
+              throw new Error('Unsupported card size: ' + size);
+            };
+
+            // Branch here based on whether or not there is an expanded card.
+            if (expandedCard !== null) {
               var expandedColumnWidth = Math.floor(containerContentWidth * 0.65) - Constants.get('LAYOUT_HORIZONTAL_PADDING');
               var unexpandedColumnWidth = containerContentWidth - expandedColumnWidth - Constants.get('LAYOUT_HORIZONTAL_PADDING');
-=======
-              throw new Error('Unsupported card size: ' + size);
-            };
-
-            // Branch here based on whether or not there is an expanded card.
-            if (expandedCard !== null) {
-              var expandedColumnWidth = Math.floor(containerContentWidth * 0.65) - LAYOUT_HORIZONTAL_PADDING;
-              var unexpandedColumnWidth = containerContentWidth - expandedColumnWidth - LAYOUT_HORIZONTAL_PADDING;
->>>>>>> 81fdbbbf
 
               var expandedColumnLeft = unexpandedColumnWidth + Constants.get('LAYOUT_GUTTER') + Constants.get('LAYOUT_HORIZONTAL_PADDING');
               var unexpandedColumnLeft = Constants.get('LAYOUT_GUTTER');
@@ -222,8 +195,6 @@
                   // the card model, which is what 'expandedCard' is.
                   return card.model.uniqueId !== expandedCard.uniqueId;
                 });
-
-              var heightOfAllCards = 0;
 
               styleText = _.reduce(unexpandedCards, function(accumulatedStyle, card, index) {
                   var cardLeft = unexpandedColumnLeft;
@@ -269,19 +240,6 @@
               // Track whether or not to draw placeholder drop targets
               // for each card grouping.
               var placeholderDropTargets = [];
-
-<<<<<<< HEAD
-              // Terminology:
-              // Content size (width, height) refers to a size with padding/LAYOUT_GUTTER removed.
-              // Otherwise, sizes include padding/LAYOUT_GUTTER.
-              // For instance, containerWidth is the full width of the container,
-              // but containerContentWidth is contentWidth minus the LAYOUT_GUTTER.
-
-              var containerWidth = containerDimensions.width;
-              var containerContentWidth = containerWidth - Constants.get('LAYOUT_GUTTER') * 2;
-
-=======
->>>>>>> 81fdbbbf
               var heightOfAllCards = 0;
 
               if (editMode) {
@@ -349,11 +307,7 @@
                   if (groupEmpty) {
                     heightOfAllCards += Constants.get('LAYOUT_PLACEHOLDER_DROP_TARGET_HEIGHT') + Constants.get('LAYOUT_EDIT_MODE_GROUP_PADDING');
                   } else {
-<<<<<<< HEAD
-                    heightOfAllCards += rows.length * currentRowHeight + rowCount + Constants.get('LAYOUT_EDIT_MODE_GROUP_PADDING');
-=======
-                    heightOfAllCards += rows.length * currentRowHeight + LAYOUT_EDIT_MODE_GROUP_PADDING;
->>>>>>> 81fdbbbf
+                    heightOfAllCards += rows.length * currentRowHeight + Constants.get('LAYOUT_EDIT_MODE_GROUP_PADDING');
                   }
 
                 } else {
@@ -393,17 +347,7 @@
 
             $('#card-layout').text(styleText);
 
-<<<<<<< HEAD
-            if (headerStuck) {
-              quickFilterBar.addClass('stuck');
-            } else {
-              quickFilterBar.removeClass('stuck');
-            }
-
-
-=======
-            $('.quick-filter-bar').toggleClass('stuck', headerStuck);
->>>>>>> 81fdbbbf
+            quickFilterBar.toggleClass('stuck', headerStuck);
 
           });
 
@@ -411,20 +355,6 @@
         /******************************
         * Drag and drop functionality *
         ******************************/
-<<<<<<< HEAD
-=======
-        $scope.grabbedCard = null;
-
-        var mouseDownClientX = 0;
-        var mouseDownClientY = 0;
-        var mouseIsDown = false;
-
-        var grabbedElement = null;
-        var cursorToCardOriginXRatio = 0;
-        var cursorToCardOriginYRatio = 0;
-        var cardOriginX = 0;
-        var cardOriginY = 0;
->>>>>>> 81fdbbbf
 
         // Given a point, the drop target is the card whose Y axis placement overlaps with the mouse Y position,
         // and whose top-left corner is closest to the mouse position.
@@ -485,18 +415,10 @@
         WindowState.mouseLeftButtonPressedSubject.subscribe(function(leftPressed) {
           if (!leftPressed) {
             mouseIsDown = false;
-<<<<<<< HEAD
-            lastClientX = 0;
-            lastClientY = 0;
-            distanceSinceDragStart = 0;
+            mouseDownClientX = null;
+            mouseDownClientY = null;
             scope.safeApply(function() {
               scope.grabbedCard = null;
-=======
-            mouseDownClientX = null;
-            mouseDownClientY = null;
-            $scope.safeApply(function() {
-              $scope.grabbedCard = null;
->>>>>>> 81fdbbbf
             });
           }
         });
