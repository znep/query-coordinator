@import 'colors';
@import 'layout';

@keyframes spin {
  100% {
    transform: rotate(360deg);
  }
}

@mixin btn-disabled {
  color: $btn-disabled-color;
  border-color: $btn-disabled-border-color;
  background-color: $btn-disabled-background-color;
  cursor: not-allowed;

  &.btn-dark,
  &.btn-inverse {
    color: $btn-disabled-dark-color;
    border-color: $btn-disabled-dark-border-color;
    background-color: $btn-disabled-dark-background-color;
  }
}

.btn {
  display: inline-block;
  padding: ms(-3) ms(0);
  border-radius: $btn-border-radius;
  font-size: ms(0);
  border: solid 1px transparent;
  outline: none;
  transition: color $btn-transition-duration, background-color $btn-transition-duration;
  cursor: pointer;
  text-decoration: none;
  margin-right: 6px;
  letter-spacing: 0;

  &:last-child {
    margin-right: 0;
  }

  &.btn-lg {
    font-size: ms(1);
    padding: ms(-2) ms(1);
  }

  &.btn-sm {
    font-size: ms(-1);
    padding: ms(-6) ms(-1);
  }

  &.btn-xs {
    font-size: ms(-2);
    padding: ms(-8) ms(-1);
  }

  [class*="icon-"] {
    position: relative;
  }
}

/* Makes btn full width. */
.btn-block {
  width: 100%;
}

/* Adds a spinner in place of button text. */
.btn-busy {
  font-size: 0;
  cursor: progress;
  border: solid $btn-busy-border-width transparent;

  &:disabled {
    @include btn-disabled;
  }

  span {
    @include animation(spin 0.6s linear infinite);

    border: 3px solid;
    border-radius: 60%;
    display: inline-block;
    width: $btn-busy-width;
    height: $btn-busy-height;
  }
}

.btn-default {
  color: $btn-default-color;
  background-color: $btn-default-background-color;
  border-color: $btn-default-border-color;

  &:hover, &:focus {
    color: $btn-default-hover-color;
    background-color: $btn-default-hover-background-color;

    &.btn-inverse {
      border-color: $btn-default-inverse-hover-border-color;
      background-color: $btn-default-inverse-hover-background-color;
      color: $btn-default-inverse-hover-color;
      transition: border-color 0.35s;
    }

    &.btn-dark {
      background-color: $btn-default-dark-hover-background-color;
    }

  }

  &:active,
  &.active {
    border-color: $btn-default-active-border-color;
    background-color: $btn-default-hover-background-color;
    box-shadow: inset 0 0 10px -2px $btn-active-box-shadow-color;

    &.btn-inverse {
      border-color: $btn-default-inverse-hover-border-color;
      background-color: $btn-default-inverse-hover-background-color;
      color: $btn-default-inverse-hover-color;
      transition: border-color 0.35s;
    }
  }

  &:disabled {
    @include btn-disabled;
  }

  &.active {
    box-shadow: inset 0 0 10px -2px #888;
  }

  &.btn-inverse {
    color: $btn-default-inverse-color;
    background-color: $btn-default-inverse-background-color;
    border-color: $btn-default-inverse-border-color;
  }

  &.btn-dark {
    color: $btn-default-dark-color;
    background-color: $btn-default-dark-background-color;
    border-color: $btn-default-dark-border-color;
  }

  &.btn-busy span {
    border-color: $btn-default-busy-border-color;
    border-right-color: $btn-default-busy-border-right-color;
  }
}

.btn-simple {
  @extend .btn-default;
  color: $btn-simple-color;
  background-color: $btn-simple-background-color;
  &:hover, &:focus {
    background-color: $btn-simple-hover-background-color;
    color: $btn-simple-hover-color;
  }
}

.btn-primary {
  color: $btn-primary-color;
  background-color: $btn-primary-background-color;
  border-color: $btn-primary-border-color;

  &:hover, &:focus {
    background-color: $btn-primary-hover-background-color;

    &.btn-inverse {
      color: $btn-primary-inverse-hover-color;
      background-color: $btn-primary-inverse-hover-background-color;
    }
  }

  &:active,
  &.active {
    border-color: $btn-primary-active-border-color;
    background-color: $btn-primary-hover-background-color;
    box-shadow: inset 0 0 10px -2px $btn-active-box-shadow-color;
  }

  &:disabled {
    @include btn-disabled;
  }

  &.btn-inverse {
    color: $btn-primary-inverse-color;
    background-color: $btn-primary-inverse-background-color;
  }

  &.btn-busy span {
    border-right-color: $btn-primary-busy-border-right-color;
  }

  /* .btn-dark is used in both contexts. */
}

.btn-alternate-1 {
  color: $btn-alternate-1-color;
  background-color: $btn-alternate-1-background-color;
  border-color: $btn-alternate-1-border-color;

<<<<<<< HEAD
  &:hover {
    background-color: $btn-alternate-1-hover-background-color;
    color: $btn-alternate-1-hover-color;
=======
  &:hover, &:focus {
    background-color: $btn-primary-alt-1-hover-background-color;
>>>>>>> c46bb990

    &.btn-inverse {
      color: $btn-alternate-1-inverse-hover-color;
      background-color: $btn-alternate-1-inverse-hover-background-color;
    }
  }

  &:active,
  &.active {
    border-color: $btn-alternate-1-active-border-color;
    background-color: $btn-alternate-1-hover-background-color;
    box-shadow: inset 0 0 10px -2px $btn-active-box-shadow-color;
  }

  &:disabled {
    @include btn-disabled;
  }

  &.btn-inverse {
    color: $btn-alternate-1-inverse-color;
    background-color: $btn-alternate-1-inverse-background-color;
  }

  &.btn-busy span {
    border-right-color: $btn-alternate-1-busy-border-right-color;
  }

  /* .btn-dark is used in both contexts. */
}

.btn-alternate-2 {
  color: $btn-alternate-2-color;
  background-color: $btn-alternate-2-background-color;
  border-color: $btn-alternate-2-border-color;

<<<<<<< HEAD
  &:hover {
    background-color: $btn-alternate-2-hover-background-color;
    color: $btn-alternate-2-hover-color;
=======
  &:hover, &:focus {
    background-color: $btn-primary-alt-2-hover-background-color;
>>>>>>> c46bb990

    &.btn-inverse {
      color: $btn-alternate-2-inverse-hover-color;
      background-color: $btn-alternate-2-inverse-hover-background-color;
    }
  }

  &:active,
  &.active {
    border-color: $btn-alternate-2-active-border-color;
    background-color: $btn-alternate-2-hover-background-color;
    box-shadow: inset 0 0 10px -2px $btn-active-box-shadow-color;
  }

  &:disabled {
    @include btn-disabled;
  }

  &.btn-inverse {
    color: $btn-alternate-2-inverse-color;
    background-color: $btn-alternate-2-inverse-background-color;
  }

  &.btn-busy span {
    border-right-color: $btn-alternate-2-busy-border-right-color;
  }

  /* .btn-dark is used in both contexts. */
}

.btn-alternate-3 {
  color: $btn-alternate-3-color;
  background-color: $btn-alternate-3-background-color;
  border-color: $btn-alternate-3-border-color;

<<<<<<< HEAD
  &:hover {
    background-color: $btn-alternate-3-hover-background-color;
=======
  &:hover, &:focus {
    background-color: $btn-primary-alt-3-hover-background-color;
>>>>>>> c46bb990

    &.btn-inverse {
      color: $btn-alternate-3-inverse-hover-color;
      background-color: $btn-alternate-3-inverse-hover-background-color;
    }
  }

  &:active,
  &.active {
    border-color: $btn-alternate-3-active-border-color;
    background-color: $btn-alternate-3-hover-background-color;
    box-shadow: inset 0 0 10px -2px $btn-active-box-shadow-color;
  }

  &:disabled {
    @include btn-disabled;
  }

  &.btn-inverse {
    color: $btn-alternate-3-inverse-color;
    background-color: $btn-alternate-3-inverse-background-color;
  }

  &.btn-busy span {
    border-right-color: $btn-alternate-3-busy-border-right-color;
  }

  /* .btn-dark is used in both contexts. */
}

.btn-alternate-4 {
  color: $btn-alternate-4-color;
  background-color: $btn-alternate-4-background-color;
  border-color: $btn-alternate-4-border-color;

<<<<<<< HEAD
  &:hover {
    background-color: $btn-alternate-4-hover-background-color;
=======
  &:hover, &:focus {
    background-color: $btn-secondary-hover-background-color;
>>>>>>> c46bb990

    &.btn-inverse {
      color: $btn-alternate-4-inverse-hover-color;
      background-color: $btn-alternate-4-inverse-hover-background-color;
    }
  }

  &:active,
  &.active {
    border-color: $btn-alternate-4-active-border-color;
    background-color: $btn-alternate-4-hover-background-color;
    box-shadow: inset 0 0 10px -2px $btn-active-box-shadow-color;
  }

  &:disabled {
    @include btn-disabled;
  }

  &.btn-inverse {
    color: $btn-alternate-4-inverse-color;
    background-color: $btn-alternate-4-inverse-background-color;
  }

  &.btn-busy span {
    border-color: $btn-alternate-4-busy-border-color;
    border-right-color: $btn-alternate-4-busy-border-right-color;
  }

  /* .btn-dark is used in both contexts. */
}

.btn-warning {
  color: $btn-warning-color;
  background-color: $btn-warning-background-color;
  border-color: $btn-warning-border-color;

  &:hover, &:focus {
    background-color: $btn-warning-hover-background-color;

    &.btn-inverse {
      color: $btn-warning-inverse-hover-color;
      background-color: $btn-warning-inverse-hover-background-color;
    }
  }

  &:active,
  &.active {
    border-color: $btn-warning-active-border-color;
    background-color: $btn-warning-hover-background-color;
    box-shadow: inset 0 0 10px -2px $btn-active-box-shadow-color;
  }

  &:disabled {
    @include btn-disabled;

    &.btn-inverse {
      background-color: inherit;
    }
  }

  &.btn-inverse {
    color: $btn-warning-inverse-color;
    background-color: $btn-warning-inverse-background-color;
  }
}

.btn-success {
  color: $btn-success-color;
  background-color: $btn-success-background-color;
  border-color: $btn-success-border-color;

  &:hover, &:focus {
    background-color: $btn-success-hover-background-color;

    &.btn-inverse {
      color: $btn-success-inverse-hover-color;
      background-color: $btn-success-inverse-hover-background-color;
    }
  }

  &:active,
  &.active {
    border-color: $btn-success-active-border-color;
    background-color: $btn-success-hover-background-color;
    box-shadow: inset 0 0 10px -2px $btn-active-box-shadow-color;
  }

  &:disabled {
    @include btn-disabled;

    &.btn-inverse {
      background-color: inherit;
    }
  }

  &.btn-inverse {
    color: $btn-success-inverse-color;
    background-color: $btn-success-inverse-background-color;
  }
}

.btn-error {
  color: $btn-error-color;
  background-color: $btn-error-background-color;
  border-color: $btn-error-border-color;

  &:hover, &:focus {
    background-color: $btn-error-hover-background-color;

    &.btn-inverse {
      color: $btn-error-inverse-hover-color;
      background-color: $btn-error-inverse-hover-background-color;
    }
  }

  &:active,
  &.active {
    border-color: $btn-error-active-border-color;
    background-color: $btn-error-hover-background-color;
    box-shadow: inset 0 0 10px -2px $btn-active-box-shadow-color;
  }

  &:disabled {
    @include btn-disabled;

    &.btn-inverse {
      background-color: inherit;
    }
  }

  &.btn-inverse {
    color: $btn-error-inverse-color;
    background-color: $btn-error-inverse-background-color;
 }
}

.btn-transparent,
.btn-transparent:hover,
.btn-transparent:active,
.btn-transparent:focus,
.btn-transparent:disabled {
  border-color: transparent;
  background-color: transparent;

  &.btn-busy {
    cursor: progress;

    span {
      border-color: $btn-transparent-busy-border-color;
      border-right-color: $btn-transparent-busy-border-right-color;
    }
  }
}<|MERGE_RESOLUTION|>--- conflicted
+++ resolved
@@ -89,7 +89,8 @@
   background-color: $btn-default-background-color;
   border-color: $btn-default-border-color;
 
-  &:hover, &:focus {
+  &:hover,
+  &:focus {
     color: $btn-default-hover-color;
     background-color: $btn-default-hover-background-color;
 
@@ -150,7 +151,8 @@
   @extend .btn-default;
   color: $btn-simple-color;
   background-color: $btn-simple-background-color;
-  &:hover, &:focus {
+  &:hover,
+  &:focus {
     background-color: $btn-simple-hover-background-color;
     color: $btn-simple-hover-color;
   }
@@ -161,7 +163,8 @@
   background-color: $btn-primary-background-color;
   border-color: $btn-primary-border-color;
 
-  &:hover, &:focus {
+  &:hover,
+  &:focus {
     background-color: $btn-primary-hover-background-color;
 
     &.btn-inverse {
@@ -198,14 +201,10 @@
   background-color: $btn-alternate-1-background-color;
   border-color: $btn-alternate-1-border-color;
 
-<<<<<<< HEAD
-  &:hover {
+  &:hover,
+  &:focus {
     background-color: $btn-alternate-1-hover-background-color;
     color: $btn-alternate-1-hover-color;
-=======
-  &:hover, &:focus {
-    background-color: $btn-primary-alt-1-hover-background-color;
->>>>>>> c46bb990
 
     &.btn-inverse {
       color: $btn-alternate-1-inverse-hover-color;
@@ -241,14 +240,10 @@
   background-color: $btn-alternate-2-background-color;
   border-color: $btn-alternate-2-border-color;
 
-<<<<<<< HEAD
-  &:hover {
+  &:hover,
+  &:focus {
     background-color: $btn-alternate-2-hover-background-color;
     color: $btn-alternate-2-hover-color;
-=======
-  &:hover, &:focus {
-    background-color: $btn-primary-alt-2-hover-background-color;
->>>>>>> c46bb990
 
     &.btn-inverse {
       color: $btn-alternate-2-inverse-hover-color;
@@ -284,13 +279,9 @@
   background-color: $btn-alternate-3-background-color;
   border-color: $btn-alternate-3-border-color;
 
-<<<<<<< HEAD
-  &:hover {
+  &:hover,
+  &:focus {
     background-color: $btn-alternate-3-hover-background-color;
-=======
-  &:hover, &:focus {
-    background-color: $btn-primary-alt-3-hover-background-color;
->>>>>>> c46bb990
 
     &.btn-inverse {
       color: $btn-alternate-3-inverse-hover-color;
@@ -326,13 +317,9 @@
   background-color: $btn-alternate-4-background-color;
   border-color: $btn-alternate-4-border-color;
 
-<<<<<<< HEAD
-  &:hover {
+  &:hover,
+  &:focus {
     background-color: $btn-alternate-4-hover-background-color;
-=======
-  &:hover, &:focus {
-    background-color: $btn-secondary-hover-background-color;
->>>>>>> c46bb990
 
     &.btn-inverse {
       color: $btn-alternate-4-inverse-hover-color;
@@ -369,7 +356,8 @@
   background-color: $btn-warning-background-color;
   border-color: $btn-warning-border-color;
 
-  &:hover, &:focus {
+  &:hover,
+  &:focus {
     background-color: $btn-warning-hover-background-color;
 
     &.btn-inverse {
@@ -404,7 +392,8 @@
   background-color: $btn-success-background-color;
   border-color: $btn-success-border-color;
 
-  &:hover, &:focus {
+  &:hover,
+  &:focus {
     background-color: $btn-success-hover-background-color;
 
     &.btn-inverse {
@@ -439,7 +428,8 @@
   background-color: $btn-error-background-color;
   border-color: $btn-error-border-color;
 
-  &:hover, &:focus {
+  &:hover,
+  &:focus {
     background-color: $btn-error-hover-background-color;
 
     &.btn-inverse {
