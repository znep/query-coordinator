--- conflicted
+++ resolved
@@ -18,7 +18,6 @@
   def test_create_succeeds
     PageMetadataManager.any_instance.expects(:update_rollup_table).times(3)
 
-<<<<<<< HEAD
     Phidippides.any_instance.stubs(
       create_page_metadata: { status: '200', body: v0_page_metadata },
       fetch_dataset_metadata: { status: '200', body: v0_dataset_metadata }
@@ -43,25 +42,13 @@
     )
     stub_feature_flags_with(:metadata_transition_phase, '2')
     result = manager.create(v1_page_metadata.except('pageId').to_json)
-=======
-    Phidippides.any_instance.stubs(
-      create_page_metadata: { status: '200', body: v0_page_metadata },
-      fetch_dataset_metadata: { status: '200', body: v0_dataset_metadata }
-    )
-
-    stub_feature_flags_with(:metadata_transition_phase, '0')
+    assert(result.fetch(:status) == '200', 'Expected create result status to be 200')
+    assert(result.fetch(:body).fetch(:pageId), 'Expected a non-nil pageId to be created')
+
+    stub_feature_flags_with(:metadata_transition_phase, '1')
     result = manager.create(v0_page_metadata.to_json)
->>>>>>> b648defe
-    assert(result.fetch(:status) == '200', 'Expected create result status to be 200')
-    assert(result.fetch(:body).fetch(:pageId), 'Expected a non-nil pageId to be created')
-
-    stub_feature_flags_with(:metadata_transition_phase, '1')
-    result = manager.create(v0_page_metadata.to_json)
-    assert(result.fetch(:status) == '200', 'Expected create result status to be 200')
-    assert(result.fetch(:body).fetch(:pageId), 'Expected a non-nil pageId to be created')
-
-ONCE WE ANSWER QUESTIONS ABOUT HOW TO CREATE PAGES WE CAN PROCEED HERE
-
+    assert(result.fetch(:status) == '200', 'Expected create result status to be 200')
+    assert(result.fetch(:body).fetch(:pageId), 'Expected a non-nil pageId to be created')
   end
 
   def test_create_raises_an_error_if_it_is_unable_to_provision_a_new_page_id_in_metadata_migration_phase_2
@@ -132,7 +119,6 @@
     assert(rollup_column_exists)
 
     result = manager.create(v0_page_metadata.to_json)
-<<<<<<< HEAD
 
     assert(result.fetch(:status) == '200', 'Expected create result status to be 200')
     assert(result.fetch(:body).fetch(:pageId), 'Expected a non-nil pageId to be created')
@@ -181,8 +167,6 @@
     assert(rollup_column_exists)
 
     result = manager.create(v1_page_metadata.except('pageId').to_json)
-=======
->>>>>>> b648defe
 
     assert(result.fetch(:status) == '200', 'Expected create result status to be 200')
     assert(result.fetch(:body).fetch(:pageId), 'Expected a non-nil pageId to be created')
@@ -208,31 +192,19 @@
 
     # Phase 1
     Phidippides.any_instance.stubs(
-<<<<<<< HEAD
       fetch_dataset_metadata: { status: '200', body: v1_dataset_metadata }
     )
     stub_feature_flags_with(:metadata_transition_phase, '1')
-=======
-      fetch_dataset_metadata: { status: '200', body: v0_dataset_metadata }
-    )
-    stub_feature_flags_with(:metadata_transition_phase, '0')
-
->>>>>>> b648defe
     Phidippides.any_instance.expects(:create_page_metadata).times(1).then.with do |json, options|
       assert(json['cards'].pluck('cardType').any? { |cardType| cardType == 'table' })
       assert_equal({}, options)
     end.then.returns(
       status: '200',
-<<<<<<< HEAD
       body: v1_page_metadata_as_v0
-=======
-      body: v0_page_metadata
->>>>>>> b648defe
     )
     result = manager.create(remove_table_card(v1_page_metadata_as_v0).to_json)
     assert(result.fetch(:status) == '200', 'Expected create result status to be 200')
 
-<<<<<<< HEAD
     # Phase 2
     stub_feature_flags_with(:metadata_transition_phase, '2')
     Phidippides.any_instance.expects(:create_page_metadata).times(1).then.with do |json, options|
@@ -243,9 +215,6 @@
       body: v1_page_metadata
     )
     result = manager.create(remove_table_card(v1_page_metadata).except('pageId').to_json)
-=======
-    result = manager.create(v0_page_metadata_without_tablecard.to_json)
->>>>>>> b648defe
     assert(result.fetch(:status) == '200', 'Expected create result status to be 200')
   end
 
@@ -258,7 +227,6 @@
       fetch_dataset_metadata: { status: '200', body: v0_dataset_metadata }
     )
     stub_feature_flags_with(:metadata_transition_phase, '0')
-<<<<<<< HEAD
     manager.create(v0_page_metadata.to_json)
     Phidippides.any_instance.expects(:update_page_metadata).times(1).then.with do |json, options|
       assert(json.fetch(:bunch))
@@ -269,10 +237,6 @@
       body: v0_page_metadata
     )
     manager.update(v0_page_metadata.merge('bunch' => 'other stuff', 'foo' => 'bar'))
-=======
-
-    manager.create(v0_page_metadata.to_json)
->>>>>>> b648defe
 
     # Phase 1
     Phidippides.any_instance.stubs(
@@ -286,7 +250,6 @@
       assert_equal({}, options)
     end.then.returns(
       status: '200',
-<<<<<<< HEAD
       body: v1_page_metadata_as_v0
     )
     manager.update(v1_page_metadata_as_v0.merge('bunch' => 'other stuff', 'foo' => 'bar'))
@@ -347,12 +310,6 @@
     assert_raises(Phidippides::NoPageIdException) do
       manager.update(v1_page_metadata.except('pageId').to_json)
     end
-=======
-      body: v0_page_metadata
-    )
-
-    manager.update(v0_page_metadata.merge('bunch' => 'other stuff', 'foo' => 'bar'))
->>>>>>> b648defe
   end
 
   def test_update_does_not_delete_rollup_first
@@ -367,16 +324,11 @@
       update_page_metadata: { status: '200', body: v0_page_metadata }
     )
     stub_feature_flags_with(:metadata_transition_phase, '0')
-<<<<<<< HEAD
     result = manager.update(v0_page_metadata.to_json)
     assert(result[:status] == '200', 'Expected create result status to be 200')
     # Call update a second time to try to trick it into deleting and
     # re-creating the rollup table(?)
     manager.update(v0_page_metadata.to_json)
-=======
-
-    result = manager.create(v0_page_metadata.to_json)
->>>>>>> b648defe
 
     # Phase 1
     Phidippides.any_instance.stubs(
@@ -403,10 +355,6 @@
   def test_build_soql
     manager.stubs(phidippides: stub(fetch_dataset_metadata: { body: v0_dataset_metadata }))
     stub_feature_flags_with(:metadata_transition_phase, '0')
-<<<<<<< HEAD
-=======
-
->>>>>>> b648defe
     soql = manager.send(:build_rollup_soql, v0_page_metadata)
     assert_equal('select location_description, primary_type, count(*) as value group by location_description, primary_type', soql)
 
@@ -429,7 +377,6 @@
 
   def v0_page_metadata
     @v0_page_metadata ||= JSON.parse(File.read("#{Rails.root}/test/fixtures/v0-page-metadata.json")).with_indifferent_access
-<<<<<<< HEAD
   end
 
   def v1_page_metadata
@@ -477,34 +424,10 @@
     v1_page_metadata_as_v0.delete('version')
 
     v1_page_metadata_as_v0
-=======
-  end
-
-  def v0_page_metadata_without_tablecard
-    v0_page_metadata.dup.tap do |page_md|
-      page_md['cards'].select! { |card| card['fieldName'] != '*' }
-    end
-  end
-
-  def v1_page_metadata
-    @v1_page_metadata ||= JSON.parse(File.read("#{Rails.root}/test/fixtures/v1-page-metadata.json")).with_indifferent_access
-  end
-
-  def v1_page_metadata_without_tablecard
-    v1_page_metadata.dup.tap do |page_md|
-      page_md['cards'].select! { |card| card['fieldName'] != '*' }
-    end
->>>>>>> b648defe
   end
 
   def v0_dataset_metadata
     @v0_dataset_metadata ||= JSON.parse(File.read("#{Rails.root}/test/fixtures/v0-dataset-metadata.json")).with_indifferent_access
-<<<<<<< HEAD
-  end
-
-  def v0_dataset_metadata_without_rollup_columns
-    v0_dataset_metadata.dup.tap do |dataset_md|
-=======
   end
 
   def v0_dataset_metadata_without_rollup_columns
@@ -520,19 +443,6 @@
   end
 
   def v1_dataset_metadata_without_rollup_columns
-    v1_dataset_metadata.dup.tap do |dataset_md|
->>>>>>> b648defe
-      dataset_md['columns'] = dataset_md['columns'].reject do |column|
-        %w(category location).include?(column['logicalDatatype'])
-      end
-    end
-  end
-
-  def v1_dataset_metadata
-    @v1_dataset_metadata ||= JSON.parse(File.read("#{Rails.root}/test/fixtures/v1-dataset-metadata.json")).with_indifferent_access
-  end
-
-  def v1_dataset_metadata_without_rollup_columns
     v1_dataset_metadata.dup.tap do |dataset_metadata|
       dataset_metadata['columns'] = dataset_metadata['columns'].reject do |field_name, column|
         %w(category location).include?(column['fred'])
