--- conflicted
+++ resolved
@@ -13,28 +13,11 @@
   };
 
   return (
-<<<<<<< HEAD
-    <td className={styles.container} style={{ width: '100%' }}>
-      <span className={styles.malformedRowTag}>!</span>
-      <span className={styles.malformedRowLocation}>{SubI18n.row} {rowError.offset}:</span>
-      <span className={styles.malformedRowError}>
-        {SubI18n.expected} <span className={styles.rowErrorNumber}>{rowError.wanted}</span>&nbsp;
-        {SubI18n.columns_found}&nbsp;
-        <span className={styles.rowErrorNumber}>{rowError.got}</span>
-      </span>
-      <span className={styles.malformedRowContents}>
-        <span className={styles.rowContentLabel}>{SubI18n.row_content}:</span>&nbsp;
-        {rowError.contents.map((cell) => `"${cell.replace('"', '\\"')}"`).join(',')}
-      </span>
-    </td>
-  );
-=======
     <tr className={styles.malformedRow}>
       <td className={styles.location}>{SubI18n.row.format(rowError.offset + 1)}</td>
       <td className={styles.message} dangerouslySetInnerHTML={malformedRowMessage}></td>
       <td className={styles.contents}>{SubI18n.row_content}: <span>{malformedRowContents}</span></td>
     </tr>);
->>>>>>> 127e7260
 }
 
 RowError.propTypes = {
