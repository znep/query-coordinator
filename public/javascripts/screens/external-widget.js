--- conflicted
+++ resolved
@@ -371,7 +371,6 @@
 
     if (!widgetNS.isAltView)
     {
-<<<<<<< HEAD
         var $dataGrid = $('#data-grid');
         if ($dataGrid.length > 0)
         {
@@ -384,23 +383,10 @@
                 filterForm: '#header form',
                 clearFilterItem: '#header form .clearSearch',
                 clearTempViewCallback: widgetNS.clearTempViewTab,
-                setTempViewCallback: widgetNS.setTempViewTab
+                setTempViewCallback: widgetNS.setTempViewTab,
+                initialResponse: $.unescapeObject(widgetNS.viewJson)
                 });
         }
-=======
-        $('#data-grid').datasetGrid({viewId: widgetNS.viewId,
-            accessType: 'WIDGET',
-            showRowNumbers: widgetNS.theme['grid']['row_numbers'],
-            showRowHandle: widgetNS.theme['grid']['row_numbers'],
-            editEnabled: typeof(isOldIE) === 'undefined', manualResize: true,
-            columnNameEdit: typeof(isOldIE) === 'undefined' && blist.isOwner,
-            filterForm: '#header form',
-            clearFilterItem: '#header form .clearSearch',
-            clearTempViewCallback: widgetNS.clearTempViewTab,
-            setTempViewCallback: widgetNS.setTempViewTab,
-            initialResponse: $.unescapeObject(widgetNS.viewJson)
-            });
->>>>>>> 4c609709
     }
     else if (blist.widgets.visualization.isVisualization)
     {
