--- conflicted
+++ resolved
@@ -42,7 +42,8 @@
                 var fmt = currentObj.settings.displayFormat;
                 $domObj.fullCalendar({aspectRatio: 2,
                         editable: currentObj.settings.editable,
-                        disableResizing: fmt.endDateId === undefined,
+                        disableResizing: _.isUndefined(fmt.endDateId) &&
+                            _.isUndefined(fmt.endDateTableId),
                         eventRender: function(ce, e, v)
                             { eventRender(currentObj, ce, e, v); },
                         eventDragStart: function(ce, e, ui, v)
@@ -103,24 +104,17 @@
                 c.dataIndex = i;
                 if (c.dataTypeName == 'meta_data' && c.name == 'sid')
                 { currentObj._idIndex = i; }
-<<<<<<< HEAD
                 else if (c.id == fmt.startDateId ||
                     c.tableColumnId == fmt.startDateTableId)
-                { currentObj._startIndex = i; }
+                { currentObj._startCol = c; }
                 else if (c.id == fmt.endDateId ||
                     c.tableColumnId == fmt.endDateTableId)
-                { currentObj._endIndex = i; }
+                { currentObj._endCol = c; }
                 else if (c.id == fmt.titleId ||
                     c.tableColumnId == fmt.titleTableId)
                 { currentObj._titleIndex = i; }
                 if (c.id == fmt.descriptionId ||
                     c.tableColumnId == fmt.descriptionTableId)
-=======
-                else if (c.id == fmt.startDateId) { currentObj._startCol = c; }
-                else if (c.id == fmt.endDateId) { currentObj._endCol = c; }
-                else if (c.id == fmt.titleId) { currentObj._titleIndex = i; }
-                if (c.id == fmt.descriptionId)
->>>>>>> 3e39e764
                 { currentObj._descriptionIndex = i; }
             });
             currentObj._rowsLeft = resp.meta.totalRows - currentObj._rowsLoaded;
@@ -212,16 +206,16 @@
             if (!$.isBlank(colType(currentObj._startCol).stringFormat))
             { d = calEvent.start.toString(
                 colType(currentObj._startCol).stringFormat); }
-            data[fmt.startDateId] = d;
-        }
-
-        if (fmt.endDateId !== undefined && calEvent.end !== null)
+            data[currentObj._startCol.id] = d;
+        }
+
+        if (currentObj._endCol !== undefined && calEvent.end !== null)
         {
             var d = calEvent.end.valueOf() / 1000;
             if (!$.isBlank(colType(currentObj._endCol).stringFormat))
             { d = calEvent.end.toString(
                 colType(currentObj._endCol).stringFormat); }
-            data[fmt.endDateId] = d;
+            data[currentObj._endCol] = d;
         }
 
         var url = '/views/' + currentObj.settings.viewId + '/rows/' +
