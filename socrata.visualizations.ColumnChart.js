(function(root) {

  'use strict';

  if (!_.has(root, 'socrata.visualizations.Visualization')) {
    throw new Error(
      '`{0}` must be loaded before `{1}`'.
        format(
          'socrata.visualizations.Visualization.js',
          'socrata.visualizations.ColumnChart.js'
        )
    );
  }

  if (!_.has(root, 'd3')) {
    throw new Error('d3 is a required dependency for `socrata.visualizations.ColumnChart.js`.');
  }

  // TODO: Figure out how to do this better (and probably not through jQuery).
  $.relativeToPx = function(rems) {
    var $div = $(document.createElement('div')).css('width', rems).appendTo(document.body);
    var width = $div.width();

    $div.remove();

    return width;
  };

  function ColumnChart(element, config) {

    _.extend(this, new root.socrata.visualizations.Visualization(element, config));

    var self = this;

    var _chartContainer;
    var _chartElement;
    var _chartWrapper;
    var _chartScroll;
    var _chartLabels;
    var _chartTopAxisLabel;
    var _chartRightAxisLabel;
    var _chartBottomAxisLabel;
    var _chartLeftAxisLabel;

    var _truncationMarker;
    var _lastRenderOptions;

    // TODO: Validate columns
    var NAME_INDEX = config.columns.name;
    var UNFILTERED_INDEX = config.columns.unfilteredValue;
    var FILTERED_INDEX = config.columns.filteredValue;
    var SELECTED_INDEX = config.columns.selected;

    _renderTemplate(this.element, this.getAxisLabels());

    _attachEvents(this.element);

    /**
     * Public methods
     */

    this.render = function(data, options) {
      _lastRenderOptions = options;
      _renderData(_chartElement, data, options);
    };

    this.destroy = function() {
      _unattachEvents(this.element);
    };

    /**
     * Private methods
     */

    function _renderTemplate(element, axisLabels) {

      var truncationMarker = $(
        '<div>',
        {
          'class': 'truncation-marker'
        }
      ).html('&raquo;');

      var chartWrapper = $(
        '<div>',
        {
          'class': 'column-chart-wrapper'
        }
      ).append(truncationMarker);

      var chartLabels = $(
        '<div>',
        {
          'class': 'labels'
        }
      );

      var chartScroll = $(
        '<div>',
        {
          'class': 'chart-scroll'
        }
      ).append([
        chartWrapper,
        chartLabels
      ]);

      var chartElement = $(
        '<div>',
        {
          'class': 'column-chart'
        }
      ).append(chartScroll);

      var topAxisLabel = $(
        '<div>',
        {
          'class': 'top-axis-label'
        }
      );

      var rightAxisLabel = $(
        '<div>',
        {
          'class': 'right-axis-label'
        }
      );

      var bottomAxisLabel = $(
        '<div>',
        {
          'class': 'bottom-axis-label'
        }
      );

      var leftAxisLabel = $(
        '<div>',
        {
          'class': 'left-axis-label'
        }
      );

      var chartContainer = $(
        '<div>',
        {
          'class': 'column-chart-container'
        }
      ).append([
        chartElement,
        topAxisLabel,
        rightAxisLabel,
        bottomAxisLabel,
        leftAxisLabel
      ]);

      if (axisLabels.top) {

        chartContainer.addClass('top-axis-label');
        topAxisLabel.
          text(axisLabels.top);
      }

      if (axisLabels.right) {

        chartContainer.addClass('right-axis-label');
        rightAxisLabel.
          text(axisLabels.right);
      }

      if (axisLabels.bottom) {

        chartContainer.addClass('bottom-axis-label');
        bottomAxisLabel.
          text(axisLabels.bottom);
      }

      if (axisLabels.left) {

        chartContainer.addClass('left-axis-label');
        leftAxisLabel.
          text(axisLabels.left);
      }

      // Cache element selections
      _chartContainer = chartContainer;
      _chartElement = chartElement;
      _chartWrapper = chartWrapper;
      _chartScroll = chartScroll;
      _chartLabels = chartLabels;
      _truncationMarker = truncationMarker;

      _chartTopAxisLabel = topAxisLabel;
      _chartRightAxisLabel = rightAxisLabel;
      _chartBottomAxisLabel = bottomAxisLabel;
      _chartLeftAxisLabel = leftAxisLabel;

      element.append(chartContainer);
    }

    function _attachEvents(element) {

      element.on(
        'click',
        '.bar-group, .labels .label .contents span',
        selectDatum
      );

      element.on(
        'click',
        '.truncation-marker',
        expandVisualization
      );

      element.on(
        'mouseenter, mousemove',
        '.bar-group, .labels .label .contents span:not(.icon-close)',
        showFlyout
      );

      element.on(
        'mouseleave',
        '.bar-group, .labels .label .contents span:not(.icon-close)',
        hideFlyout
      );

      element.on(
        'mouseenter',
        '.labels .label',
        addHoverClassToBarGroup
      );

      element.on(
        'mouseleave',
        '.labels .label',
        removeHoverClassFromBarGroup
      );

      _chartElement.on(
        'mouseleave',
        removeHoverClassFromBarGroup
      );

      // We respond to mouseup in this case because if the user clicks to
      // clear a selection with a non-default label (i.e. not one of the first
      // three when not expanded), then we should dismiss the highlight.
      // (The 'non-default' class is applied to labels that wouldn't normally
      // be drawn unless a datum is selected)
      element.on(
        'mouseup',
        '.labels .label.selected.non-default',
        removeHoverClassFromBarGroup
      );
    }

    function _unattachEvents(element) {

      element.off(
        'click',
        '.bar-group, .labels .label .contents span',
        selectDatum
      );

      element.off(
        'click',
        '.truncation-marker',
        expandVisualization
      );

      element.off(
        'mouseenter, mousemove',
        '.bar-group, .labels .label .contents span:not(.icon-close)',
        showFlyout
      );

      element.off(
        'mouseleave',
        '.bar-group, .labels .label .contents span:not(.icon-close)',
        hideFlyout
      );

      element.off(
        'mouseenter',
        '.labels .label',
        addHoverClassToBarGroup
      );

      element.off(
        'mouseleave',
        '.labels .label',
        removeHoverClassFromBarGroup
      );

      _chartElement.off(
        'mouseleave',
        removeHoverClassFromBarGroup
      );

      element.off(
        'mouseup',
        '.labels .label.selected.non-default',
        removeHoverClassFromBarGroup
      );
    }

    function selectDatum(event) {

      self.emitEvent(
        'SOCRATA_VISUALIZATION_COLUMN_SELECTION',
        {
          name: d3.select(event.currentTarget).datum()[NAME_INDEX]
        }
      );
    }

    function expandVisualization(event) {

      self.emitEvent(
        'SOCRATA_VISUALIZATION_COLUMN_OPTIONS',
        {
          expanded: true
        }
      );
    }

    function showFlyout(event) {

      var datum = d3.select(event.currentTarget).datum();

      var barGroupName = datum[NAME_INDEX].
        replace(/\\/g, '\\\\').
        replace(/"/g, '\\\"');

      var barGroupElement = _chartWrapper.
        find('.bar-group[data-bar-name="{0}"] > .unfiltered'.format(barGroupName)).
        eq(0)[0];

      var payload = {
        element: barGroupElement,
        title: _labelValueOrPlaceholder(datum[NAME_INDEX]),
        unfilteredValueLabel: self.getLocalization('FLYOUT_UNFILTERED_AMOUNT_LABEL'),
        unfilteredValue: datum[UNFILTERED_INDEX],
        labelUnit: _lastRenderOptions.labelUnit,
        selectedNotice: self.getLocalization('FLYOUT_SELECTED_NOTICE'),
        selected: datum[SELECTED_INDEX]
      };

      if (_lastRenderOptions.showFiltered) {

        payload.filteredValueLabel = self.getLocalization('FLYOUT_FILTERED_AMOUNT_LABEL');
        payload.filteredValue = datum[FILTERED_INDEX];

      }

      self.emitEvent(
        'SOCRATA_VISUALIZATION_COLUMN_FLYOUT',
        {
          data: payload
        }
      );
    }

    function hideFlyout(event) {

      self.emitEvent(
        'SOCRATA_VISUALIZATION_COLUMN_FLYOUT',
        {
          data: null
        }
      );
    }

    function addHoverClassToBarGroup(event) {

      var barName = event.currentTarget.getAttribute('data-bar-name');

      _chartWrapper.
        find('.bar-group[data-bar-name="{0}"]'.format(barName)).
        addClass('highlight');
    }

    function removeHoverClassFromBarGroup(event) {

      _chartWrapper.find('.bar-group').removeClass('highlight');
    }

    /**
     * Visualization renderer and helper functions
     */

    function _renderData(element, data, options) {

      // Cache dimensions and options
      var chartWidth = element.width();
      var chartHeight = element.height();
      var expanded = options.expanded;
      var labelUnit = options.labelUnit;
      var showFiltered = options.showFiltered;

      if (chartWidth <= 0 || chartHeight <= 0) {
        return;
      }

      if (expanded) {
        _chartElement.addClass('expanded');
      } else {
        _chartElement.removeClass('expanded');
      }

      if (showFiltered) {
        _chartWrapper.addClass('filtered');
      } else {
        _chartWrapper.removeClass('filtered');
      }

      /**
       * Implementation begins here
       */

      var topMargin = 0; // Set to zero so .card-text could control padding b/t text & visualization
      var bottomMargin; // Calculated based on label text length
      var horizontalScrollbarHeight = 15; // used to keep horizontal scrollbar within .card-visualization upon expand
      var numberOfDefaultLabels = expanded ? data.length : 3;
      var maximumBottomMargin = 140;
      var d3Selection = d3.select(_chartWrapper.get(0));
      // The `_.property(NAME_INDEX)` below is equivalent to `function(d) { return d[NAME_INDEX]; }`
      var barGroupSelection = d3Selection.selectAll('.bar-group').data(data, _.property(NAME_INDEX));
      var labelSelection = d3.select(_chartLabels[0]).selectAll('.label');
      var chartTruncated = false;
      var truncationMarkerWidth = _truncationMarker.width();
      var fixedLabelWidth = 10.5;

      // Compute chart margins
      if (expanded) {

        var maxLength = _.max(data.map(function(item) {
          // The size passed to visualLength() below relates to the width of the div.text in the updateLabels().
          return _labelValueOrPlaceholder(item[NAME_INDEX]).visualLength('1rem');
        }));
        bottomMargin = Math.floor(Math.min(
          maxLength + $.relativeToPx('1rem'),
          $.relativeToPx(fixedLabelWidth + 1 + 'rem')
        ) / Math.sqrt(2));

      } else {

        bottomMargin = $.relativeToPx(numberOfDefaultLabels + 1 + 'rem');

        // Do not compensate for chart scrollbar if not expanded (scrollbar would not exist)
        horizontalScrollbarHeight = 0;
      }

      // Clamp the bottom margin to a reasonable maximum since long labels are ellipsified.
      bottomMargin = bottomMargin > maximumBottomMargin ? maximumBottomMargin : bottomMargin;

      var chartHeight = Math.max(0, chartHeight - topMargin - bottomMargin - horizontalScrollbarHeight);

      var horizontalScaleDetails = _computeHorizontalScale(chartWidth, data, expanded);
      var horizontalScale = horizontalScaleDetails.scale;
      chartTruncated = horizontalScaleDetails.truncated;
      var rangeBand = Math.ceil(horizontalScale.rangeBand());

      // If the chart is not expanded, limit our vert scale computation to what's actually
      // visible. We still render the bars outside the viewport to speed up horizontal resizes.
      var chartDataRelevantForVerticalScale = expanded ?
        data : _.take(data, Math.ceil(chartWidth / rangeBand) + 1);
      var verticalScale = _computeVerticalScale(chartHeight, chartDataRelevantForVerticalScale, showFiltered);

      var chartLeftOffset = horizontalScale.range()[0];
      var chartRightEdge = chartWidth - chartLeftOffset;

      _chartWrapper.css('height', chartHeight + topMargin + 1);
      _chartScroll.css({
        'padding-top': 0,
        'padding-bottom': bottomMargin,
        'top': 'initial',
        'width': chartWidth,
        'height': chartHeight + topMargin + horizontalScrollbarHeight
      });

      var _renderTicks = function() {

        var numberOfTicks = 3;
        var element = $('<div>', {
          'class': 'ticks',
          css: {
            top: _chartScroll.position().top + topMargin,
            width: chartWidth,
            height: chartHeight + topMargin
          }
        });
        var tickMarks = _.map(_.uniq([0].concat(verticalScale.ticks(numberOfTicks))), function(tick) {
          return $('<div>', {
            'class': tick === 0 ? 'origin' : '',
            css: {
              top: chartHeight - verticalScale(tick)
            },
            text: socrata.utils.formatNumber(tick)
          });
        });

        element.append(tickMarks);

        return element;
      };

      var updateLabels = function(labelSelection) {

        /**
         * Labels come in two sets of column names:
         *
         * - Default labels. When the chart is unexpanded, this consists of the
         *   first three column names in the data. When the chart is expanded,
         *   this contains all the column names in the data.
         *
         * - Selected labels. Contains the names of columns which are selected.
         */
        var defaultLabelData = _.take(data, numberOfDefaultLabels);
        var selectedLabelData = data.filter(
          function(datum) {
            return datum[SELECTED_INDEX] === true;
          }
        );
        var labelData = _.union(defaultLabelData, selectedLabelData);
        var labelOrientationsByIndex = [];

        if (selectedLabelData.length > 1) {
          throw new Error('Multiple selected labels not supported yet in column chart');
        }

        function isOnlyInSelected(datum, index) {
          return datum[SELECTED_INDEX] && index >= numberOfDefaultLabels;
        }

        function preComputeLabelOrientation(datum, index) {

          var leftHanded = false;

          if (!expanded) {

            var labelWidth = $(this).find('.contents').width();
            var proposedLeftOfText = horizontalScale(datum[NAME_INDEX]);

            var rangeMagnitude = (chartRightEdge - chartLeftOffset);

            var spaceAvailableOnLeft = (proposedLeftOfText - chartLeftOffset);

            var spaceAvailableOnRight = rangeMagnitude -
              proposedLeftOfText -
              chartLeftOffset;

            var spaceRemainingOnRight = (spaceAvailableOnRight - labelWidth);

            leftHanded = (spaceRemainingOnRight <= 10) &&
              (spaceAvailableOnLeft > spaceAvailableOnRight);
          }

          labelOrientationsByIndex[index] = leftHanded;

        }

        function labelOrientationLeft(datum, index) {
          return labelOrientationsByIndex[index];
        }

        function labelOrientationRight(datum, index) {
          return !labelOrientationsByIndex[index];
        }

        var centering = chartLeftOffset - rangeBand / 2;
        var verticalPositionOfSelectedLabelRem = 2;
        var labelMargin = 0.75;
        var selectedLabelMargin = -0.4;
        // The `_.property(NAME_INDEX)` below is equivalent to `function(d) { return d[NAME_INDEX]; }`
        var labelDivSelection = labelSelection.data(labelData, _.property(NAME_INDEX));

        var labelDivSelectionEnter = labelDivSelection.
          enter().
          append('div').
          classed('label', true).
          classed('non-default', isOnlyInSelected).
          attr('data-bar-name', function(d) {
            return _escapeQuotesAndBackslashes(_labelValueOrPlaceholder(d[NAME_INDEX]));
          });

        // For new labels, add a contents div containing a span for the filter icon,
        // a span for the label text, and a span for the clear filter icon.
        // The filter icon and close icon are toggled via CSS classes.
        var labelText = labelDivSelectionEnter.append('div').classed('contents', true);
        labelText.append('span').classed('icon-filter', true);
        labelText.append('span').classed('text', true);
        labelText.append('span').classed('icon-close', true);

        labelDivSelectionEnter.append('div').classed('callout', true);

        // Bind data to child spans
        labelDivSelection.each(function(d) {
          d3.select(this).selectAll('span').datum(d);
        });

        labelDivSelection.
          select('.contents').
            style('top', function(d, i) {
              var topOffset;

              if (expanded) {
                topOffset = 0;
              } else if (isOnlyInSelected(d, i)) {
                topOffset = verticalPositionOfSelectedLabelRem;
              } else {
                topOffset = defaultLabelData.length - 0.5 - Math.min(i, numberOfDefaultLabels - 1);
              }

              return '{0}rem'.format(topOffset);
            }).
            classed('undefined', function(d) {
              return _labelValueOrPlaceholder(d[NAME_INDEX]) === self.getLocalization('NO_VALUE');
            }).
            select('.text').
              text(function(d) {
                return _labelValueOrPlaceholder(d[NAME_INDEX]);
              });

        labelDivSelection.
          select('.callout').
            style('height', function(d, i) {

              // Expanded charts have auto-height labels.
              if (expanded) {
                return '';
              } else {
                if (isOnlyInSelected(d, i)) {
                  return verticalPositionOfSelectedLabelRem + 'rem';
                } else {
                  return (defaultLabelData.length - i - (d[SELECTED_INDEX] ? 0.75 : 0)) + 'rem';
                }
              }
            }).

            // Hide the '.callout' if there is no room for it
            style('display', function(d) {
              var scaleOffset = horizontalScale(d[NAME_INDEX]) - centering - 1;

              if (scaleOffset >= chartWidth) {
                return 'none';
              }
            });

        // For each label, re-compute their orientations and set all left and
        // right offsets.
        labelDivSelection.
          classed('orientation-left', false).
          classed('orientation-right', false).
          each(preComputeLabelOrientation).
          classed('orientation-left', labelOrientationLeft).
          classed('orientation-right', labelOrientationRight).
          classed('dim', function(d) {
            return selectedLabelData.length > 0 && !d[SELECTED_INDEX];
          }).
          classed('selected', function(d) { return d[SELECTED_INDEX]; }).
          each(function(d) {

            // Save references to all d3 selections.
            var labelSelection = d3.select(this);
            var labelContentSelection = labelSelection.select('.contents');
            var labelTextSelection = labelContentSelection.select('.text');

            var labelLeftOffset = 0;
            var labelRightOffset = 0;
            var labelContentLeftOffset;
            var labelContentRightOffset;
            var isSelected = d[SELECTED_INDEX];
            var scaleOffset = horizontalScale(d[NAME_INDEX]) - centering - 1;
            var noRoomForCallout = scaleOffset >= chartWidth && isSelected && !expanded;
            var leftOriented = $(this).hasClass('orientation-left');
            var labelIconPadding = 30;
            var halfWidthOfCloseIcon = ($(this).find('.icon-close').width() / 2) - 1;
            var textMaxWidth;

            // Logic for setting label and content offsets and text max widths.
            if (expanded || !isSelected) {
              labelLeftOffset = scaleOffset;
              labelContentLeftOffset = labelMargin;
            } else if (leftOriented) {
              labelRightOffset = chartRightEdge - scaleOffset;
              labelContentRightOffset = -halfWidthOfCloseIcon;
              textMaxWidth = scaleOffset - labelIconPadding;
            } else {
              labelLeftOffset = scaleOffset;
              labelContentLeftOffset = selectedLabelMargin;
              textMaxWidth = chartWidth - scaleOffset - labelIconPadding;
            }

            if (!isSelected && !expanded) {
              textMaxWidth = chartWidth - scaleOffset - labelIconPadding;
            }

            if (noRoomForCallout) {
              labelRightOffset = 0;
              labelContentLeftOffset = 0;
              labelContentRightOffset = 0;
              textMaxWidth = chartWidth - labelIconPadding;
            }

            // Apply styles
            labelSelection.style('left', '{0}px'.format(labelLeftOffset));
            labelSelection.style('right', '{0}px'.format(labelRightOffset));

            if (!_.isUndefined(labelContentLeftOffset)) {
              labelContentSelection.style('left', '{0}rem'.format(labelContentLeftOffset));
            } else {
              labelContentSelection.style('left', '');
            }

            if (!_.isUndefined(labelContentRightOffset)) {
              labelContentSelection.style('right', '{0}px'.format(labelContentRightOffset));
            } else {
              labelContentSelection.style('right', '');
            }

            labelTextSelection.style('max-width', '{0}px'.format(textMaxWidth));
          });

        labelDivSelection.exit().remove();
      };

      var horizontalBarPosition = function(d) {
        return horizontalScale(d[NAME_INDEX]) - chartLeftOffset;
      };

      var updateBars = function(selection) {
        // Bars are composed of a bar group and two bars (total and filtered).

        // ENTER PROCESSING

        // Create bar groups.
        selection.enter().
          append('div').
            classed('bar-group', true);

        // Create 2 bars, total and filtered. Filtered bars default to 0 height if there is no data for them.
        // The smaller bar needs to go on top of the other. However, if the bar on top is also the total (can
        // happen for aggregations other than count), the top bar needs to be semitransparent.
        // This function transforms each piece of data (containing filtered and total amounts) into
        // an ordered pair of objects representing a bar. The order is significant and ultimately determines the
        // order of the bars in the dom.
        // Each object in the pair looks like:
        // {
        //    isTotal: [boolean, is this bar representing the total value?],
        //    value: [number, the numerical value this bar should represent]
        // }
        function makeBarData(d) {
          // If we're not showing the filtered value, just render it zero height.
          var filtered = showFiltered ? d[FILTERED_INDEX] : 0;

          // Figure out if the totals bar is on top. This controls styling.
          var totalIsOnTop;
          if (d[UNFILTERED_INDEX] * filtered < 0) {
            // Opposite signs. Setting total on top by convention (makes styles easier).
            totalIsOnTop = true;
          } else {
            // Same sign.
            totalIsOnTop = Math.abs(d[UNFILTERED_INDEX]) >= Math.abs(filtered);
          }

          if (totalIsOnTop) {

            return [
              {
                isTotal: true,
                value: d[UNFILTERED_INDEX]
              },
              {
                isTotal: false,
                value: filtered
              }
            ];

          } else {

            return [
              {
                isTotal: false,
                value: filtered
              },
              {
                isTotal: true,
                value: d[UNFILTERED_INDEX]
              }
            ];

          }
        }
        var bars = selection.selectAll('.bar').data(makeBarData);

        // Bars are just a div.
        bars.enter().
          append('div');

        // UPDATE PROCESSING
        // Update the position of the groups.
        selection.
          attr('data-bar-name', function(d) {
            return _escapeQuotesAndBackslashes(_labelValueOrPlaceholder(d[NAME_INDEX]));
          }).
          style('left', function(d) { return horizontalBarPosition(d) + 'px'; }).
          style('width', rangeBand + 'px').
          style('height', function() { return chartHeight + 'px'; }).
          classed('unfiltered-on-top', function(d) {
            // This is really confusing. In CSS, we refer to the total bar as the unfiltered bar.
            // If total bar is last in the dom, then apply this class.
            return makeBarData(d)[1].isTotal;
          }).
          classed('selected', function(d) { return d[SELECTED_INDEX]; }).
          classed('active', function(d) { return expanded || horizontalBarPosition(d) < chartWidth - truncationMarkerWidth; });

        // Update the position of the individual bars.
        bars.
          style('width', rangeBand + 'px').
          style('height', function (d) {

            if (_.isNaN(d.value)) {
              return 0;
            }

            return Math.max(
              d.value === 0 ? 0 : 1,  // Always show at least one pixel for non-zero-valued bars.
              Math.abs(verticalScale(d.value) - verticalScale(0))
            ) + 'px';
          }).
          style('bottom', function(d) {

            if (_.isNaN(d.value)) {
              return 0;
            }

            return verticalScale(Math.min(0, d.value)) + 'px';
          }).
          classed('bar', true).
          classed('unfiltered', _.property('isTotal')).
          classed('filtered', function(d) { return !d.isTotal; });

        // EXIT PROCESSING
        bars.exit().remove();
        selection.exit().remove();
      };

      barGroupSelection.call(updateBars);
      labelSelection.call(updateLabels);

      _chartElement.children('.ticks').remove();
      _chartElement.prepend(_renderTicks());

      // Set "Click to Expand" truncation marker + its tooltip
      _truncationMarker.css({
        top: chartHeight,
        display: chartTruncated ? 'block' : 'none'
      });
    }

<<<<<<< HEAD
   function _escapeQuotesAndBackslashes(value) {
      return value.
        replace(/\\/, '\\\\').
        replace(/"/, '\\\"');
=======
    function _escapeQuotesAndBackslashes(value) {

      if (_.isString(value)) {
        return value.
          replace(/\\/g, '\\\\').
          replace(/"/g, '\\\"');
      } else {
        return value;
      }
>>>>>>> e241c69d
    }

    function _labelValueOrPlaceholder(value, placeholder) {

      var placeholderText = placeholder || self.getLocalization('NO_VALUE');
      var valueText;

      if ($.isNumeric(value)) {
        return value;
      } else if (_.isNaN(value)) {
        return placeholderText;
      }

      if (_.isBoolean(value)) {
        valueText = value.toString();
      }

      valueText = String(value) || '';

      return socrata.utils.valueIsBlank(valueText.trim().escapeSpaces()) ?
        placeholderText :
        valueText;
    }

    function _computeDomain(chartData, showFiltered) {

      var allData = chartData.map(function(d) { return d[UNFILTERED_INDEX]; }).concat(
        (showFiltered) ?
          chartData.map(function(d) { return d[FILTERED_INDEX]; }) :
          []
      );

      function _makeDomainIncludeZero(domain) {
        var min = domain[0];
        var max = domain[1];
        if (min > 0) { return [ 0, max ]; }
        if (max < 0) { return [ min, 0]; }
        return domain;
      }

      return _makeDomainIncludeZero(d3.extent(allData));
    }

    function _computeVerticalScale(chartHeight, chartData, showFiltered) {
      return d3.scale.linear().domain(_computeDomain(chartData, showFiltered)).range([0, chartHeight]);
    }

    function _computeHorizontalScale(chartWidth, chartData, expanded) {

      // Horizontal scale configuration
      var barPadding = 0.25;
      var minBarWidth = 0;
      var maxBarWidth = 0;
      var minSmallCardBarWidth = 8;
      var maxSmallCardBarWidth = 30;
      var minExpandedCardBarWidth = 15;
      var maxExpandedCardBarWidth = 40;
      // End configuration

      var horizontalScale;
      var numberOfBars = chartData.length;
      var isChartTruncated = false;
      var rangeBand;

      if (expanded) {
        minBarWidth = minExpandedCardBarWidth;
        maxBarWidth = maxExpandedCardBarWidth;
      } else {
        minBarWidth = minSmallCardBarWidth;
        maxBarWidth = maxSmallCardBarWidth;
      }

      var _computeChartDimensionsForRangeInterval = function(rangeInterval) {

        horizontalScale = d3.scale.ordinal().rangeBands(
          [0, Math.ceil(rangeInterval)], barPadding).domain(chartData.map(function(d) { return d[NAME_INDEX]; })
        );
        rangeBand = Math.ceil(horizontalScale.rangeBand());
      };

      _computeChartDimensionsForRangeInterval(chartWidth);

      /**
       * According to the D3 API reference for Ordinal Scales#rangeBands
       * (https://github.com/mbostock/d3/wiki/Ordinal-Scales#ordinal_rangeBands):
       *
       * For the method `ordinal.rangeBands(barWidth[, barPadding[, outerPadding]]) = rangeInterval`
       * `barPadding` corresponds to the amount of space in the `rangeInterval` as a percentage of
       * `rangeInterval` (width in px):
       *
       * => rangeInterval = barPadding * rangeInterval + numberOfBars * barWidth
       * => (1 - barPadding) * rangeInterval = numberOfBars * barWidth
       * => rangeInterval = (numberOfBars * barWidth) / (1 - barPadding)
       */
      if (rangeBand < minBarWidth) {
        // --> desired rangeBand (bar width) is less than accepted minBarWidth
        // use computeChartDimensionsForRangeInterval to set rangeBand = minBarWidth
        // and update horizontalScale accordingly
        _computeChartDimensionsForRangeInterval(minBarWidth * numberOfBars / (1 - barPadding));
        if (!expanded) {
          isChartTruncated = true;
        }
      } else if (rangeBand > maxBarWidth) {
        // --> desired rangeBand (bar width) is greater than accepted maxBarWidth
        // use computeChartDimensionsForRangeInterval to set rangeBand = maxBarWidth
        _computeChartDimensionsForRangeInterval(maxBarWidth * numberOfBars / (1 - barPadding) + maxBarWidth * barPadding);
      }

      return {
        scale: horizontalScale,
        truncated: isChartTruncated
      };
    }
  }

  root.socrata.visualizations.ColumnChart = ColumnChart;
})(window);<|MERGE_RESOLUTION|>--- conflicted
+++ resolved
@@ -857,22 +857,18 @@
       });
     }
 
-<<<<<<< HEAD
-   function _escapeQuotesAndBackslashes(value) {
-      return value.
-        replace(/\\/, '\\\\').
-        replace(/"/, '\\\"');
-=======
     function _escapeQuotesAndBackslashes(value) {
 
       if (_.isString(value)) {
+
         return value.
           replace(/\\/g, '\\\\').
           replace(/"/g, '\\\"');
+
       } else {
+
         return value;
       }
->>>>>>> e241c69d
     }
 
     function _labelValueOrPlaceholder(value, placeholder) {
