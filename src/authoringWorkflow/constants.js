import { translate } from '../I18n';

export const INPUT_DEBOUNCE_MILLISECONDS = 300;

export const COLUMN_TYPES = [
  {
    type: 'blob',
    icon: 'icon-data'
  },
  {
<<<<<<< HEAD
    type: 'calendar_date',
    preferredVisualizationTypes: ['timelineChart'],
    icon: 'icon-date'
  },
  {
    type: 'checkbox',
    icon: 'icon-check'
  },
  {
    type: 'line',
    icon: 'icon-geo'
  },
  {
    type: 'multiline',
    icon: 'icon-geo'
  },
  {
    type: 'multipoint',
    icon: 'icon-geo'
  },
  {
    type: 'multipolygon',
    icon: 'icon-geo'
=======
    type: 'point',
    preferredVisualizationTypes: ['featureMap', 'regionMap']
>>>>>>> 6c555839
  },
  {
    type: 'number',
    preferredVisualizationTypes: ['columnChart', 'histogram'],
    icon: 'icon-number'
  },
  {
    type: 'point',
    preferredVisualizationTypes: ['featureMap', 'choroplethMap'],
    icon: 'icon-map'
  },
  {
    type: 'polygon',
    icon: 'icon-geo'
  },
  {
    type: 'text',
    preferredVisualizationTypes: ['columnChart'],
    icon: 'icon-text'
  }
];

export const VISUALIZATION_TYPES = [
  {
    type: 'columnChart',
    title: translate('visualizations.column_chart.title'),
    preferredDimensionTypes: ['text', 'number']
  },
  {
    type: 'histogram',
    title: translate('visualizations.histogram.title'),
    preferredDimensionTypes: ['number']
  },
  {
    type: 'regionMap',
    title: translate('visualizations.region_map.title'),
    preferredDimensionTypes: ['point', 'location']
  },
  {
    type: 'featureMap',
    title: translate('visualizations.feature_map.title'),
    preferredDimensionTypes: ['point', 'location']
  },
  {
    type: 'timelineChart',
    title: translate('visualizations.timeline_chart.title'),
    preferredDimensionTypes: ['calendar_date']
  }
];

export const AGGREGATION_TYPES = [
  {
    type: 'sum',
    title: translate('aggregations.sum')
  }
];

export const BASE_LAYERS = [
  {
    title: translate('base_layers.simple_blue'),
    value: 'https://a.tiles.mapbox.com/v3/socrata-apps.3ecc65d4/{z}/{x}/{y}.png'
  },
  {
    title: translate('base_layers.simple_grey'),
    value: 'https://a.tiles.mapbox.com/v3/socrata-apps.ibp0l899/{z}/{x}/{y}.png'
  },
  {
    title: translate('base_layers.esri'),
    value: 'https://server.arcgisonline.com/ArcGIS/rest/services/World_Street_Map/MapServer/tile/{z}/{y}/{x}'
  }
];

export const COLOR_SCALES = [
  {
    title: translate('color_scales.simple_blue'),
    value: 'simpleBlue',
    scale: ['#c6663d', '#ffffff', '#003747']
  },
  {
    title: translate('color_scales.simple_grey'),
    value: 'simpleGrey',
    scale: ['#c8c8c8', '#bdbdbd', '#2c2c2c']
  },
  {
    title: translate('color_scales.red_yellow'),
    value: 'RdOrYl',
    scale: ['#2482bc', '#fdffac', '#ba001e']
  },
  {
    title: translate('color_scales.green_white_purple'),
    value: 'GrWhPu',
    scale: ['#008932', '#f7f7f7', '#7c2d96']
  }
];

export const COLORS = [
  '#f0f2ff', '#eff8fb', '#eff8fb', '#f7f7f7', '#fdeddd', '#f6eef7', '#feffc8', '#fdebe1', '#fdffac',
  '#bed7e8', '#b5e3e2', '#b5cce5', '#cccccc', '#fac07e', '#bfc8e3', '#a2deb2', '#f8b2b8', '#fad04b',
  '#71abd9', '#6ac5a3', '#8f92c9', '#969696', '#f98d27', '#6da7d2', '#4cb6c6', '#f45ca1', '#f98d27',
  '#3d7ec0', '#31a75a', '#894baa', '#636363', '#e25200', '#2a919a', '#387bbb', '#c3008c', '#ec3001',
  '#1e489f', '#067126', '#80007f', '#252525', '#a33200', '#0f6f59', '#2d2298', '#79007a', '#ba001e'
];<|MERGE_RESOLUTION|>--- conflicted
+++ resolved
@@ -8,7 +8,6 @@
     icon: 'icon-data'
   },
   {
-<<<<<<< HEAD
     type: 'calendar_date',
     preferredVisualizationTypes: ['timelineChart'],
     icon: 'icon-date'
@@ -32,10 +31,6 @@
   {
     type: 'multipolygon',
     icon: 'icon-geo'
-=======
-    type: 'point',
-    preferredVisualizationTypes: ['featureMap', 'regionMap']
->>>>>>> 6c555839
   },
   {
     type: 'number',
@@ -44,7 +39,7 @@
   },
   {
     type: 'point',
-    preferredVisualizationTypes: ['featureMap', 'choroplethMap'],
+    preferredVisualizationTypes: ['featureMap', 'regionMap'],
     icon: 'icon-map'
   },
   {
