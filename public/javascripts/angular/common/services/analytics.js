--- conflicted
+++ resolved
@@ -152,27 +152,10 @@
      * @param metricValue
      */
     function sendMetric(metricName, metricValue) {
-<<<<<<< HEAD
-      if (serverUploadEnabled) {
-        http({
-          method: 'post',
-          url: analyticsUrl,
-          data: JSON.stringify({
-            metrics: [
-              {
-                entity: entity,
-                metric: metricName,
-                increment: metricValue
-              }
-            ]
-          }),
-          headers: {
-=======
-
       var analyticsPayload;
       var analyticsConfig;
 
-      if (isStatsdEnabled()) {
+      if (serverUploadEnabled) {
 
         analyticsPayload = JSON.stringify({
           metrics: [
@@ -186,7 +169,6 @@
 
         analyticsConfig = {
           'headers': {
->>>>>>> df4c1ad1
             'X-Socrata-Auth': 'unauthenticated',
             'Content-Type': 'application/text'
           },
