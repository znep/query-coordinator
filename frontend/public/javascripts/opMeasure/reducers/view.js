import _ from 'lodash';

import actions from '../actions';
import { ModeStates, PeriodTypes, SaveStates } from '../lib/constants';

// Initial state for the view reducer augments the state passed via ERB.
const INITIAL_STATE = _.merge({}, window.socrata.opMeasure, {
  activePane: 'summary',
  isDirty: false,
  saveState: SaveStates.IDLE,
<<<<<<< HEAD
  // TODO: Set default metric props as part of setting up window.initialState?
  // measure: {
  //   metric: {
  //     reportingPeriod: {
  //       type: PeriodTypes.CLOSED
  //     }
  //   }
  // }
=======
  measure: {
    metric: {
      reportingPeriod: {
        type: PeriodTypes.CLOSED
      }
    }
  }
>>>>>>> 82548ef3
});

// View reducer.
// Handles on-page navigation, save actions, and updates from the edit modal.
export default (state = INITIAL_STATE, action) => {
  if (_.isUndefined(action)) {
    return state;
  }

  switch (action.type) {
    case actions.view.SET_ACTIVE_PANE:
      return {
        ...state,
        activePane: action.activePane
      };

    case actions.editor.ACCEPT_EDIT_MODAL_CHANGES:
      return {
        ...state,
        isDirty: true,
        measure: action.measure
      };

    case actions.view.ENTER_EDIT_MODE: {
      return {
        ...state,
        mode: ModeStates.EDIT
      };
    }

    case actions.view.ENTER_PREVIEW_MODE:
      return {
        ...state,
        mode: ModeStates.PREVIEW
      };

    default:
      return state;
  }
};<|MERGE_RESOLUTION|>--- conflicted
+++ resolved
@@ -8,7 +8,6 @@
   activePane: 'summary',
   isDirty: false,
   saveState: SaveStates.IDLE,
-<<<<<<< HEAD
   // TODO: Set default metric props as part of setting up window.initialState?
   // measure: {
   //   metric: {
@@ -17,15 +16,6 @@
   //     }
   //   }
   // }
-=======
-  measure: {
-    metric: {
-      reportingPeriod: {
-        type: PeriodTypes.CLOSED
-      }
-    }
-  }
->>>>>>> 82548ef3
 });
 
 // View reducer.
@@ -46,7 +36,8 @@
       return {
         ...state,
         isDirty: true,
-        measure: action.measure
+        measure: action.measure,
+        coreView: action.coreView
       };
 
     case actions.view.ENTER_EDIT_MODE: {
