import _ from 'lodash';
import { STATUS_CALL_IN_PROGRESS } from 'lib/apiCallStatus';
<<<<<<< HEAD
import { LOAD_ROWS } from 'reduxStuff/actions/apiCalls';
import { CREATE_UPLOAD } from 'reduxStuff/actions/manageUploads';
=======
import { LOAD_ROWS } from 'actions/apiCalls';
import { CREATE_UPLOAD } from 'actions/manageUploads';
import {
  stripToTextAst,
  stripToNumberAst,
  stripToBooleanAst,
  stripToDatetimeAst
} from 'lib/ast';
>>>>>>> e90f1fe6

export function rowsToBeImported(entities, outputSchemaId) {
  const outputSchema = entities.output_schemas[outputSchemaId];
  const inputSchema = entities.input_schemas[outputSchema.input_schema_id];
  const errorRows = outputSchema.error_count || 0;

  return Math.max(0, inputSchema.total_rows - errorRows);
}

export function rowsUpserted(entities, taskSetId) {
  const taskSet = entities.task_sets[taskSetId];
  if (!taskSet || !taskSet.log) {
    return 0;
  }
  // TODO: upate status here to reflect new DSMAPI changes
  const rowItems = taskSet.log
    .filter(logItem => logItem.stage === 'rows_upserted')
    .map(logItem => logItem.details.count);
  return _.max(rowItems) || 0;
}

export function latestRevision(entities) {
  // TODO: this selector should go away for revisionless DSMUI
  // and be replaced by getting it from the URL
  return _.maxBy(_.values(entities.revisions), 'id');
}

export function currentOutputSchema(entities) {
  const revision = latestRevision(entities);
  if (!_.isNumber(revision.output_schema_id)) {
    return latestOutputSchema(entities);
  }
  return entities.output_schemas[revision.output_schema_id];
}

function latestOutputSchema(entities) {
  return _.maxBy(_.values(entities.output_schemas), 'id');
}

export function latestSource(entities) {
  return _.maxBy(_.values(entities.sources), 'id');
}

export function columnsForInputSchema(entities, inputSchemaId) {
  const unsortedColumns = _.filter(entities.input_columns, ic => ic.input_schema_id === inputSchemaId);
  return _.sortBy(unsortedColumns, 'position');
}

export function columnsForOutputSchema(entities, outputSchemaId) {
  return _.chain(entities.output_schema_columns)
    .filter({ output_schema_id: outputSchemaId })
    .map(outputSchemaColumn => {
      const outputColumn = entities.output_columns[outputSchemaColumn.output_column_id];
      return {
        ...outputColumn,
        transform: entities.transforms[outputColumn.transform_id],
        is_primary_key: outputSchemaColumn.is_primary_key || false
      };
    })
    .sortBy('position')
    .value();
}

export function treeForOutputSchema(entities, outputSchemaId) {
  const outputSchema = entities.output_schemas[outputSchemaId];
  const inputSchema = entities.input_schemas[outputSchema.input_schema_id];
  const source = entities.sources[inputSchema.source_id];
  return {
    outputSchema,
    inputSchema,
    source
  };
}

export function allTransformsDone(columnsWithTransforms, inputSchema) {
  return columnsWithTransforms.every(
    column =>
      !_.isUndefined(column.transform.contiguous_rows_processed) &&
      column.transform.contiguous_rows_processed === inputSchema.total_rows
  );
}

export function sourcesInProgress(apiCalls) {
  return _.filter(
    apiCalls,
    apiCall => apiCall.status === STATUS_CALL_IN_PROGRESS && apiCall.operation === CREATE_UPLOAD
  );
}

export function rowsTransformed(outputColumns) {
  return _.min(outputColumns.map(col => col.transform.contiguous_rows_processed || 0)) || 0;
}

export function pathForOutputSchema(entities, outputSchemaId) {
  const outputSchema = entities.output_schemas[outputSchemaId];
  const inputSchema = entities.input_schemas[outputSchema.input_schema_id];
  const source = entities.sources[inputSchema.source_id];
  return {
    outputSchema,
    inputSchema,
    source
  };
}

export function sourceFromInputSchema(entities, inputSchemaId) {
  const inputSchema = entities.input_schemas[inputSchemaId];
  return entities.sources[inputSchema.source_id];
}

export function rowLoadOperationsInProgress(apiCalls) {
  return _.filter(apiCalls, call => call.operation === LOAD_ROWS && call.status === STATUS_CALL_IN_PROGRESS)
    .length;
}

// hooray this thing is still wrong, and will always be wrong - each time we add a new
// feature we get to re-write it to make it right for our specific use case
export function currentAndIgnoredOutputColumns(entities, osid) {
  const osIds = Object.keys(entities.output_schemas).map(_.toNumber);

  const latestOutputSchemaId = osid || Math.max(...osIds);
  const firstOutputSchemaId = Math.min(...osIds);

  const actualColumns = columnsForOutputSchema(entities, latestOutputSchemaId);
  const firstColumns = columnsForOutputSchema(entities, firstOutputSchemaId);


  const outputColumnsStrippedAsts = _.flatMap(actualColumns, oc => {
    const ast = oc.transform.parsed_expr;
    return _.uniqWith([
      ast,
      stripToTextAst(ast),
      stripToNumberAst(ast),
      stripToBooleanAst(ast),
      stripToDatetimeAst(ast)
    ], _.isEqual);
  });

  const isAstUsed = (ast) => !!_.find(outputColumnsStrippedAsts, (a) => _.isEqual(a, ast));

  const isUnreferenced = (outputColumn) => {
    const ast = outputColumn.transform.parsed_expr;
    return !isAstUsed(ast) &&
      !isAstUsed(stripToTextAst(ast)) &&
      !isAstUsed(stripToNumberAst(ast)) &&
      !isAstUsed(stripToBooleanAst(ast)) &&
      !isAstUsed(stripToDatetimeAst(ast));
  };

  const unreferencedOutputColumns = firstColumns.filter(isUnreferenced);

  return {
    current: actualColumns,
    ignored: unreferencedOutputColumns.map(oc => ({ ...oc, ignored: true }))
  };
}

export const latestOutputSchemaForSource = (entities, sourceId) => {
  const inputSchema = _.filter(entities.input_schemas, { source_id: sourceId })[0];

  if (!inputSchema) {
    return null; // an input schema has not yet been parsed out of this upload
  }

  const outputSchemas = _.filter(entities.output_schemas, { input_schema_id: inputSchema.id });

  return _.maxBy(_.values(outputSchemas), 'id');
};

// DATASET METADATA
// The purpose of these selectors is to reshape the revision.metadata structure
// that exists in the store into the shape expected by core. Used in the
// saveDatasetMetadata thunk in manageMetadata.js
const filterUndefineds = val => val === undefined;
const convertToNull = val => (val === '' ? null : val);

const regularPublic = metadata =>
  _.chain(metadata)
    .pick([
      'id',
      'name',
      'description',
      'category',
      'licenseId',
      'license',
      'attribution',
      'attributionLink',
      'tags'
    ])
    .omitBy(filterUndefineds)
    .mapValues(convertToNull)
    .value();

const regularPrivate = metadata =>
  _.chain(metadata)
    .get('privateMetadata')
    .omit('custom_fields')
    .omitBy(filterUndefineds)
    .mapValues(convertToNull)
    .value();

const customPublic = metadata =>
  _.chain(metadata)
    .get('metadata.custom_fields', {})
    .omitBy(filterUndefineds)
    .mapValues(convertToNull)
    .value();

const customPrivate = metadata =>
  _.chain(metadata)
    .get('privateMetadata.custom_fields', {})
    .omitBy(filterUndefineds)
    .mapValues(convertToNull)
    .value();

export const datasetMetadata = metadata => {
  const publicMetadata = regularPublic(metadata);
  const privateMetadata = regularPrivate(metadata);
  const customMetadata = customPublic(metadata);
  const privateCustomMetadata = customPrivate(metadata);

  return {
    ...publicMetadata,
    privateMetadata: {
      ...privateMetadata,
      custom_fields: privateCustomMetadata
    },
    metadata: {
      custom_fields: customMetadata
    }
  };
};<|MERGE_RESOLUTION|>--- conflicted
+++ resolved
@@ -1,18 +1,13 @@
 import _ from 'lodash';
 import { STATUS_CALL_IN_PROGRESS } from 'lib/apiCallStatus';
-<<<<<<< HEAD
 import { LOAD_ROWS } from 'reduxStuff/actions/apiCalls';
 import { CREATE_UPLOAD } from 'reduxStuff/actions/manageUploads';
-=======
-import { LOAD_ROWS } from 'actions/apiCalls';
-import { CREATE_UPLOAD } from 'actions/manageUploads';
 import {
   stripToTextAst,
   stripToNumberAst,
   stripToBooleanAst,
   stripToDatetimeAst
 } from 'lib/ast';
->>>>>>> e90f1fe6
 
 export function rowsToBeImported(entities, outputSchemaId) {
   const outputSchema = entities.output_schemas[outputSchemaId];
