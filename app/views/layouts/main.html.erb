<!DOCTYPE html PUBLIC "-//W3C//DTD XHTML 1.0 Strict//EN"
        "http://www.w3.org/TR/xhtml1/DTD/xhtml1-strict.dtd">
<html xmlns="http://www.w3.org/1999/xhtml" xml:lang="en" lang="en">

<head>
  <meta http-equiv="content-type" content="text/html;charset=utf-8" />
  <meta http-equiv="X-UA-Compatible" content="IE=8" />
  <%= stylesheet_link_tag "base", "common", "info-pane", "layout",
    "outer-chrome", "sidebar", "widgets", "modals",
    :cache => "cache/layout_main_all" %>
<<<<<<< HEAD
  <% end %>
  <%= stylesheet_link_tag "theme/#{Theme.active}" %>
=======
>>>>>>> f3602927
    
  <!--[if lt IE 7]>
    <link href="/stylesheets/core-ie6.css" rel="stylesheet" type="text/css">
    <script type="text/javascript" charset="utf-8">
      var isOldIE = true;
    </script>
  <![endif]-->

  <% if ENV["RAILS_ENV"] != 'production' %>
  <script src="/javascripts/jquery-1.3.2.js" type="text/javascript"
    charset="utf-8"></script>
  <% else %>
  <script type="text/javascript">
    document.write([
        "\<script src='",
        ("https:" == document.location.protocol) ? "https://" : "http://",
        "ajax.googleapis.com/ajax/libs/jquery/1.3.2/jquery.min.js' type='text/javascript'>\<\/script>"
    ].join(''));
  </script>
  <% end %>

  <%= yield :head %>
  
  <%- if is_gov_site? -%>
  <%= stylesheet_link_tag "gov-override" %>
  <%- end -%>

  <link rel="shortcut icon" href="<%=th.favicon%>" />

  
</head>

<body id='<%= @body_id %>' class='<%= @body_class %>'>

  <div id='outerContainer'>
    <div id='header'>
      <h1 id='mainLogo' class='<%= @is_marketing_page ? "aboutLogo" : "appLogo" %>'>
        <%= link_to(th.company, root_path) %>
      </h1>

      <div id='mainNav'>
        <ul class="clearfix">
          <li class='discover'><%= link_to("<span>Public Data</span>", root_path) %></li>
          <li class='community'><%= link_to("<span>Community</span>", community_path) %></li>
          <li class='home last'><%= link_to("<span>My #{th.company}</span>", home_path) %></li>
        </ul>
      </div>

      <div class='userNav'>
        <ul>
          <li><a href='http://www.getsatisfaction.com/socrata' rel='nofollow external'>Help</a></li>
          <li class='signInLink'><%= link_to "Sign Up / In", login_url, :rel => 'nofollow' %></li>
          <li class='accountLink'><%= link_to "My Account", account_path%></li>
          <li class='signOutLink'><a href='/logout' rel='nofollow'>Sign Out</a></li>
        </ul>
      </div>

      <%# This is not supported yet
      <div class='notifications'>
        <ul>
          <li><a href='#' class='messages' title='Messages'>1</a></li>
          <li><a href='#' class='requests' title='Requests'>3</a></li>
        </ul>
      </div>
      %>

      <%- if @show_search_form -%>
        <% form_tag(root_path, :method => :get, :class => "search") do %>
          <p>
            <input type='text' class='textPrompt' name='search'
              title='<%= t(:search_prompt_text) %>'
              value='<%= @discover_search %>' />
            <input type='image' class='submit' name='discoverSubmit' src='/stylesheets/images/common/empty.gif' />
          </p>
        <% end %>
      <%- end -%>
    </div>

    <%= yield :layout %>

    <div id='footer'>
      <%- if is_gov_site? -%>
        <%= render(:partial => "shared/gov_footer") %>
      <%- else -%>
        <%= render(:partial => "shared/footer") %>
      <%- end -%>
    </div>
  </div>

  <% dialog_content("jqmAlert") do %>
    <div class='header'>
      <h1>Alert</h1>
    </div>

    <div class='mainContent clearfix'>
      <p class='alertMessage'></p>

      <ul class='actionButtons'>
        <li><a href='#close' class='arrowButton jqmClose'>Close</a></li>
      </ul>
    </div>
  <% end %>

  <%#
  Better to load JS at the bottom:
  http://developer.yahoo.com/performance/rules.html#js_bottom
  %>
  <%= javascript_include_tag "plugins/jquery.sizes.min", "util/namespace",
    :cache => "cache/layout_main_all" %>

  <% if ENV["RAILS_ENV"] != 'production' %>
    <%= javascript_include_tag "util/debug" %>
  <% end %>


  <%# This should be included on all pages, including the marketing site.
  It will update the header appropriately based on your logged-in state %>
  <%= javascript_include_tag "plugins/jquery.cookies.2.1.0.min" %>
  <script type="text/javascript">
    blist.versionInfo = function ()
    {
        alert("Build time: " +
            "<%= REVISION_DATE ? Time.at(REVISION_DATE).to_s : '' %>\n" +
            "Build version: <%= REVISION_NUMBER %>");
    };
    jQuery((function ($)
    {
        var blistCookie = $.cookies.get('_blist_session_id');
        if (blistCookie && blistCookie !== "")
        {
            var coreCookie = unescape(blistCookie).split("||");
            if (coreCookie[0] && coreCookie[0] !== "")
            {
                $('#header .userNav').addClass('loggedInNav');
            }
        }
    })(jQuery));
  </script>


  <%= yield :js_footer %>
  
  <div class="jqmWindow" id="modal"></div>

  <% unless APP_CONFIG['google_analytics_id'].blank? %>
  <script type="text/javascript">
  var gaJsHost = (("https:" == document.location.protocol) ? "https://ssl." : "http://www.");
  document.write(unescape("%3Cscript src='" + gaJsHost + "google-analytics.com/ga.js' type='text/javascript'%3E%3C/script%3E"));
  </script>
  <script type="text/javascript">
  try {
    var pageTracker = _gat._getTracker("<%= APP_CONFIG['google_analytics_id'] %>");
    pageTracker._trackPageview();
  } catch(err) {}</script>
  <% end %>
</body>
</html><|MERGE_RESOLUTION|>--- conflicted
+++ resolved
@@ -8,12 +8,7 @@
   <%= stylesheet_link_tag "base", "common", "info-pane", "layout",
     "outer-chrome", "sidebar", "widgets", "modals",
     :cache => "cache/layout_main_all" %>
-<<<<<<< HEAD
-  <% end %>
   <%= stylesheet_link_tag "theme/#{Theme.active}" %>
-=======
->>>>>>> f3602927
-    
   <!--[if lt IE 7]>
     <link href="/stylesheets/core-ie6.css" rel="stylesheet" type="text/css">
     <script type="text/javascript" charset="utf-8">
