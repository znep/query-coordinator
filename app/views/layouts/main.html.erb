--- conflicted
+++ resolved
@@ -40,188 +40,7 @@
 <div class="bodyInterior">
   <div id='outerContainer'>
     <div id='header'>
-<<<<<<< HEAD
       <%= domain_header %>
-=======
-      <%- if CurrentDomain.cname =~ /medicare/ -%>
-        <h1 id='medicareLogo'>
-          <%= link_to(CurrentDomain.strings.company, root_path) %>
-        </h1>
-        <div class='userNav'>
-          <ul>
-            <%- CurrentDomain.theme.urls.header.each do |link| -%>
-              <li><%= link_from_theme(link) %></li>
-            <%- end -%>
-            <li class='signInLink'><%= link_to "Sign In to Data.Medicare.Gov", login_url, :rel => 'nofollow' %></li>
-            <li class='signUpLink'><%= link_to "Create An Account", signup_url, :rel => 'nofollow' %></li>
-            <li class='accountLink'>
-              <%= link_to "My Data.Medicare.Gov", home_path %>
-              <%= render :partial => 'shared/user_menu', :locals => { :menu_class => 'userMenu' } %>
-            </li>
-            <li class='accountLink'><%= link_to "My Account", account_path %></li>
-            <li class='signOutLink'><a href='/logout' rel='nofollow'>Sign Out</a></li>
-          </ul>
-        </div>
-        <% form_tag(data_filter_path, :class => "search large") do %>
-          <div class="searchContainer">
-            <%= text_field_tag("search", @search_term, :class => "textPrompt", :title => "Search Medicare Datasets") %>
-            <%= hidden_field_tag("type", "SEARCH") %>
-
-            <div class="actionsBox">
-              <div class="clearBox">
-                <a class="clearSearch noHistory" title="Clear Search" href="#clear_search">
-                  Clear Search
-                </a>
-              </div>
-              <%= image_submit_tag("empty.gif", :name => "discoverSubmit", :class => "submit", :alt => "search") %>
-            </div>
-          </div>
-        <% end %>
-      <%- elsif CurrentDomain.cname =~ /cms/ -%>
-        <h1 id='mainLogo'>
-          <%= link_to(CurrentDomain.strings.company, root_path) %>
-        </h1>
-        <a id="hhsLink" href="http://www.hhs.gov/">www.hhs.gov</a>
-        <div class='userNav'>
-          <ul>
-            <li class='favoriteLink'>
-              <script src="http://s7.addthis.com/js/250/addthis_widget.js?pub=cmsgov" type="text/javascript"></script>
-              <a title="Bookmark &amp; Share this page" onclick="return addthis_sendto()" onmouseout="addthis_close()" onmouseover="return addthis_open(this, '', '[URL]', '[TITLE]')" class="BannerToolsShareLink" href="http://www.addthis.com/bookmark.php?v=250&amp;pub=cmsgov">
-                Bookmark &amp; Share
-              </a>
-            </li>
-            <li class='signInLink'><%= link_to "Sign In to Data.CMS.Gov", login_url, :rel => 'nofollow' %></li>
-            <li class='signUpLink'><%= link_to "Create An Account", signup_url, :rel => 'nofollow' %></li>
-            <li class='accountLink dataLink'>
-              <%= link_to "My Data.CMS.Gov", home_path %>
-              <%= render :partial => 'shared/user_menu', :locals => { :menu_class => 'userMenu' } %>
-            </li>
-            <li class='accountLink'><%= link_to "My Account", account_path %></li>
-            <li class='signOutLink'><a href='/logout' rel='nofollow'>Sign Out</a></li>
-          </ul>
-        </div>
-        <% form_tag(data_filter_path, :class => "search large") do %>
-          <div class="searchContainer">
-            <%= text_field_tag("search", @search_term, :class => "textPrompt", :title => "Search Medicare Datasets") %>
-            <%= hidden_field_tag("type", "SEARCH") %>
-
-            <div class="actionsBox">
-              <div class="clearBox">
-                <a class="clearSearch noHistory" title="Clear Search" href="#clear_search">
-                  Clear Search
-                </a>
-              </div>
-              <%= image_submit_tag("empty.gif", :name => "discoverSubmit", :class => "submit", :alt => "search") %>
-            </div>
-          </div>
-        <% end %>
-      <%- elsif CurrentDomain.cname =~ /chicago/ -%>
-        <h1 id='mainLogo'>
-          <%= link_to(CurrentDomain.strings.company, root_path) %>
-        </h1>
-        <h2 id="mainSubtitle">Data Portal</h2>
-        <div class='userNav'>
-          <ul>
-            <li class='signInLink'><%= link_to "Sign In to Data.CityofChicago.Org", login_url, :rel => 'nofollow' %></li>
-            <li class='signUpLink'><%= link_to "Create An Account", signup_url, :rel => 'nofollow' %></li>
-            <li class='accountLink'><%= link_to "My Account", account_path %></li>
-            <li class='signOutLink'><a href='/logout' rel='nofollow'>Sign Out</a></li>
-          </ul>
-        </div>
-        <div id='mainNav'<%= " class='currentUserNav'" if current_user %>>
-          <ul class="clearfix">
-            <%# Discovery Module %>
-            <% module_enabled :discovery_module do %>
-              <li class='discover'><%= link_to("<span>Public Data</span>", root_path) %></li>
-            <% end %>
-
-            <%# Community Module %>
-            <% module_enabled :community_module do %>
-              <li class='community'><%= link_to("<span>Community</span>", community_path) %></li>
-            <% end %>
-
-            <%# Home (Features enabled/disabled within this tab) %>
-            <li class='home last'>
-              <%= link_to("<span>My #{CurrentDomain.strings.company}</span>", home_path) %>
-
-              <%= render :partial => 'shared/user_menu', :locals => { :menu_class => 'subNav' } %>
-            </li>
-          </ul>
-        </div>
-        <% form_tag(data_filter_path, :class => "search") do %>
-          <div class="searchContainer">
-            <%= text_field_tag("search", @search_term, :class => "textPrompt", :title => "Search Chicago Datasets") %>
-            <%= hidden_field_tag("type", "SEARCH") %>
-
-            <div class="actionsBox">
-              <div class="clearBox">
-                <a class="clearSearch noHistory" title="Clear Search" href="#clear_search">
-                  Clear Search
-                </a>
-              </div>
-              <%= image_submit_tag("/stylesheets/images/domains/data.cityofchicago.org/chicago_search.png", :name => "discoverSubmit", :class => "submit", :alt => "search") %>
-            </div>
-          </div>
-        <% end %>
-      <%- else -%>
-        <h1 id='mainLogo' class='<%= @is_marketing_page ? "aboutLogo" : "appLogo" %>'<%= @hide_logo %>>
-          <%= link_to(CurrentDomain.strings.company, root_path) %>
-        </h1>
-
-        <div id='mainNav'<%= " class='currentUserNav'" if current_user %>>
-          <ul class="clearfix">
-            <%# Discovery Module %>
-            <% module_enabled :discovery_module do %>
-              <li class='discover'><%= link_to("<span>Public Data</span>", root_path) %></li>
-            <% end %>
-
-            <%# Community Module %>
-            <% module_enabled :community_module do %>
-              <li class='community'><%= link_to("<span>Community</span>", community_path) %></li>
-            <% end %>
-
-            <%# Home (Features enabled/disabled within this tab) %>
-            <li class='home last'>
-              <%= link_to("<span>My #{CurrentDomain.strings.company}</span>", home_path) %>
-
-              <%= render :partial => 'shared/user_menu', :locals => { :menu_class => 'subNav' } %>
-            </li>
-          </ul>
-        </div>
-
-        <div class='userNav'>
-          <ul>
-            <%- CurrentDomain.theme.urls.header.each do |link| -%>
-              <li><%= link_from_theme(link) %></li>
-            <%- end -%>
-            <li class='signInLink'><%= link_to "Sign In", login_url, :rel => 'nofollow' %></li>
-            <li class='signUpLink'><%= link_to "Sign Up", signup_url, :rel => 'nofollow' %></li>
-            <li class='accountLink'><%= link_to "My Account", account_path%></li>
-            <li class='signOutLink'><a href='/logout' rel='nofollow'>Sign Out</a></li>
-          </ul>
-        </div>
-
-        <%# This is not supported yet
-        <div class='notifications'>
-          <ul>
-            <li><a href='#' class='messages' title='Messages'>1</a></li>
-            <li><a href='#' class='requests' title='Requests'>3</a></li>
-          </ul>
-        </div>
-        %>
-
-        <%- if @show_search_form -%>
-          <% form_tag(root_path, :method => :get, :class => "search") do %>
-            <p>
-              <input type='text' class='textPrompt' name='search'
-                title='<%= t(:search_prompt_text) %>'
-                value='<%= @discover_search %>' />
-              <input type='image' class='submit' name='discoverSubmit' src='/stylesheets/images/common/empty.gif' alt="search" />
-            </p>
-          <% end %>
-        <%- end -%>
-      <%- end -%>
->>>>>>> 8ba4a6e2
     </div>
 
     <a name="content"></a>
