--- conflicted
+++ resolved
@@ -33,15 +33,9 @@
           'description',
           'name',
           'primaryAmountField',
-<<<<<<< HEAD
           'primaryAggregation',
-          'baseSoqlFilter'
-=======
-          'isDefaultPage',
-          'pageSource',
           'baseSoqlFilter',
           'defaultDateTruncFunction'
->>>>>>> 43cd3425
         ];
 
         var cards = _.map(pageMetadata.cards, function(serializedCard) {
