<div id="add-content-panel" class="content-panel">
  <div class="content-panel-close-btn-container">
    <button class="content-panel-close-btn" data-panel-toggle="add-content-panel">
      <span class="icon-cross2"></span>
    </button>
  </div>
  <section>
<<<<<<< HEAD
    <h1 class="content-panel-title"><%= I18n.t('add_content_panel.title') %></h1>
    <h2 class="content-panel-description"><%= I18n.t('add_content_panel.description') %></h2>
    <hr></hr>
    <div class="scrollable">
      <div class="inspiration-block-list">
        <% @inspiration_block_list.each do |block| %>
          <div class="inspiration-block" data-block-content="<%= block['blockContent'].to_json %>">
            <img src="<%= asset_path(block['imagePreview']) %>">
            <div class="drag-overlay"></div>
          </div>
        <% end %>
      </div>
    </div>
=======
    <%= render partial: 'stories/partials/inspiration_category_list' %>
>>>>>>> d65896c9
  </section>
  <div class="inspiration-block-list-error hidden"><%= I18n.t('add_content_panel.render_error') %></div>
</div><|MERGE_RESOLUTION|>--- conflicted
+++ resolved
@@ -5,23 +5,7 @@
     </button>
   </div>
   <section>
-<<<<<<< HEAD
-    <h1 class="content-panel-title"><%= I18n.t('add_content_panel.title') %></h1>
-    <h2 class="content-panel-description"><%= I18n.t('add_content_panel.description') %></h2>
-    <hr></hr>
-    <div class="scrollable">
-      <div class="inspiration-block-list">
-        <% @inspiration_block_list.each do |block| %>
-          <div class="inspiration-block" data-block-content="<%= block['blockContent'].to_json %>">
-            <img src="<%= asset_path(block['imagePreview']) %>">
-            <div class="drag-overlay"></div>
-          </div>
-        <% end %>
-      </div>
-    </div>
-=======
     <%= render partial: 'stories/partials/inspiration_category_list' %>
->>>>>>> d65896c9
   </section>
   <div class="inspiration-block-list-error hidden"><%= I18n.t('add_content_panel.render_error') %></div>
 </div>