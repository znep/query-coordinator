--- conflicted
+++ resolved
@@ -24,16 +24,11 @@
 
 WIDGET:
 
-<<<<<<< HEAD
 50 subheader
 51 header
+2998: main menu dropdown
 
 
 CONTROLS:
 
-3001 color_selector
-=======
-50: subheader
-51: header
-2998: main menu dropdown
->>>>>>> 4efe0b65
+3001 color_selector