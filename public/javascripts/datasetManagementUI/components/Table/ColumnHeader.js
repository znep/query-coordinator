--- conflicted
+++ resolved
@@ -16,18 +16,7 @@
   render() {
     const { outputSchema, column, updateColumnType } = this.props;
     // TODO: Refactor this to be in an appropriate location!
-<<<<<<< HEAD
     const columnTypes = ['SoQLNumber', 'SoQLText', 'SoQLBoolean', 'SoQLFixedTimestamp'];
-    // TODO: Internationalize!
-    const typeDisplayNames = {
-      'SoQLText': 'Text',
-      'SoQLNumber': 'Number',
-      'SoQLBoolean': 'Boolean',
-      'SoQLFixedTimestamp': 'Date and time'
-    };
-=======
-    const columnTypes = ['SoQLNumber', 'SoQLText'];
->>>>>>> af4c9794
 
     return (
       <th key={column.id}>
