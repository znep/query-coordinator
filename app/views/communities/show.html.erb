<% content_for :head do %>
  <%= stylesheet_link_tag "community-screen",
    "carousel/jquery.jcarousel", "carousel/discover-carousel-skin",
    :cache => "cache/community_show_all" %>
<<<<<<< HEAD
  <% end %>
  <title>Community | <%= th.site_title %></title>
=======
  <title>Community | <%= t(:page_title) %></title>
>>>>>>> f3602927
<% end %>


<div id="community" class="oneColumnContainer">
  <div class="pageBlockHeaderOuter"><div class="pageBlockHeaderTL"><div class="pageBlockHeaderTR">
  <div class="pageBlockHeaderBL"><div class="pageBlockHeaderBR">
    <div class="pageBlockHeaderContainer">
      <div class="pageBlockIntro">
        <p><%= t(:community_header_intro) %></p>
      </div>
      <div class="pageBlockSearch">
        <p class="searchIntro">Search for People</p>
        <% form_tag(filter_community_path, :class => "search large") do %>
          <div class="searchContainer">
            <%= text_field_tag("search", @community_search, :class => "textPrompt", :title => "Search") %>
            <%= hidden_field_tag("type", "SEARCH") %>
            <%- if !@search_type.nil? -%>
              <%= hidden_field_tag("search_type", @search_type) %>
            <%- end -%>

            <div class="actionsBox">
              <div class="clearBox">
                <a class="clearSearch" title="Clear Search" href="#clear_search">
                  Clear Search
                </a>
              </div>
              <%= image_submit_tag("find_button_large.png", :name => "communitySubmit", :class => "submit") %>
            </div>
          </div>
        <% end %>
      </div>
      <div class="pageBlockHeaderContent clearfix">
        <div class="pageBlockHeaderCarousel carouselWrapper">
          <div class="carouselOuter"><div class="carouselInner">
            <h2>Top Community Members</h2>
            <ul id="featuredCarousel" class="jcarousel-skin-discover carousel">
              <%= render(:partial => "carousel_item", :collection => @carousel_members) %>
            </ul>
          </div></div>
        </div>
      
        <div class="pageBlockHeaderSide">
          <h2>Community Activity</h2>
          <ul class="myNetworkList">
            <%- @activities.each do |activity| -%>
              <li>
                <%= get_html_for_activity(activity) %>
              </li>
            <%- end -%>
          </ul>
          <p class="moreLinkContainer">
            <%= link_to("More", activities_community_path) %>
          </p>
        </div>
      </div>
    </div>
  </div></div>
  </div></div></div>
  
  <div class="simpleTabsContainer">
    
    <div class="simpleTabNav">
      <ul class="simpleTabs tabList clearfix">
        <%- if (@search_members && @search_members.length > 0) -%>
          <li id="tabSearch" class="active">
            <div class="wrapper"><a href="#SEARCH">Search Results</a></div>
          </li>
        <%- end -%>
        <li id="tabTopMembers" class="<%= @search_views.nil? ? 'active' : '' %>">
          <div class="wrapper"><a href="#TOPMEMBERS">Top 100</a></div>
        </li>
        <li id="tabTopUploaders"><div class="wrapper"><a href="#TOPUPLOADERS">Top Uploaders</a></div></li>
        <li id="tabAllMembers"><div class="wrapper"><a href="#ALLMEMBERS">All Members</a></div></li>
      </ul>
    </div>
    <div id="communityTabSearchResults" class="tabContentContainer clearfix<%= @search_members.nil? ? '' : ' active' %>">
      <%- if (@search_members && @search_members.length > 0) -%>
        <%= render(:partial => "member_list_tab", :locals => { 
          :tab_title => "Search Results for \"#{@search_term}\"", 
          :members => @search_members, :members_total => @search_members_total,
          :current_page => 1, :type => "SEARCH", :current_filter => nil, 
          :sort_by => nil, :tag_list => nil, :current_tag => nil,
          :search_term => @search_term , :search_type => @search_type}) %>
      <%- else -%>
        <%= render(:partial => "member_list_tab_noresult", :locals => { :term => @search_term }) %>
      <%- end -%>
    </div>
    <div id="communityTabTopMembers" class="tabContentContainer active clearfix">
      <%= render(:partial => "member_list_tab", :locals => { 
        :tab_title => "Top Members", 
        :members => @top_members, :members_total => @top_members_total,
        :current_page => 1, :type => "TOPMEMBERS", :current_filter => nil,
        :sort_by => "ACTIVITY", :tag_list => @top_members_tags, :current_tag => nil,
        :search_term => nil, :search_type => @search_type }) %>
    </div>
    <div id="communityTabTopUploaders" class="tabContentContainer clearfix">
      <%= render(:partial => "member_list_tab", :locals => { 
        :tab_title => "Top Uploaders", 
        :members => @top_uploaders, :members_total => @top_uploaders_total,
        :current_page => 1, :type => "TOPUPLOADERS", :current_filter => nil,
        :sort_by => "ACTIVITY", :tag_list => @top_uploaders_tags, :current_tag => nil,
        :search_term => nil, :search_type => @search_type }) %>
    </div>
    <div id="communityTabAllMembers" class="tabContentContainer clearfix">
      <%= render(:partial => "member_list_tab", :locals => { 
        :tab_title => "All Members", 
        :members => @all_members, :members_total => @all_members_total,
        :current_page => 1, :type => "ALLMEMBERS", :current_filter => nil,
        :sort_by => "ACTIVITY", :tag_list => @all_members_tags, :current_tag => nil,
        :search_term => nil, :search_type => @search_type }) %>
    </div>
  </div>
</div>

<% content_for :js_footer do %>
  <div class="jqmWindow" id="tagCloud"></div>
  <%= render(:partial => "shared/common_js") %>
  <%= javascript_include_tag "plugins/jquery.jcarousel", "plugins/jquery.tagcloud", "plugins/jquery.history", 
  "widgets/simple-tab-navigate", "screens/community-screen", :cache => "cache/community_show_all" %>
  
  <script type="text/javascript" charset="utf-8">
    communityNS.filterUrl = "<%= filter_community_path %>";
  </script>
<% end %><|MERGE_RESOLUTION|>--- conflicted
+++ resolved
@@ -2,12 +2,7 @@
   <%= stylesheet_link_tag "community-screen",
     "carousel/jquery.jcarousel", "carousel/discover-carousel-skin",
     :cache => "cache/community_show_all" %>
-<<<<<<< HEAD
-  <% end %>
   <title>Community | <%= th.site_title %></title>
-=======
-  <title>Community | <%= t(:page_title) %></title>
->>>>>>> f3602927
 <% end %>
 
 
