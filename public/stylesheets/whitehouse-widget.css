html, body, div, span, applet, object, iframe, h1, h2, h3, h4, h5, h6, p, blockquote, pre, a, abbr, acronym, address, big, cite, code, del, dfn, em, font, img, ins, kbd, q, s, samp, small, strike, strong, sub, sup, tt, var, b, u, i, center, dl, dt, dd, ol, ul, li, fieldset, form, label, legend, table, caption, tbody, tfoot, thead, tr, th, td
{
    font-family: "Lucida Sans Unicode","Lucida Grande",Verdana,Arial,Helvetica,sans-serif;
}

.gridOuter { border-color: #c9c9c9; }
.gridInner { border-color: #dae2f2; }

#header { background-image: url(/stylesheets/images/sdp/whitehouse/title_tl.png); }
#header .wrapperTR { background-image: url(/stylesheets/images/sdp/whitehouse/title_tr.png); }
#header .wrapperT { background-image: url(/stylesheets/images/sdp/whitehouse/title_t.png); }
#header .menuLink
{
    background-image: url(/stylesheets/images/content/table/expand_opened.png);
    color: #333;
}
#header form.search .searchContainer
{
    background-image: url(/stylesheets/images/sdp/whitehouse/find_field.png);
}
#header form.search input.submit
{
    background-image: url(/stylesheets/images/sdp/whitehouse/button_find.png);
}
#header .fullScreenButton a
{
    background: url(/stylesheets/images/sdp/whitehouse/button_fullscreen_player.png) no-repeat;
}

.blist-table-header,
.blist-table .blist-th
{
    height: 3.4em; /* 34px */
    line-height: 1.6em; /* 16px */
<<<<<<< HEAD
}
.blist-table-locked-header .blist-th { height: 3.0909em; /* 34px */ }

.blist-table .blist-th .th-inner-container
{
    white-space: normal;
}

.blist-table div.blist-th .info-container
{
    font-size: 1.1em;
    height: 3.0909em; /* 34px */
    line-height: 1.4545em; /* 16px */
    top: 0;
=======
    padding: 0 0.4em;
}

.blist-table .blist-th .th-inner-container
{
    font-size: 1.1em;
    position: relative;
    white-space: normal;
>>>>>>> d7e50a85
}

.blist-table .blist-th .info-container .blist-th-name,
.blist-table .blist-th .info-container .blist-th-icon
{
    bottom: 0;
    position: absolute;
}
.blist-table .blist-th .info-container .blist-th-name
{ left: 25px; }

.blist-table .blist-td
{
    font-size: 1.2em;
    height: 1.3333em; /* 16px */
    line-height: 1.3333em; /* 16px */
    padding: 0.3333em; /* 4px */
}

.blist-table .blist-tr-even .blist-td { background-color: #F1F4F7; }
.blist-table .blist-td a, .interstitial a { color: #336699; }

.widgetFooterWrapper { background-image: url(/stylesheets/images/sdp/whitehouse/title_b.png); }
.widgetFooter { text-align: center; }
.widgetFooterInner { border-color: #c9c9c9; }

.dialogBox .header { background-color: #DAE2F2; }
.dialogBox .header h1 { color: #333; }

#data-grid, #viewHeader .innerWrapper { border-color: #DAE2F2; }<|MERGE_RESOLUTION|>--- conflicted
+++ resolved
@@ -32,7 +32,6 @@
 {
     height: 3.4em; /* 34px */
     line-height: 1.6em; /* 16px */
-<<<<<<< HEAD
 }
 .blist-table-locked-header .blist-th { height: 3.0909em; /* 34px */ }
 
@@ -47,16 +46,6 @@
     height: 3.0909em; /* 34px */
     line-height: 1.4545em; /* 16px */
     top: 0;
-=======
-    padding: 0 0.4em;
-}
-
-.blist-table .blist-th .th-inner-container
-{
-    font-size: 1.1em;
-    position: relative;
-    white-space: normal;
->>>>>>> d7e50a85
 }
 
 .blist-table .blist-th .info-container .blist-th-name,
