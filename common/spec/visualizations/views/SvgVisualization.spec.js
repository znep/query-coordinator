import _ from 'lodash';
import $ from 'jquery';
import d3 from 'd3';
import I18n from 'common/i18n';
import allLocales from 'common/i18n/config/locales';
import VifHelpers from 'common/visualizations/helpers/VifHelpers';
import SvgVisualization, {
  __RewireAPI__ as SvgVisualizationAPI
} from 'common/visualizations/views/SvgVisualization';
import {
  DEFAULT_PRIMARY_COLOR,
  DEFAULT_SECONDARY_COLOR,
  DEFAULT_HIGHLIGHT_COLOR,
  COLOR_PALETTES
} from 'common/visualizations/views/SvgStyleConstants';
import mockVif from '../mockVif';
import mockMultiseriesVif from '../mockMultiseriesVif';
const mockVifDomain = mockVif.series[0].dataSource.domain;
const mockVifDatasetUid = mockVif.series[0].dataSource.datasetUid;

describe('SvgVisualization', () => {
  let $element;

  // Returns the outermost node of the rendered visualization.
  const getViz = () => $element.children().first();
  const getVizElement = () => $element.find('.socrata-visualization')[0];
  const getVizChildElement = (childClass) => $element.find(`.socrata-visualization ${childClass}`)[0];

  beforeEach(function() {
    I18n.translations.en = allLocales.en;
    $element = $('<div>');
  });

  afterEach(function() {
    if ($element && $element[0].hasChildNodes('.socrata-visualization')) {
      $element.trigger('SOCRATA_VISUALIZATION_DESTROY');
      assert($element.children().length === 0, 'SvgVisualization destroy event did not remove DOM');
      assert.equal(getVizElement(), undefined);
    }
  });

  describe('on instantiation', () => {

    let viz;
    const templateElementClasses = [
      '.socrata-visualization-title',
      '.socrata-visualization-description'
    ];

    beforeEach(() => {
      // Titles need to exist for mouseover events to be triggered
      const newVif = _.merge({}, mockVif, {
        configuration: {
          axisLabels: {
            top: 'Top Title',
            right: 'Right Title',
            bottom: 'Bottom Title',
            left: 'Left Title'
          },
          // If you change to true, make sure to mock out the resultant MetadataProvider request.
          viewSourceDataLink: false
        }
      });
      viz = new SvgVisualization($element, newVif);
    });

    it('renders a DOM template from the $element', () => {
      assert.equal(viz.$element, $element);
      assert($element.children().length > 0);
      assert.isDefined(getVizElement());
    });

    for (let templateClass of templateElementClasses) {
      it(`attaches a showFlyout event on mouseover for element with class ${templateClass}`, (done) => {
        const mouseoverElement = getVizChildElement(templateClass);
        $element.on('SOCRATA_VISUALIZATION_FLYOUT', (event) => {
          const payload = event.detail;
          assert.equal(payload.element, mouseoverElement);
          assert.equal(payload.content.text(), mouseoverElement.getAttribute('data-full-text'));
          done();
        });
        $(mouseoverElement).trigger('mouseover');
      });
    }

    for (let templateClass of templateElementClasses) {
      it(`attaches a hideFlyout event on mouseout for element with class ${templateClass}`, (done) => {
        const mouseoutElement = getVizChildElement(templateClass);

        $element.on('SOCRATA_VISUALIZATION_FLYOUT', (event) => {
          const payload = event.detail;
          assert.isNull(payload);
          done();
        });
        $(mouseoutElement).trigger('mouseout');
      });
    }

    it('attaches a destroy event to remove the DOM template', (done) => {
      $element.on('SOCRATA_VISUALIZATION_DESTROY', function(event) {
        assert.isUndefined(getVizElement());
        done();
      });

      assert.isDefined(getVizElement());
      $element.trigger('SOCRATA_VISUALIZATION_DESTROY');
    });
  });

  describe('#updateVif', () => {
    let viz;

    beforeEach(() => {
      viz = new SvgVisualization($element, mockVif);
    });

    it('combines a vif with a default vif', () => {
      const mergedVif = _.merge({},
        VifHelpers.getDefaultVif(),
        VifHelpers.migrateVif(mockVif)
      );
      const renderedVif = viz.getVif();
      assert.notDeepEqual(renderedVif, mockVif);
      assert.deepEqual(renderedVif, mergedVif);
    });

    it('can replace a previously rendered vif', () => {
      const originalVif = viz.getVif();
      const newVif = _.merge({}, originalVif, {
        description: 'Bananas in Space'
      });

      viz.updateVif(newVif);
      const updatedVif = viz.getVif();
      assert.deepEqual(updatedVif, newVif);
    });
  });

  describe('#updateColumns', () => {
    let viz;
    let columnsMock;
    let renderFilterBarStub;

    beforeEach(() => {
      columnsMock = [1];
      viz = new SvgVisualization($element, mockVif);
      renderFilterBarStub = sinon.stub(viz, 'renderFilterBar');
    });

    it('replaces previous columns with new value', () => {
      viz.updateColumns(columnsMock);
      assert.deepEqual(viz.getColumns(), columnsMock);
    });

    it('re-renders the filter bar', () => {
      viz.updateColumns(columnsMock);
      sinon.assert.calledOnce(renderFilterBarStub);
    });
  });

  describe('#renderTitle', () => {
    let viz;

    beforeEach(() => {
      viz = new SvgVisualization($element, mockVif);
    });

    it('renders the original title during initialization', () => {
      const title = getVizChildElement('.socrata-visualization-title');
      assert.equal(title.innerHTML, mockVif.title);
    });

    it('adds title class to the container when title present', () => {
      assert.isTrue(getViz().hasClass('socrata-visualization-title'));

      const originalVif = viz.getVif();
      const newVif = _.merge({}, originalVif, {
        title: ''
      });
      viz.updateVif(newVif);

      assert.isNotTrue(getViz().hasClass('socrata-visualization-title'));
    });

    it('renders an updated title', () => {
      const originalVif = viz.getVif();
      const newVif = _.merge({}, originalVif, {
        title: 'New Title'
      });

      viz.updateVif(newVif);
      const title = getVizChildElement('.socrata-visualization-title');
      assert.equal(title.innerHTML, 'New Title');
    });
  });

  describe('#renderDescription', () => {
    let viz;

    beforeEach(() => {
      viz = new SvgVisualization($element, mockVif);
    });

    it('renders the original description during initialization', () => {
      const description = getVizChildElement('.socrata-visualization-description');
      assert.equal(description.innerHTML, mockVif.description);
    });

    it('adds description class to container when description present', () => {
      assert.isTrue(getViz().hasClass('socrata-visualization-description'));

      const originalVif = viz.getVif();
      const newVif = _.merge({}, originalVif, {
        description: ''
      });
      viz.updateVif(newVif);

      assert.isNotTrue(getViz().hasClass('socrata-visualization-description'));
    });

    it('renders an updated description', () => {
      const originalVif = viz.getVif();
      const newVif = _.merge({}, originalVif, {
        description: 'New Description'
      });

      viz.updateVif(newVif);
      const description = getVizChildElement('.socrata-visualization-description');
      assert.equal(description.innerHTML, 'New Description');
    });
  });

  describe('#renderFilterBar', () => {
    let viz;
    let columnsMock = [
      {
        name: 'Blood Alcohol Level',
        fieldName: 'blood_alcohol_level',
        dataTypeName: 'number',
        rangeMin: 1,
        rangeMax: 10
      }
    ];

    const getVisualization = ($el) => $el.find('.socrata-visualization');
    const getFilterBarContainer = ($el) => $el.find('.socrata-visualization-filter-bar-container');

    beforeEach(() => {
      const vif = _.cloneDeep(mockVif);

      _.set(vif, 'series[0].dataSource.filters[0].isHidden', false);

      viz = new SvgVisualization($element, vif, { displayFilterBar: true });
      viz.updateColumns(columnsMock);
    });

    it('renders nothing when there are no columns', () => {
      viz.updateColumns(null);

      assert.isFalse(getVisualization($element).hasClass('socrata-visualization-filter-bar'));
      assert.lengthOf(getFilterBarContainer($element).children(), 0);
    });

    it('renders nothing when displayFilterBar is false', () => {
      viz.updateOptions({ displayFilterBar: false });
      viz.updateColumns(columnsMock);

      assert.isFalse(getVisualization($element).hasClass('socrata-visualization-filter-bar'));
      assert.lengthOf(getFilterBarContainer($element).children(), 0);
    });

    it('renders nothing when there are no visible filters', () => {
      const vif = _.cloneDeep(mockVif);
      viz.updateVif(vif);

      assert.isFalse(getVisualization($element).hasClass('socrata-visualization-filter-bar'));
      assert.lengthOf(getFilterBarContainer($element).children(), 0);
    });

    it('renders', () => {
      assert.isAbove(getFilterBarContainer($element).children().length, 0);
    });

    it('adds socrata-visualization-filter-bar to container', () => {
      assert.isTrue(getVisualization($element).hasClass('socrata-visualization-filter-bar'));
    });
  });

  describe('#renderAxisLabels', () => {
    let viz;
    let $viz;
    let svgContainer;
    let copiedVif;
    let viewport = { x: 0, y: 0, width: 100, height: 100 };

    beforeEach(() => {
      viz = new SvgVisualization($element, mockVif);
      copiedVif = _.cloneDeep(viz.getVif());
      svgContainer = d3.select(document.createElementNS('http://www.w3.org/2000/svg', 'svg'));
      $viz = getViz();
      $viz.append(svgContainer.node());
    });

    it('only renders specified axis labels', () => {
      const newVif = _.merge({}, copiedVif, {
        configuration: {
          axisLabels: {
            top: 'Top Title',
            left: 'Left Title'
          }
        }
      });

      const $viz = getViz();

      $viz.append(svgContainer.node());
      viz.updateVif(newVif);
      viz.renderAxisLabels(svgContainer, viewport);

      const $rightAxis = $viz.find('.socrata-visualization-right-axis-title');
      const $bottomAxis = $viz.find('.socrata-visualization-bottom-axis-title');

      const topAxisTitle = $viz.find('.socrata-visualization-top-axis-title').text();
      const leftAxisTitle = $viz.find('.socrata-visualization-left-axis-title').text();

      assert.lengthOf($rightAxis, 0);
      assert.lengthOf($bottomAxis, 0);
      assert.equal(topAxisTitle, 'Top Title');
      assert.equal(leftAxisTitle, 'Left Title');
    });

    it('renders axis labels if they are specified in the vif', () => {
      const newVif = _.merge({}, copiedVif, {
        configuration: {
          axisLabels: {
            top: 'Top Title',
            right: 'Right Title',
            bottom: 'Bottom Title',
            left: 'Left Title'
          }
        }
      });

      viz.updateVif(newVif);
      viz.renderAxisLabels(svgContainer, viewport);

      const topAxisTitle = $viz.find('.socrata-visualization-top-axis-title').text();
      const rightAxisTitle = $viz.find('.socrata-visualization-right-axis-title').text();
      const bottomAxisTitle = $viz.find('.socrata-visualization-bottom-axis-title').text();
      const leftAxisTitle = $viz.find('.socrata-visualization-left-axis-title').text();

      assert.equal(topAxisTitle, 'Top Title');
      assert.equal(rightAxisTitle, 'Right Title');
      assert.equal(bottomAxisTitle, 'Bottom Title');
      assert.equal(leftAxisTitle, 'Left Title');
    });
  });

  describe('#renderError', () => {
    it('should show a general error message with submessages', () => {
      const viz = new SvgVisualization($element, mockVif);
      const customErrors = ['One Error.', 'Two Error.', 'Red Error.', 'Blue Error.'];
      viz.renderError(customErrors);
      const errorMessage = $element.find('.socrata-visualization-error-message');
      const expectedMessage = I18n.t('shared.visualizations.charts.common.validation.errors.multiple_errors');
      const submessages = errorMessage.find('li');

      assert.include(errorMessage.text(), expectedMessage);
      assert.equal(submessages.length, 4);
      _.each(submessages, (message, i) => {
        assert.equal(message.innerHTML, customErrors[i]);
      });
    });
  });

  describe('#clearError', () => {
    it('should clear a rendered error message', () => {
      const viz = new SvgVisualization($element, mockVif);
      viz.renderError(['One Error.', 'Two Error.', 'Red Error.', 'Blue Error.']);
      viz.clearError();
      const errorMessage = $element.find('.socrata-visualization-error-message').text();
      assert.equal(errorMessage, '');
    });
  });

  describe('#showBusyIndicator', () => {
    it('should add busy indicator class to visualization container', () => {
      const viz = new SvgVisualization($element, mockVif);
      assert.isNotTrue(getViz().hasClass('socrata-visualization-busy'));
      viz.showBusyIndicator();
      assert.isTrue(getViz().hasClass('socrata-visualization-busy'));
    });
  });

  describe('#hideBusyIndicator', () => {
    it('should add busy class to socrata-visualizaton div', () => {
      const viz = new SvgVisualization($element, mockVif);
      viz.showBusyIndicator();
      viz.hideBusyIndicator();
      assert.isNotTrue(getViz().hasClass('socrata-visualization-busy'));
    });
  });

  describe('#showViewSourceDataLink', () => {
    function validateLink(expectedURL) {
      const rendered = getViz();
      assert.isTrue(rendered.hasClass('socrata-visualization-view-source-data'));
      assert.equal(
        rendered.find('.socrata-visualization-view-source-data a').attr('href'),
        expectedURL
      );
    }

    afterEach(() => {
      SvgVisualizationAPI.__ResetDependency__('MetadataProvider');
    });

    describe('when migration data exists', () => {
      beforeEach(() => {
        SvgVisualizationAPI.__Rewire__('MetadataProvider', function() {
          this.getDatasetMigrationMetadata = () => Promise.resolve({ nbe_id: 'nbe4-four' });
        });
      });

      it('renders a source data link', (done) => {
        const vif = _.cloneDeep(mockVif);
        vif.configuration.viewSourceDataLink = true;

        const viz = new SvgVisualization($element, mockVif);
        viz.showViewSourceDataLink();

        _.defer(() => {
          validateLink(`https://${mockVifDomain}/d/nbe4-four`);
          done();
        });
      });

      it('adds a query string parameter when embedded', (done) => {
        $element.addClass('socrata-visualization-embed');
        const viz = new SvgVisualization($element, mockVif);
        viz.showViewSourceDataLink();

        _.defer(() => {
          validateLink(`https://${mockVifDomain}/d/nbe4-four?referrer=embed`);
          done();
        });
      });
    });

    describe('when migration data does not exist', () => {
      beforeEach(() => {
        SvgVisualizationAPI.__Rewire__('MetadataProvider', function() {
          this.getDatasetMigrationMetadata = () => Promise.reject();
        });
      });

      it('renders a source data link', (done) => {
        const viz = new SvgVisualization($element, mockVif);
        viz.showViewSourceDataLink();

        _.defer(() => {
          validateLink(`https://${mockVifDomain}/d/${mockVifDatasetUid}`);
          done();
        });
      });

      it('adds a query string parameter when embedded', (done) => {
        $element.addClass('socrata-visualization-embed');

        const viz = new SvgVisualization($element, mockVif);
        viz.showViewSourceDataLink();

        _.defer(() => {
          validateLink(`https://${mockVifDomain}/d/${mockVifDatasetUid}?referrer=embed`);
          done();
        });
      });
    });
  });

  describe('#hideViewSourceDataLink', () => {
    beforeEach(() => {
      SvgVisualizationAPI.__Rewire__('MetadataProvider', function() {
        this.getDatasetMigrationMetadata = () => Promise.reject();
      });
    });

    afterEach(() => {
      SvgVisualizationAPI.__ResetDependency__('MetadataProvider');
    });

    it('hides a source data link', (done) => {
      const viz = new SvgVisualization($element, mockVif);
      viz.showViewSourceDataLink();

      _.defer(() => {
        assert.isTrue(getViz().hasClass('socrata-visualization-view-source-data'));
        viz.hideViewSourceDataLink();
        assert.isNotTrue(getViz().hasClass('socrata-visualization-view-source-data'));
        done();
      });
    });
  });

  describe('#showPanningNotice', () => {
    it('should add panning-notice class to socrata-visualizaton div', () => {
      const viz = new SvgVisualization($element, mockVif);

      assert.isNotTrue(getViz().hasClass('socrata-visualization-panning-notice'));
      viz.showPanningNotice();
      assert.isTrue(getViz().hasClass('socrata-visualization-panning-notice'));
    });
  });

  describe('#hidePanningNotice', () => {
    it('should remove panning-notice class from socrata-visualizaton div', () => {
      const viz = new SvgVisualization($element, mockVif);
      viz.showPanningNotice();

      assert.isTrue(getViz().hasClass('socrata-visualization-panning-notice'));
      viz.hidePanningNotice();
      assert.isNotTrue(getViz().hasClass('socrata-visualization-panning-notice'));
    });
  });

  describe('#showInfo', () => {
    it('should add show-info class to socrata-visualizaton div', () => {
      const viz = new SvgVisualization($element, mockVif);
      viz.hideViewSourceDataLink();
      viz.hidePanningNotice();
      viz.hideInfo();

      assert.isNotTrue(getViz().hasClass('socrata-visualization-info'));
      viz.showInfo();
      assert.isTrue(getViz().hasClass('socrata-visualization-info'));
    });
  });

  describe('#hideInfo', () => {
    it('should remove show-info class from socrata-visualizaton div', () => {
      const viz = new SvgVisualization($element, mockVif);
      viz.hideViewSourceDataLink();
      viz.hidePanningNotice();
      viz.hideInfo();

      assert.isNotTrue(getViz().hasClass('socrata-visualization-info'));
    });
  });

  describe('#isGroupingOrMultiSeries', () => {
    it('returns true when a vif contains a grouping dimension', () => {
      const viz = new SvgVisualization($element, mockVif);
      assert.isNotTrue(viz.isGroupingOrMultiSeries());

      const copiedVif = _.cloneDeep(viz.getVif());
      const addedGrouping = {
        grouping: { columnName: 'blood_alcohol_level' }
      };
      _.merge(copiedVif.series[0].dataSource.dimension, addedGrouping);
      viz.updateVif(copiedVif);
      assert.isTrue(viz.isGroupingOrMultiSeries());
    });

    it('returns true when a vif contains multiple series objects', () => {
      const viz = new SvgVisualization($element, mockMultiseriesVif);
      assert.isTrue(viz.isGroupingOrMultiSeries());
    });
  });

  describe('#getSeriesIndexByLabel', () => {
    it('returns the the series index for a label', () => {
      const viz = new SvgVisualization($element, mockMultiseriesVif);

      assert.equal(viz.getSeriesIndexByLabel(null), 0);
      assert.equal(viz.getSeriesIndexByLabel('A Label'), 1);
    });
  });

  describe('#getTypeVariantBySeriesIndex', () => {
    // This method is written specifically for columnChart & timelineChart
    // The series types containing a '.' are older and can't be created with AX

    it('returns the the visualization type based on the series index', () => {
      const viz = new SvgVisualization($element, mockVif);
      const copiedVif = _.cloneDeep(viz.getVif());
      copiedVif.series[1] = _.cloneDeep(copiedVif.series[0]);
      copiedVif.series[2] = _.cloneDeep(copiedVif.series[0]);
      copiedVif.series[0].type = 'columnChart';
      copiedVif.series[1].type = 'timelineChart';
      copiedVif.series[2].type = 'timeline.line';
      viz.updateVif(copiedVif);

      assert.equal(viz.getTypeVariantBySeriesIndex(0), 'column');
      assert.equal(viz.getTypeVariantBySeriesIndex(1), 'area');
      assert.equal(viz.getTypeVariantBySeriesIndex(2), 'line');
    });
  });

  describe('#getMeasureAggregationBySeriesIndex', () => {
    it('returns the aggregation function at the series index', () => {
      const viz = new SvgVisualization($element, mockMultiseriesVif);
      assert.equal(viz.getMeasureAggregationBySeriesIndex(0), 'count');
      assert.equal(viz.getMeasureAggregationBySeriesIndex(1), 'sum');
    });

    it('downcases the aggregation function', () => {
      const viz = new SvgVisualization($element, mockVif);
      const copiedVif = _.cloneDeep(viz.getVif());
      copiedVif.series[0].dataSource.measure.aggregationFunction = 'COUNT';
      viz.updateVif(copiedVif);

      assert.equal(viz.getMeasureAggregationBySeriesIndex(0), 'count');
    });
  });

  describe('#getUnitOneBySeriesIndex', () => {
    it('returns the specified value for one unit by series index', () => {
      const viz = new SvgVisualization($element, mockMultiseriesVif);
      assert.equal(viz.getUnitOneBySeriesIndex(0), 'Row');
      assert.equal(viz.getUnitOneBySeriesIndex(1), 'Banana');
    });

    it('returns the default unit if the one unit is not specified', () => {
      const viz = new SvgVisualization($element, mockVif);
      const copiedVif = _.cloneDeep(viz.getVif());
      copiedVif.series[0].unit.one = null;
      viz.updateVif(copiedVif);

      assert.equal(viz.getUnitOneBySeriesIndex(0), 'Row');
    });

    it('returns the default unit if the one unit is an empty string', () => {
      const viz = new SvgVisualization($element, mockVif);
      const copiedVif = _.cloneDeep(viz.getVif());
      copiedVif.series[0].unit.one = '';
      viz.updateVif(copiedVif);

      assert.equal(viz.getUnitOneBySeriesIndex(0), 'Row');
    });

    it('returns the sum aggregation unit if there is an aggregation function and no specified one unit', () => {
      const viz = new SvgVisualization($element, mockVif);
      const copiedVif = _.cloneDeep(viz.getVif());
      copiedVif.series[0].unit.one = null;
      copiedVif.series[0].dataSource.measure.aggregationFunction = 'sum';
      viz.updateVif(copiedVif);

      assert.equal(viz.getUnitOneBySeriesIndex(0), I18n.t('shared.visualizations.charts.common.sum_aggregation_unit'));
    });
  });

  describe('#getUnitOtherBySeriesIndex', () => {
    it('returns the specified value for other units by series index', () => {
      const viz = new SvgVisualization($element, mockMultiseriesVif);
      assert.equal(viz.getUnitOtherBySeriesIndex(0), 'Rows');
      assert.equal(viz.getUnitOtherBySeriesIndex(1), 'Bananas');
    });

    it('returns the default unit if the other unit is not specified', () => {
      const viz = new SvgVisualization($element, mockVif);
      const copiedVif = _.cloneDeep(viz.getVif());
      copiedVif.series[0].unit.other = null;
      viz.updateVif(copiedVif);

      assert.equal(viz.getUnitOtherBySeriesIndex(0), I18n.t('shared.visualizations.charts.common.unit.other'));
    });

    it('returns the default unit if the other unit is an empty string', () => {
      const viz = new SvgVisualization($element, mockVif);
      const copiedVif = _.cloneDeep(viz.getVif());
      copiedVif.series[0].unit.other = '';
      viz.updateVif(copiedVif);

      assert.equal(viz.getUnitOtherBySeriesIndex(0), I18n.t('shared.visualizations.charts.common.unit.other'));
    });

    it('returns the sum aggregation unit if there is an aggregation function and no specified other unit', () => {
      const viz = new SvgVisualization($element, mockVif);
      const copiedVif = _.cloneDeep(viz.getVif());
      copiedVif.series[0].unit.other = null;
      copiedVif.series[0].dataSource.measure.aggregationFunction = 'sum';
      viz.updateVif(copiedVif);

      assert.equal(viz.getUnitOtherBySeriesIndex(0), I18n.t('shared.visualizations.charts.common.sum_aggregation_unit'));
    });
  });

  describe('#getHighlightColorBySeriesIndex', () => {
    it('returns the highlight color for each index of a series', () => {
      const viz = new SvgVisualization($element, mockMultiseriesVif);
      assert.equal(viz.getHighlightColorBySeriesIndex(0), mockMultiseriesVif.series[0].color.highlight);
      assert.equal(viz.getHighlightColorBySeriesIndex(1), mockMultiseriesVif.series[1].color.highlight);
    });

    it('returns the default highlight color if a color is not specified', () => {
      const viz = new SvgVisualization($element, mockVif);
      const copiedVif = _.cloneDeep(viz.getVif());
      copiedVif.series[0].color = {};
      viz.updateVif(copiedVif);

      assert.equal(viz.getHighlightColorBySeriesIndex(0), DEFAULT_HIGHLIGHT_COLOR);
    });
  });

  describe('#getXAxisScalingModeBySeriesIndex', () => {
    let viz;

    beforeEach(() => {
      viz = new SvgVisualization($element, mockMultiseriesVif);
    });

    it('returns set XAxisScalingMode for each index', () => {
      const copiedVif = _.cloneDeep(viz.getVif());
      copiedVif.configuration.xAxisScalingMode = 'pan';
      viz.updateVif(copiedVif);

      assert.equal(viz.getXAxisScalingModeBySeriesIndex(0), 'pan');
      assert.equal(viz.getXAxisScalingModeBySeriesIndex(1), 'pan');
    });

    it('returns `fit` for timelines and `pan` for other charts if not specified', () => {
      assert.equal(viz.getXAxisScalingModeBySeriesIndex(0), 'pan');
      assert.equal(viz.getXAxisScalingModeBySeriesIndex(1), 'fit');
    });
  });

<<<<<<< HEAD
=======
  describe('#getColor', () => {
    let viz;
    let customPalette;
    const dimensionIndex = 0;
    const measureIndex = 0;
    const measureLabels = [];

    beforeEach(() => {
      viz = new SvgVisualization($element, mockVif);
    });

    it('throws if arguments are invalid', () => {
      assert.throws(() => {
        viz.getColor();
      });

      // no dimensionIndex
      assert.throws(() => {
        viz.getColor(null, 0, []);
      });

      // no measureIndex
      assert.throws(() => {
        viz.getColor(0, null, []);
      });

      // no measureLabels
      assert.throws(() => {
        viz.getColor(0, 0);
      });
    });

    it('defaults to returning a single primary color', () => {
      const copiedVif = _.cloneDeep(viz.getVif());
      viz.updateVif(copiedVif);

      assert.equal(viz.getColor(dimensionIndex, measureIndex, measureLabels), DEFAULT_PRIMARY_COLOR);
    });

    it('chooses a color from a palette if a palette is present on the Vif', () => {
      const copiedVif = _.cloneDeep(viz.getVif());

      copiedVif.series[0].color.palette = 'categorial';
      viz.updateVif(copiedVif);

      const color = viz.getColor(dimensionIndex, measureIndex, measureLabels);
      assert.equal(color, COLOR_PALETTES.categorical[0]);
    });

    it('uses a custom color palette if defined', () => {
      const copiedVif = _.cloneDeep(viz.getVif());
      const addedGrouping = {
        grouping: { columnName: 'id' }
      };
      customPalette = {
        'id': {
          '10998': { 'color': '#5b9ec9', 'index': 1 },
          '10999': { 'color': '#a6cee3', 'index': 0 },
          '(Other)': { 'color': '#fe982c', 'index': 12 }
        }
      };
      _.merge(copiedVif.series[0].dataSource.dimension, addedGrouping);
      copiedVif.series[0].color.palette = 'custom';
      copiedVif.series[0].color.customPalette = customPalette;
      viz.updateVif(copiedVif);
      const color = viz.getColor(dimensionIndex, measureIndex, _.keys(customPalette.id));
      assert.equal(color, '#5b9ec9');
    });
  });

  describe('#getColorPaletteBySeriesIndex', () => {
    it('returns the color palette for each index of a series', () => {
      const viz = new SvgVisualization($element, mockMultiseriesVif);
      const copiedVif = _.cloneDeep(viz.getVif());
      copiedVif.series[0].color.palette = 'categorical2';
      copiedVif.series[1].color.palette = 'dark';
      viz.updateVif(copiedVif);

      assert.equal(viz.getColorPaletteBySeriesIndex(0), COLOR_PALETTES.categorical2);
      assert.equal(viz.getColorPaletteBySeriesIndex(1), COLOR_PALETTES.dark);
    });

    it('returns the default palette if a palette is not specified', () => {
      const viz = new SvgVisualization($element, mockVif);
      assert.deepEqual(viz.getColorPaletteBySeriesIndex(0), COLOR_PALETTES.categorical);
    });
  });

  describe('#getColorPaletteByColumnTitles', () => {
    let viz;
    let stub;
    let customPalette;

    beforeEach(() => {
      stub = sinon.stub();
      SvgVisualizationAPI.__Rewire__('CustomColorPaletteManager', {
        getDisplayedColorsFromCustomPalette: stub
      });

      viz = new SvgVisualization($element, mockVif);

      const copiedVif = _.cloneDeep(viz.getVif());
      const addedGrouping = {
        grouping: { columnName: 'id' }
      };
      customPalette = {
        'id': {
          '10988': { 'color': '#fdbb69', 'index': 11 },
          '10989': { 'color': '#f06c45', 'index': 10 },
          '10990': { 'color': '#e42022', 'index': 9 },
          '10991': { 'color': '#f16666', 'index': 8 },
          '10992': { 'color': '#dc9a88', 'index': 7 },
          '10993': { 'color': '#6f9e4c', 'index': 6 },
          '10994': { 'color': '#52af43', 'index': 5 },
          '10995': { 'color': '#98d277', 'index': 4 },
          '10996': { 'color': '#7eba98', 'index': 3 },
          '10997': { 'color': '#2d82af', 'index': 2 },
          '10998': { 'color': '#5b9ec9', 'index': 1 },
          '10999': { 'color': '#a6cee3', 'index': 0 },
          '(Other)': { 'color': '#fe982c', 'index': 12 }
        }
      };
      _.merge(copiedVif.series[0].dataSource.dimension, addedGrouping);
      copiedVif.series[0].color.palette = 'custom';
      copiedVif.series[0].color.customPalette = customPalette;
      viz.updateVif(copiedVif);
    });

    afterEach(() => {
      SvgVisualizationAPI.__ResetDependency__('CustomColorPaletteManager');
    });

    it('calls getColorPaletteByColumnTitles with the correct arguments', () => {
      const columnNames = ['10988', '10989', '10990', '10991', '10992', '10993', '10994', '10995', '10996', '10997', '10998', '10999', '(Other)'];
      const columnColors = ['#fdbb69', '#f06c45', '#e42022', '#f16666', '#dc9a88', '#6f9e4c', '#52af43', '#98d277', '#7eba98', '#2d82af', '#5b9ec9', '#a6cee3', '#fe982c'];
      viz.getColorPaletteByColumnTitles(columnNames);

      sinon.assert.calledWith(stub, columnNames, customPalette.id);
    });
  });

>>>>>>> 383824ad
  describe('#getYAxisScalingMode', () => {
    let viz;

    beforeEach(() => {
      viz = new SvgVisualization($element, mockMultiseriesVif);
    });

    it('returns `showZero` if yAxisScalingMode is not set', () => {
      assert.equal(viz.getYAxisScalingMode(), 'showZero');
    });

    it('returns the set yAxisScalingMode', () => {
      const copiedVif = _.cloneDeep(viz.getVif());
      copiedVif.configuration.yAxisScalingMode = 'fit';
      viz.updateVif(copiedVif);

      assert.equal(viz.getYAxisScalingMode(), 'fit');
    });
  });

  describe('#getMeasureAxisMinValue', () => {
    let viz;

    beforeEach(() => {
      viz = new SvgVisualization($element, mockVif);
    });

    it('returns the measureAxisMinValue if present', () => {
      assert.equal(viz.getMeasureAxisMinValue(), 50);
    });

    it('returns null if measureAxisMinValue is not present', () => {
      const copiedVif = _.cloneDeep(viz.getVif());
      copiedVif.configuration = {};
      viz.updateVif(copiedVif);
      assert.equal(viz.getMeasureAxisMinValue(), null);
    });

    it('throws an error if measureAxisMinValue if not non-numeric', () => {
      const copiedVif = _.cloneDeep(viz.getVif());
      copiedVif.configuration.measureAxisMinValue = 'string';
      viz.updateVif(copiedVif);

      assert.throws(
        viz.getMeasureAxisMinValue,
        I18n.t(
          'shared.visualizations.charts.common.validation.errors.measure_axis_min_value_should_be_numeric'
        )
      );
    });
  });

  describe('#getMeasureAxisMaxValue', () => {
    let viz;

    beforeEach(() => {
      viz = new SvgVisualization($element, mockVif);
    });

    it('returns the measureAxisMaxValue if present', () => {
      assert.equal(viz.getMeasureAxisMaxValue(), 200);
    });

    it('returns null if measureAxisMaxValue is not present', () => {
      const copiedVif = _.cloneDeep(viz.getVif());
      copiedVif.configuration = {};
      viz.updateVif(copiedVif);
      assert.equal(viz.getMeasureAxisMaxValue(), null);
    });

    it('throws an error if measureAxisMaxValue if not non-numeric', () => {
      const copiedVif = _.cloneDeep(viz.getVif());
      copiedVif.configuration.measureAxisMaxValue = 'string';
      viz.updateVif(copiedVif);

      assert.throws(
        viz.getMeasureAxisMaxValue,
        I18n.t(
          'shared.visualizations.charts.common.validation.errors.measure_axis_max_value_should_be_numeric'
        )
      );
    });
  });

  describe('#getShowDimensionLabels', () => {
    let viz;

    beforeEach(() => {
      viz = new SvgVisualization($element, mockVif);
    });

    it('returns true if showDimensionLabels is not set', () => {
      assert.isTrue(viz.getShowDimensionLabels());
    });

    it('returns the value of showDimensionLabels if present', () => {
      const copiedVif = _.cloneDeep(viz.getVif());
      copiedVif.configuration.showDimensionLabels = false;
      viz.updateVif(copiedVif);
      assert.isFalse(viz.getShowDimensionLabels());
    });
  });

  describe('#getShowValueLabels', () => {
    let viz;

    beforeEach(() => {
      viz = new SvgVisualization($element, mockVif);
    });

    it('returns true if showValueLabels is not set', () => {
      assert.isTrue(viz.getShowValueLabels());
    });

    it('returns the value of showValueLabels if present', () => {
      const copiedVif = _.cloneDeep(viz.getVif());
      copiedVif.configuration.showValueLabels = false;
      viz.updateVif(copiedVif);
      assert.isFalse(viz.getShowValueLabels());
    });
  });

  describe('#getShowValueLabelsAsPercent', () => {
    let viz;

    beforeEach(() => {
      viz = new SvgVisualization($element, mockVif);
    });

    it('returns false if showValueLabelsAsPercent is not set', () => {
      assert.isFalse(viz.getShowValueLabelsAsPercent());
    });

    it('returns the value of showValueLabelsAsPercent if present', () => {
      const copiedVif = _.cloneDeep(viz.getVif());
      copiedVif.configuration.showValueLabelsAsPercent = true;
      viz.updateVif(copiedVif);
      assert.isTrue(viz.getShowValueLabelsAsPercent());
    });
  });

  describe('#emitEvent', () => {
    it('emits an event on the element', function(done) {
      $element.on('TEST_EVENT', function(event) {
        const payload = event.originalEvent.detail;
        const option = event.originalEvent.bubbles;
        assert.equal(payload.content, null);
        assert.isTrue(option);
        done();
      });

      const viz = new SvgVisualization($element, mockVif);
      viz.emitEvent('TEST_EVENT', { content: null });
    });
  });

  describe('#isEmbedded', () => {
    let viz;

    beforeEach(() => {
      viz = new SvgVisualization($element, mockVif);
    });

    it('returns true when the proper class is on the container', () => {
      $element.addClass('socrata-visualization-embed');
      assert.isTrue(viz.isEmbedded());
    });

    it('returns false when the proper class is not on the container', () => {
      assert.isFalse(viz.isEmbedded());
    });
  });

  describe('#shouldDisplayFilterBar', () => {
    let viz;

    beforeEach(() => {
      viz = new SvgVisualization($element, mockVif);
    });

    it('returns false when the option is set to false', () => {
      viz.updateOptions({
        displayFilterBar: false
      });

      assert.isFalse(viz.shouldDisplayFilterBar());
    });

    it('returns true when the option is set to true', () => {
      viz.updateOptions({
        displayFilterBar: true
      });

      assert.isTrue(viz.shouldDisplayFilterBar());
    });

    it('returns false when the option is not set', () => {
      assert.isFalse(viz.shouldDisplayFilterBar());
    });
  });

  describe('#getOneHundredPercentStackedPositions', () => {
    let viz;

    beforeEach(() => {
      viz = new SvgVisualization($element, mockVif);
    });

    const data = [
      ['Ice Cream', 4000, 1000, 1000, 4000],
      ['Cookies', 4000, 1000, -1000, 4000],
      ['Brownies', -4000, -1000, 1000, 4000]
    ];

    const expectedPositions = [
      [
        { 'start':0, 'end':0.4, 'percent':40 },
        { 'start':0.4, 'end':0.5, 'percent':10 },
        { 'start':0.5, 'end':0.6, 'percent':10 },
        { 'start':0.6, 'end':1, 'percent':40 }
      ],
      [
        { 'start':0, 'end':0.4, 'percent':40 },
        { 'start':0.4, 'end':0.5, 'percent':10 },
        { 'start':-0.1, 'end':0, 'percent':-10 },
        { 'start':0.5, 'end':0.9, 'percent':40 }
      ],
      [
        { 'start':-0.4, 'end':0, 'percent':-40 },
        { 'start':-0.5, 'end':-0.4, 'percent':-10 },
        { 'start':0, 'end':0.1, 'percent':10 },
        { 'start':0.1, 'end':0.5, 'percent':40 }
      ]
    ];

    it('combines a vif with a default vif', () => {

      let positions = viz.getOneHundredPercentStackedPositions(data);
      assert.deepEqual(positions, expectedPositions);
    });
  });
});<|MERGE_RESOLUTION|>--- conflicted
+++ resolved
@@ -724,150 +724,6 @@
     });
   });
 
-<<<<<<< HEAD
-=======
-  describe('#getColor', () => {
-    let viz;
-    let customPalette;
-    const dimensionIndex = 0;
-    const measureIndex = 0;
-    const measureLabels = [];
-
-    beforeEach(() => {
-      viz = new SvgVisualization($element, mockVif);
-    });
-
-    it('throws if arguments are invalid', () => {
-      assert.throws(() => {
-        viz.getColor();
-      });
-
-      // no dimensionIndex
-      assert.throws(() => {
-        viz.getColor(null, 0, []);
-      });
-
-      // no measureIndex
-      assert.throws(() => {
-        viz.getColor(0, null, []);
-      });
-
-      // no measureLabels
-      assert.throws(() => {
-        viz.getColor(0, 0);
-      });
-    });
-
-    it('defaults to returning a single primary color', () => {
-      const copiedVif = _.cloneDeep(viz.getVif());
-      viz.updateVif(copiedVif);
-
-      assert.equal(viz.getColor(dimensionIndex, measureIndex, measureLabels), DEFAULT_PRIMARY_COLOR);
-    });
-
-    it('chooses a color from a palette if a palette is present on the Vif', () => {
-      const copiedVif = _.cloneDeep(viz.getVif());
-
-      copiedVif.series[0].color.palette = 'categorial';
-      viz.updateVif(copiedVif);
-
-      const color = viz.getColor(dimensionIndex, measureIndex, measureLabels);
-      assert.equal(color, COLOR_PALETTES.categorical[0]);
-    });
-
-    it('uses a custom color palette if defined', () => {
-      const copiedVif = _.cloneDeep(viz.getVif());
-      const addedGrouping = {
-        grouping: { columnName: 'id' }
-      };
-      customPalette = {
-        'id': {
-          '10998': { 'color': '#5b9ec9', 'index': 1 },
-          '10999': { 'color': '#a6cee3', 'index': 0 },
-          '(Other)': { 'color': '#fe982c', 'index': 12 }
-        }
-      };
-      _.merge(copiedVif.series[0].dataSource.dimension, addedGrouping);
-      copiedVif.series[0].color.palette = 'custom';
-      copiedVif.series[0].color.customPalette = customPalette;
-      viz.updateVif(copiedVif);
-      const color = viz.getColor(dimensionIndex, measureIndex, _.keys(customPalette.id));
-      assert.equal(color, '#5b9ec9');
-    });
-  });
-
-  describe('#getColorPaletteBySeriesIndex', () => {
-    it('returns the color palette for each index of a series', () => {
-      const viz = new SvgVisualization($element, mockMultiseriesVif);
-      const copiedVif = _.cloneDeep(viz.getVif());
-      copiedVif.series[0].color.palette = 'categorical2';
-      copiedVif.series[1].color.palette = 'dark';
-      viz.updateVif(copiedVif);
-
-      assert.equal(viz.getColorPaletteBySeriesIndex(0), COLOR_PALETTES.categorical2);
-      assert.equal(viz.getColorPaletteBySeriesIndex(1), COLOR_PALETTES.dark);
-    });
-
-    it('returns the default palette if a palette is not specified', () => {
-      const viz = new SvgVisualization($element, mockVif);
-      assert.deepEqual(viz.getColorPaletteBySeriesIndex(0), COLOR_PALETTES.categorical);
-    });
-  });
-
-  describe('#getColorPaletteByColumnTitles', () => {
-    let viz;
-    let stub;
-    let customPalette;
-
-    beforeEach(() => {
-      stub = sinon.stub();
-      SvgVisualizationAPI.__Rewire__('CustomColorPaletteManager', {
-        getDisplayedColorsFromCustomPalette: stub
-      });
-
-      viz = new SvgVisualization($element, mockVif);
-
-      const copiedVif = _.cloneDeep(viz.getVif());
-      const addedGrouping = {
-        grouping: { columnName: 'id' }
-      };
-      customPalette = {
-        'id': {
-          '10988': { 'color': '#fdbb69', 'index': 11 },
-          '10989': { 'color': '#f06c45', 'index': 10 },
-          '10990': { 'color': '#e42022', 'index': 9 },
-          '10991': { 'color': '#f16666', 'index': 8 },
-          '10992': { 'color': '#dc9a88', 'index': 7 },
-          '10993': { 'color': '#6f9e4c', 'index': 6 },
-          '10994': { 'color': '#52af43', 'index': 5 },
-          '10995': { 'color': '#98d277', 'index': 4 },
-          '10996': { 'color': '#7eba98', 'index': 3 },
-          '10997': { 'color': '#2d82af', 'index': 2 },
-          '10998': { 'color': '#5b9ec9', 'index': 1 },
-          '10999': { 'color': '#a6cee3', 'index': 0 },
-          '(Other)': { 'color': '#fe982c', 'index': 12 }
-        }
-      };
-      _.merge(copiedVif.series[0].dataSource.dimension, addedGrouping);
-      copiedVif.series[0].color.palette = 'custom';
-      copiedVif.series[0].color.customPalette = customPalette;
-      viz.updateVif(copiedVif);
-    });
-
-    afterEach(() => {
-      SvgVisualizationAPI.__ResetDependency__('CustomColorPaletteManager');
-    });
-
-    it('calls getColorPaletteByColumnTitles with the correct arguments', () => {
-      const columnNames = ['10988', '10989', '10990', '10991', '10992', '10993', '10994', '10995', '10996', '10997', '10998', '10999', '(Other)'];
-      const columnColors = ['#fdbb69', '#f06c45', '#e42022', '#f16666', '#dc9a88', '#6f9e4c', '#52af43', '#98d277', '#7eba98', '#2d82af', '#5b9ec9', '#a6cee3', '#fe982c'];
-      viz.getColorPaletteByColumnTitles(columnNames);
-
-      sinon.assert.calledWith(stub, columnNames, customPalette.id);
-    });
-  });
-
->>>>>>> 383824ad
   describe('#getYAxisScalingMode', () => {
     let viz;
 
