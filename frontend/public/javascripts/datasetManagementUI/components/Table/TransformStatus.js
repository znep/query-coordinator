import _ from 'lodash';
import React, { PropTypes, Component } from 'react';
import classNames from 'classnames';
import { Link } from 'react-router';
import * as Links from '../../links';
import * as DisplayState from '../../lib/displayState';
import { singularOrPlural } from '../../lib/util';
import styleguide from 'socrata-components';
import ProgressBar from '../ProgressBar';
import TypeIcon from '../TypeIcon';
import { commaify } from '../../../common/formatNumber';
import SocrataIcon from '../../../common/components/SocrataIcon';
import styles from 'styles/Table/TransformStatus.scss';

function getFlyoutId(transform) {
  return `transform-status-flyout-${transform.id}`;
}

function ErrorFlyout({ transform }) {
  const SubI18n = I18n.show_output_schema.column_header;
  const flyoutId = getFlyoutId(transform);
  const msgTemplate = singularOrPlural(
    transform.num_transform_errors,
    SubI18n.column_status_flyout.error_msg_singular,
    SubI18n.column_status_flyout.error_msg_plural
  );
  return (
    <div id={flyoutId} className={styles.transformStatusFlyout}>
      <section className={styles.flyoutContent}>
        {msgTemplate.format({
          num_errors: commaify(transform.num_transform_errors),
          type: SubI18n.type_display_names[transform.output_soql_type]
        })}
        <TypeIcon type={transform.output_soql_type} />
        <br />
        <span className={styles.clickToView}>{I18n.show_output_schema.click_to_view}</span>
      </section>
    </div>
  );
}

ErrorFlyout.propTypes = {
  transform: PropTypes.object.isRequired
};

class TransformStatus extends Component {
  componentDidMount() {
    this.attachFlyouts();
  }

  shouldComponentUpdate(nextProps) {
    return !_.isEqual(nextProps, this.props);
  }

  componentDidUpdate() {
    this.attachFlyouts();
  }

  attachFlyouts() {
    if (this.flyoutParentEl) {
      styleguide.attachTo(this.flyoutParentEl);
    }
  }

  render() {
    const { transform, totalRows, path, displayState, columnId } = this.props;
    const SubI18n = I18n.show_output_schema.column_header;
    const uploadDone = _.isNumber(totalRows);
    const thisColumnDone = _.isNumber(totalRows) &&
                           transform.contiguous_rows_processed === totalRows;

    const inErrorMode = displayState.type === DisplayState.COLUMN_ERRORS &&
      transform.id === displayState.transformId;

    const linkPath = inErrorMode ?
      Links.showOutputSchema(path.uploadId, path.inputSchemaId, path.outputSchemaId) :
      Links.showColumnErrors(path.uploadId, path.inputSchemaId, path.outputSchemaId, transform.id);

    const rowsProcessed = transform.contiguous_rows_processed || 0;
    const percentage = Math.round(rowsProcessed / totalRows * 100);
    const progressBarType = (!uploadDone || thisColumnDone) ? 'done' : 'inProgress';

    const progressBar = (
      <div className={styles.columnProgressBar}>
        <ProgressBar
          type={progressBarType}
          percent={percentage}
          ariaLabeledBy={`column-display-name-${columnId}`} />
      </div>
    );

    const errorFlyout = <ErrorFlyout transform={transform} />;

    if (transform.num_transform_errors > 0) {
      const msg = thisColumnDone ?
        singularOrPlural(
          transform.num_transform_errors, SubI18n.error_exists, SubI18n.errors_exist
        ) :
        singularOrPlural(
          transform.num_transform_errors, SubI18n.error_exists_scanning, SubI18n.errors_exist_scanning
        );
      return (
        <th
          key={transform.id}
          ref={(flyoutParentEl) => { this.flyoutParentEl = flyoutParentEl; }}
          data-flyout={getFlyoutId(transform)}
          data-cheetah-hook="col-errors"
          className={classNames(styles.colErrors, { [styles.colErrorsSelected]: inErrorMode })}>
          {progressBar}
<<<<<<< HEAD
          <div className={styles.statusText}>
=======
          <Link
            className={classNames(styles.statusText, { [styles.transformStatusSelected]: inErrorMode })}
            to={linkPath}
            data-flyout={getFlyoutId(transform)}>
>>>>>>> 127e7260
            <span className={styles.error}>{commaify(transform.num_transform_errors)}</span>
            {msg}
          </Link>
          {errorFlyout}
        </th>
      );
    } else {
      if (thisColumnDone) {
        return (
          <th key={transform.id} data-cheetah-hook="col-errors" className={styles.colErrors}>
            {progressBar}
            <div className={styles.statusText}>
              <SocrataIcon name="checkmark3" className={styles.successIcon} />
              {SubI18n.no_errors_exist}
            </div>
          </th>
        );
      } else {
        return (
          <th key={transform.id} data-cheetah-hook="col-errors" className={styles.colErrors}>
            {progressBar}
            <div className={styles.statusText}>
              <span className={styles.spinner}></span>
              {SubI18n.scanning}
            </div>
          </th>
        );
      }
    }
  }
}

TransformStatus.propTypes = {
  transform: PropTypes.object.isRequired,
  columnId: PropTypes.number.isRequired,
  displayState: PropTypes.object.isRequired,
  path: PropTypes.object.isRequired,
  totalRows: PropTypes.number
};

export default TransformStatus;<|MERGE_RESOLUTION|>--- conflicted
+++ resolved
@@ -107,14 +107,10 @@
           data-cheetah-hook="col-errors"
           className={classNames(styles.colErrors, { [styles.colErrorsSelected]: inErrorMode })}>
           {progressBar}
-<<<<<<< HEAD
-          <div className={styles.statusText}>
-=======
           <Link
             className={classNames(styles.statusText, { [styles.transformStatusSelected]: inErrorMode })}
             to={linkPath}
             data-flyout={getFlyoutId(transform)}>
->>>>>>> 127e7260
             <span className={styles.error}>{commaify(transform.num_transform_errors)}</span>
             {msg}
           </Link>
