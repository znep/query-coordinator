<% content_for :head do %>
<<<<<<< HEAD
  <% bundle :name => "blist_new_css" do %>
    <%= stylesheet_link_tag "blist-new-screen", "form-common", :cache => "cache/blists_new_all" %>
  <% end %>
  <title>New <%= t(:blist_name).capitalize %> | <%= th.site_title %></title>
=======
  <%= stylesheet_link_tag "blist-new-screen", "form-common", :cache => "cache/blists_new_all" %>
  <title>New <%= t(:blist_name).capitalize %> | <%= t(:page_title) %></title>
>>>>>>> f3602927
<% end %>

<div class="twoColumnContainer clearfix">
  <div id="mainColumnContent" class="column mainContent scrollContentColumn">
    <div class='outerContent'>
      <div class='content newBlistContent'>
        <% form_tag(blists_path, :id => "newDatasetForm") do %>
          <%- if @is_upload -%>
            <h1>Upload a New Dataset</h1>
          <%- else -%>
            <h1>Design a New <%= t(:blist_name).capitalize %></h1>
          <%- end -%>

          <div class="errorMessage validationError">
            <%= display_standard_flashes %>
          </div>

          <h3>General Information</h3>
        
          <label for="view_name" class="required"><%= t(:blist_name).capitalize %> Title:</label>
          <%= text_field_tag("view[name]", "", :title => "Enter a title", :class => "textPrompt") %>
        
          <%- if @is_upload -%>
            <label for="view_file" class="required">File to Upload:</label>
          <%- else -%>
            <label for="view_file">Optional File Upload:</label>
          <%- end -%>
          <%= text_field_tag("view_file", "Supported Formats: .csv .tsv .xml .xls .xlsx",
                             :class => "prompt",
                             :readonly => true) %>
          <div class="fileBrowseButtonListContainer">
            <ul id="fileBrowseButtonList" class="actionButtons">
              <li>
                <a id="fileBrowseButton" href="/imports.txt?two_step_import=true">Browse For File</a>
              </li>
              <li>
                <a class="hide" id="fileClearButton" href="#clear">Clear File</a>
              </li>
            </ul>
          </div>
          <br /><span class="helpie fileUploadHelpie" title="You can upload a data file to help get started with your <%= t(:blist_name) %>.">?</span>
          <%= hidden_field_tag("datasetID") %>
          <label class="uploadErrorMessage hide"></label>
        
          <label for="view_description">Short Description:</label>
          <%= text_area_tag("view[description]", "", :title => "Enter a description", :class => "textPrompt") %>
        
          <label for="view_category">Type of <%= t(:blist_name).capitalize %>:</label>
          <%= select_tag("view[category]", category_select_options()) %>
          <br /><span class="helpie" title="What kind of <%= t(:blist_name) %> is this?">?</span>
        
          <label for="view_tags">Tags / Keywords:</label>
          <%= text_field_tag("view[tags]", "", :title => "Enter keywords", :class => "textPrompt") %>
          <br /><span class="helpie" title="Keywords can help other people find this <%= t(:blist_name) %>.">?</span>
          <span class="additionalHelp">(Enter one or more keywords separated by commas)</span>
        
          <h3>Licensing &amp; Attribution</h3>

          <div class="licensing">
            <label for="view_licenseId">Licensing:</label>
            <%= select_tag("view[licenseId]", license_select_options("")) %>
            <br /><span class="helpie" title="Choose licensing terms for people who wish to use this dataset.">?</span>
          
            <div id="licensingCreativeCommons" class="hide">
              <hr />
              <label for="license_cc_type" class="required">License Type:</label>
              <%= select_tag("license_cc_type", creative_commons_select_options()) %>
            </div>
          
            <label for="view_attribution">Data Provided By:</label>
            <%= text_field_tag("view[attribution]", "", :title => "Individual or Organization", :class => "textPrompt") %>
          
            <label for="view_attributionLink">Source Link:</label>
            <%= text_field_tag("view[attributionLink]", "", :title => "Enter Web Address", :class => "textPrompt") %>
          
            <%#<label for="view_attribution_logo">Attribution Logo:</label>%>
            <%# Someday turn this back into an AJAX upload for betterer styling %>
            <%#<%= text_field_tag("view[attribution_logo]", "", :title => "Upload", :class => "textPrompt") %>
            <%#<ul class="actionButtons"><li><a id="logoBrowseButton" href="#browse">Browse</a></li></ul> %>
            <%#= file_field_tag("attribution_logo") %>
          </div>
      
          <h3>Privacy &amp; Security</h3>
      
          <label>Privacy Settings:</label>
          <p id="privacyDisplayText">This <%= t(:blist_name) %> can be viewed by the public.</p>
          <p><a href="#modifyPrivacy" class="privacyExpander">Edit</a></p>
          <div class="privacyButtons hide">
            <p>
              <%= radio_button_tag("privacy", "public_view", true) %>
              <label for="privacy_public_view">
                My data can only be modified by me, but everyone can view it.
              </label>
            </p>
            <%- #TODO: Add public editable back in when core server supports it. -%>
            <%- if false -%>
            <p>
              <%= radio_button_tag("privacy", "public_edit") %>
              <label for="privacy_public_edit">
                My data can be viewed by everyone and modified by anyone with an account.
              </label>
            </p>
            <%- end -%>
            <p>
              <%= radio_button_tag("privacy", "private") %>
              <label for="privacy_private">
                My data is private.
              </label>
            </p>
            <p><a href="#advancedPrivacy" class="privacyExpander">Advanced Privacy Settings</a></p>
            <div class="advancedPrivacy hide">
              <p>
                <%= radio_button_tag("privacy", "adult_content") %>
                <label for="privacy_adult_content">
                  This <%= t(:blist_name) %> contains adult content.
                </label>
              </p>
            </div>
          </div>
      
          <hr />
          <ul class="submitActions">
            <li>
              <ul class="actionButtons">
                <li><a id="submitButton" class="arrowButton" href="#submit">Create Dataset</a></li>
              </ul>
            </li>
            <li class="cancelButton"><a href="/blists"><span>Cancel</span></a></li>
          </ul>
          <div class="submitPending hide">
            Your data is being imported by our servers.  Please wait.
          </div>
          <div class="requiredEntryText">Required Entry</div>
        <%- end -%>
      </div>
    </div>
  </div>

  <div id="sidebar" class="column scrollContentColumn">
  <% render(:layout => "shared/sidebar_box") do %>
    <%= render(:partial => "shared/current_user_tile", :locals => { :user => current_user }) %>
  <% end %>
  </div>
</div>

<% content_for :js_footer do %>
  <%= render(:partial => "shared/common_js") %>
  <%= javascript_include_tag "plugins/ajaxupload.3.0", "screens/blist-new-screen.js",
  :cache => "cache/blists_new" %>
<% end %><|MERGE_RESOLUTION|>--- conflicted
+++ resolved
@@ -1,13 +1,6 @@
 <% content_for :head do %>
-<<<<<<< HEAD
-  <% bundle :name => "blist_new_css" do %>
-    <%= stylesheet_link_tag "blist-new-screen", "form-common", :cache => "cache/blists_new_all" %>
-  <% end %>
+  <%= stylesheet_link_tag "blist-new-screen", "form-common", :cache => "cache/blists_new_all" %>
   <title>New <%= t(:blist_name).capitalize %> | <%= th.site_title %></title>
-=======
-  <%= stylesheet_link_tag "blist-new-screen", "form-common", :cache => "cache/blists_new_all" %>
-  <title>New <%= t(:blist_name).capitalize %> | <%= t(:page_title) %></title>
->>>>>>> f3602927
 <% end %>
 
 <div class="twoColumnContainer clearfix">
