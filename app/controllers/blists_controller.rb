--- conflicted
+++ resolved
@@ -121,11 +121,7 @@
   def find_view
     begin
       @parent_view = @view = View.find(params[:id])
-<<<<<<< HEAD
       @aggregates = @view.aggregates
-=======
-      @views = View.find_for_user(current_user.id) if current_user
->>>>>>> 16f793e1
     rescue CoreServer::ResourceNotFound
       flash.now[:error] = 'This ' + I18n.t(:blist_name).downcase +
             ' or view cannot be found, or has been deleted.'
