import _ from 'lodash';
import api from '../api/api';

import { updateCachedGoals } from './goalTableActions';

import {
  OPEN_EDIT_MULTIPLE_ITEMS_MODAL,
  CLOSE_EDIT_MULTIPLE_ITEMS_MODAL,
  UPDATE_MULTIPLE_ITEMS_FORM_DATA,
  UPDATE_MULTIPLE_ITEMS_STARTED,
  UPDATE_MULTIPLE_ITEMS_SUCCESS,
  UPDATE_MULTIPLE_ITEMS_FAILED,
  UPDATE_MULTIPLE_ITEMS_NOT_CONFIGURED
} from '../actionTypes';

/**
 * Updates multiple items modal form data. Given data
 * should only include goal data fields.
 *
 * @param {Object} newData Goal data known by the form
 */
export function updateMultipleItemsFormData(newData) {
  return {
    type: UPDATE_MULTIPLE_ITEMS_FORM_DATA,
    newData
  };
}

export function closeEditMultipleItemsModal() {
  return {
    type: CLOSE_EDIT_MULTIPLE_ITEMS_MODAL
  };
}

function updateMultipleItemsStarted(goalIds) {
  return {
    type: UPDATE_MULTIPLE_ITEMS_STARTED,
    goalIds
  };
}

function updateMultipleItemsSucceeded(goalIds) {
  return {
    type: UPDATE_MULTIPLE_ITEMS_SUCCESS,
    goalIds,
    notification: {
      type: 'success',
      message: {
        path: 'admin.bulk_edit.success_message',
        values: [goalIds.length.toString()]
      }
    }
  };
}

function updateMultipleItemsFailed(reason) {
  return {
    type: UPDATE_MULTIPLE_ITEMS_FAILED,
    reason
  };
}

export function openEditMultipleItemsModal() {
  return {
    type: OPEN_EDIT_MULTIPLE_ITEMS_MODAL
  };
}

function showNotAllItemsConfiguredWarning() {
  return {
    type: UPDATE_MULTIPLE_ITEMS_NOT_CONFIGURED
  };
}

/**
 * Goal update api expects prevailing_measure data normalized.
 * @param {Object} updatedData
 */
function normalizeUpdatedData(updatedData) {
  let normalized = _.merge(updatedData, updatedData.prevailing_measure || {});
  delete normalized.prevailing_measure;

  normalized.override = normalized.progress_override;
  delete normalized.progress_override;

  return normalized;
}

/**
 * Makes an API request to update given list of goals
 * data.
 *
 * @param {Immutable.List} goals List of goal objects
 * @param {Object} updatedData Updated fields
 */
export function updateMultipleGoals(goals, updatedData) {
  const allConfigured = goals.every(goal => goal.has('prevailing_measure'));

  // Cannot update prevailing measure data for the items
  // which are not configured properly.
  if (!allConfigured) {
    return showNotAllItemsConfiguredWarning();
  }

  const goalIds = goals.map(goal => goal.get('id'));
  const normalizedData = normalizeUpdatedData(updatedData);

  return (dispatch) => {
    dispatch(updateMultipleItemsStarted(goalIds));

<<<<<<< HEAD
    const updateRequests = goals.map(goal => api.goals.update(goal.get('id'), goal.get('version'), normalizedData));
    return Promise.all(updateRequests).then(updatedGoals => {
      dispatch(updateCachedGoals(updatedGoals));
      dispatch(updateMultipleItemsSucceeded(updatedGoals.map(goal => goal.id)));
      return updatedGoals;
    }).catch(err => dispatch(updateMultipleItemsFailed(err))); // eslint-disable-line dot-notation
=======
    const updateRequests = goals.map(goal => api.goals.update(goal.get('id'), goal.get('version'), updatedData));
    return Promise.all(updateRequests).
      then(updatedGoals => {
        dispatch(updateCachedGoals(updatedGoals));
        dispatch(updateMultipleItemsSucceeded(updatedGoals.map(goal => goal.id)));
        return updatedGoals;
      }).catch(err => dispatch(updateMultipleItemsFailed(err))); // eslint-disable-line dot-notation
>>>>>>> eaf367fc
  };
}<|MERGE_RESOLUTION|>--- conflicted
+++ resolved
@@ -108,21 +108,12 @@
   return (dispatch) => {
     dispatch(updateMultipleItemsStarted(goalIds));
 
-<<<<<<< HEAD
     const updateRequests = goals.map(goal => api.goals.update(goal.get('id'), goal.get('version'), normalizedData));
-    return Promise.all(updateRequests).then(updatedGoals => {
-      dispatch(updateCachedGoals(updatedGoals));
-      dispatch(updateMultipleItemsSucceeded(updatedGoals.map(goal => goal.id)));
-      return updatedGoals;
-    }).catch(err => dispatch(updateMultipleItemsFailed(err))); // eslint-disable-line dot-notation
-=======
-    const updateRequests = goals.map(goal => api.goals.update(goal.get('id'), goal.get('version'), updatedData));
     return Promise.all(updateRequests).
       then(updatedGoals => {
         dispatch(updateCachedGoals(updatedGoals));
         dispatch(updateMultipleItemsSucceeded(updatedGoals.map(goal => goal.id)));
         return updatedGoals;
       }).catch(err => dispatch(updateMultipleItemsFailed(err))); // eslint-disable-line dot-notation
->>>>>>> eaf367fc
   };
 }