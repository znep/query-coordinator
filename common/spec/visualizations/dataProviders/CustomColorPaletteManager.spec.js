import _ from 'lodash';
import CustomColorPaletteManager, { __RewireAPI__ as CustomColorPaletteManagerAPI } from 'common/visualizations/dataProviders/CustomColorPaletteManager';
import { COLOR_PALETTES } from 'common/visualizations/views/SvgStyleConstants';
import { customPaletteVif, customPalette } from './testData/customPalette';
import { customPaletteVif as customPalettePieChartVif, customPalette as customPalettePieChart } from './testData/customPalettePieChart';
import { getInitialState } from '../../authoring_workflow/testStore';
import I18n from 'common/i18n';
import allLocales from 'common/i18n/config/locales';

describe('CustomColorPaletteManager', () => {
  beforeEach(() => {
    I18n.translations.en = allLocales.en;
  });

  afterEach(() => {
    I18n.translations = {};
  });

  describe('generateCustomColorPalette', () => {
    let timeStub;
    let categoricalStub;

    beforeEach(() => {
      const results = {
        // null represents (No value) for bar, column, and timeline charts.
        columns: ['dimension', null, '10', '9', '8', '7', '6', '5', '4', '3', '2', '1'],
        rows: [['3', 118], ['8', 112], ['5', 111], ['4', 110], ['6', 107], ['9', 100], ['10', 92], ['7', 90], ['1', 83], ['2', 77], ['(Other)', 0], ['(No value)', 10]]
      };
      timeStub = sinon.stub();
      timeStub.returns(Promise.resolve(results));
      categoricalStub = sinon.stub();
      categoricalStub.returns(Promise.resolve(results));

      CustomColorPaletteManagerAPI.__Rewire__('TimeDataManager', { getData: timeStub });
      CustomColorPaletteManagerAPI.__Rewire__('CategoricalDataManager', { getData: categoricalStub });
    });

    afterEach(() => {
      CustomColorPaletteManagerAPI.__ResetDependency__('TimeDataManager');
      CustomColorPaletteManagerAPI.__ResetDependency__('CategoricalDataManager');
    });

    testCustomPaletteByVisualizationType('columnChart');
    testCustomPaletteByVisualizationType('barChart');
    testCustomPaletteByVisualizationType('timelineChart');
    testCustomPaletteByVisualizationType('pieChart');

    function testCustomPaletteByVisualizationType(visualizationType) {
      let vif;
      let partialPalette;
      let expectedCustomPalette;

      beforeEach(() => {
        vif = visualizationType === 'pieChart' ? customPalettePieChartVif : customPaletteVif;
        expectedCustomPalette = visualizationType === 'pieChart' ? customPalettePieChart : customPalette;
        partialPalette = visualizationType === 'pieChart' ?
          {
            '1': {
              'color': '#aaaaaa',
              'index': 8
            },
            '2': {
              'color': '#aaaaaa',
              'index': 9
            }
          } :
          {
            '1': {
              'color': '#aaaaaa',
              'index': 10
            },
            '2': {
              'color': '#aaaaaa',
              'index': 9
            }
          };
      });

      describe(visualizationType, () => {
        it('returns a custom color palette with categorical color values if customPalette does not exist', (done) => {
          const dimensionColumnName = 'plausibility';
          const testState = getInitialState({
            vifAuthoring: {
              authoring: {
                selectedVisualizationType: visualizationType
              },
              vifs: {
                [visualizationType]: vif
              }
            }
          });

          CustomColorPaletteManager.generateCustomColorPalette(testState.vifAuthoring).
          then((result) => {
            assert.deepEqual(result.customColorPalette, expectedCustomPalette);
            assert.deepEqual(result.dimensionColumnName, dimensionColumnName);
            done();
          }).
          catch(() => done('Did not return a custom color palette'));
        });

        it('returns a custom color palette that keeps the color assignments from the current customPalette', (done) => {
          const dimensionColumnName = 'plausibility';

          const partialPaletteVif = _.cloneDeep(vif);
          _.set(partialPaletteVif, `series[0].color.customPalette.${dimensionColumnName}`, partialPalette);

          const testState = getInitialState({
            vifAuthoring: {
              authoring: {
                selectedVisualizationType: visualizationType
              },
              vifs: {
                [visualizationType]: partialPaletteVif
              }
            }
          });

          CustomColorPaletteManager.generateCustomColorPalette(testState.vifAuthoring).
          then((result) => {
            assert.notDeepEqual(result.customColorPalette, expectedCustomPalette);
            assert.deepEqual(result.customColorPalette['1'], partialPalette['1']);
            assert.deepEqual(result.customColorPalette['2'], partialPalette['2']);
            assert.deepEqual(result.dimensionColumnName, dimensionColumnName);
            done();
          }).
          catch(() => done('Did not return a custom color palette'));
        });
      });
    }

  });
<<<<<<< HEAD
=======

  describe('getDisplayedColorsFromCustomPalette', () => {
    let currentPalette;

    beforeEach(() => {
      currentPalette = {
        '10988': { 'color': '#fdbb69', 'index': 11 },
        '10989': { 'color': '#f06c45', 'index': 10 },
        '10990': { 'color': '#e42022', 'index': 9 },
        '10991': { 'color': '#f16666', 'index': 8 },
        '10992': { 'color': '#dc9a88', 'index': 7 },
        '10993': { 'color': '#6f9e4c', 'index': 6 },
        '10994': { 'color': '#52af43', 'index': 5 },
        '10995': { 'color': '#98d277', 'index': 4 },
        '10996': { 'color': '#7eba98', 'index': 3 },
        '10997': { 'color': '#2d82af', 'index': 2 },
        '10998': { 'color': '#5b9ec9', 'index': 1 },
        '10999': { 'color': '#a6cee3', 'index': 0 },
        '(Other)': { 'color': '#fe982c', 'index': 12 }
      };
    });

    it('returns the corresponding custom colors for all grouping values', () => {
      const columnNames = ['10988', '10989', '10990', '10991', '10992', '10993', '10994', '10995', '10996', '10997', '10998', '10999', '(Other)'];
      const expectedColumnColors = ['#fdbb69', '#f06c45', '#e42022', '#f16666', '#dc9a88', '#6f9e4c', '#52af43', '#98d277', '#7eba98', '#2d82af', '#5b9ec9', '#a6cee3', '#fe982c'];
      const colorsToRender = CustomColorPaletteManager.getDisplayedColorsFromCustomPalette(
        columnNames,
        currentPalette
      );

      assert.deepEqual(colorsToRender, expectedColumnColors);
    });

    it('returns the corresponding custom colors for a subset of column values', () => {
      const columnNames = ['10988', '10995', '10999'];
      const expectedColumnColors = ['#fdbb69', '#98d277', '#a6cee3'];
      const colorsToRender = CustomColorPaletteManager.getDisplayedColorsFromCustomPalette(
        columnNames,
        currentPalette
      );

      assert.deepEqual(colorsToRender, expectedColumnColors);
    });

    it('returns values from the base color palette if column names not in the custom palette are given', () => {
      const columnNames = ['invalid', 'names'];
      const expectedColumnColors = COLOR_PALETTES.categorical.slice(0, 2);
      const colorsToRender = CustomColorPaletteManager.getDisplayedColorsFromCustomPalette(
        columnNames,
        currentPalette
      );

      assert.deepEqual(colorsToRender, expectedColumnColors);
    });
  });

>>>>>>> 383824ad
});<|MERGE_RESOLUTION|>--- conflicted
+++ resolved
@@ -130,63 +130,4 @@
     }
 
   });
-<<<<<<< HEAD
-=======
-
-  describe('getDisplayedColorsFromCustomPalette', () => {
-    let currentPalette;
-
-    beforeEach(() => {
-      currentPalette = {
-        '10988': { 'color': '#fdbb69', 'index': 11 },
-        '10989': { 'color': '#f06c45', 'index': 10 },
-        '10990': { 'color': '#e42022', 'index': 9 },
-        '10991': { 'color': '#f16666', 'index': 8 },
-        '10992': { 'color': '#dc9a88', 'index': 7 },
-        '10993': { 'color': '#6f9e4c', 'index': 6 },
-        '10994': { 'color': '#52af43', 'index': 5 },
-        '10995': { 'color': '#98d277', 'index': 4 },
-        '10996': { 'color': '#7eba98', 'index': 3 },
-        '10997': { 'color': '#2d82af', 'index': 2 },
-        '10998': { 'color': '#5b9ec9', 'index': 1 },
-        '10999': { 'color': '#a6cee3', 'index': 0 },
-        '(Other)': { 'color': '#fe982c', 'index': 12 }
-      };
-    });
-
-    it('returns the corresponding custom colors for all grouping values', () => {
-      const columnNames = ['10988', '10989', '10990', '10991', '10992', '10993', '10994', '10995', '10996', '10997', '10998', '10999', '(Other)'];
-      const expectedColumnColors = ['#fdbb69', '#f06c45', '#e42022', '#f16666', '#dc9a88', '#6f9e4c', '#52af43', '#98d277', '#7eba98', '#2d82af', '#5b9ec9', '#a6cee3', '#fe982c'];
-      const colorsToRender = CustomColorPaletteManager.getDisplayedColorsFromCustomPalette(
-        columnNames,
-        currentPalette
-      );
-
-      assert.deepEqual(colorsToRender, expectedColumnColors);
-    });
-
-    it('returns the corresponding custom colors for a subset of column values', () => {
-      const columnNames = ['10988', '10995', '10999'];
-      const expectedColumnColors = ['#fdbb69', '#98d277', '#a6cee3'];
-      const colorsToRender = CustomColorPaletteManager.getDisplayedColorsFromCustomPalette(
-        columnNames,
-        currentPalette
-      );
-
-      assert.deepEqual(colorsToRender, expectedColumnColors);
-    });
-
-    it('returns values from the base color palette if column names not in the custom palette are given', () => {
-      const columnNames = ['invalid', 'names'];
-      const expectedColumnColors = COLOR_PALETTES.categorical.slice(0, 2);
-      const colorsToRender = CustomColorPaletteManager.getDisplayedColorsFromCustomPalette(
-        columnNames,
-        currentPalette
-      );
-
-      assert.deepEqual(colorsToRender, expectedColumnColors);
-    });
-  });
-
->>>>>>> 383824ad
 });