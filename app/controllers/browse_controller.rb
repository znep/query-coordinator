class BrowseController < ApplicationController
  skip_before_filter :require_user
  include BrowseActions

<<<<<<< HEAD
module BrowseController

protected
  def view_types_facet
    { :title => 'View Types',
      :param => :limitTo,
      :use_icon => true,
      :options => [
        {:text => 'Datasets', :value => 'datasets', :class => 'typeBlist'},
        {:text => 'Filtered Views', :value => 'filters', :class => 'typeFilter'},
        {:text => 'Charts', :value => 'charts', :class => 'typeVisualization'},
        {:text => 'Maps', :value => 'maps', :class => 'typeMap'},
        {:text => 'Calendars', :value => 'calendars', :class => 'typeCalendar'},
        {:text => 'Forms', :value => 'forms', :class => 'typeForm'}]
    }
  end

  def categories_facet
    { :title => 'Categories',
      :param => :category,
      :options => View.categories.keys.reject {|c| c.blank?}.sort.
        map { |c| {:text => c, :value => c} }
    }
  end

  def topics_facet
    all_tags = Tag.find({:method => "viewsTags"})
    top_tags = all_tags.slice(0, 5).map {|t| t.name}
    if !params[:tags].nil? && !top_tags.include?(params[:tags])
      top_tags.push(params[:tags])
    end
    top_tags = top_tags.sort.map {|t| {:text => t, :value => t}}
    tag_cloud = nil
    if all_tags.length > 5
      tag_cloud = all_tags.sort_by {|t| t.name}.
        map {|t| {:text => t.name, :value => t.name, :count => t.frequency}}
    end

    { :title => 'Topics',
      :param => :tags,
      :options => top_tags,
      :extra_options => tag_cloud
    }
  end

  def process_browse!
    @limit ||= 10
    @opts ||= {}
    @opts.merge!({:limit => @limit, :page => (params[:page] || 1).to_i})
    (@default_params || {}).each { |k, v| params[k] = v if params[k].nil? }
    @params = params.reject {|k, v| k == 'controller' || k == 'action'}
    @base_url ||= request.path

    # Simple params; these are copied directly to opts
    [:sortBy, :category, :tags].each do |p|
      if !params[p].nil?
        @opts[p] = params[p]
      end
    end

    if !params[:limitTo].nil?
      case params[:limitTo]
      when 'datasets'
        @opts[:limitTo] = 'tables'
        @opts[:datasetView] = 'dataset'
      when 'filters'
        @opts[:limitTo] = 'tables'
        @opts[:datasetView] = 'view'
      else
        @opts[:limitTo] = params[:limitTo]
      end
    end

    if !params[:sortPeriod].nil?
      t = Date.today
      @opts[:endDate] = t.to_s
      @opts[:startDate] = case params[:sortPeriod]
                          when 'week'
                            Date.commercial(t.cwyear, t.cweek, 1)
                          when 'month'
                            Date.civil(t.year, t.month, 1)
                          when 'year'
                            Date.civil(t.year, 1, 1)
                          end.to_s
    end

    if !params[:q].nil?
      @opts[:q] = params[:q]
    else
      # Terrible hack; but search service needs _something_ non-null; so we'll
      # search for everything!
      @opts[:q] = "''"
    end

    @facets ||= [
      view_types_facet,
      categories_facet,
      topics_facet
    ]

    @sort_opts ||= [
      {:value => 'relevance', :name => 'Most Relevant'},
      {:value => 'most_accessed', :name => 'Most Accessed',
        :is_time_period => true},
      {:value => 'newest', :name => 'Newest'},
      {:value => 'oldest', :name => 'Oldest'},
      {:value => 'rating', :name => 'Highest Rated'},
      {:value => 'comments', :name => 'Most Comments'},
    ]

    if @view_results.nil?
      @view_results = SearchResult.search('views', @opts)[0]
      @view_count = @view_results.count
      @view_results = @view_results.results
    end
=======
  def show
    process_browse!
>>>>>>> f7eb3352
  end
end<|MERGE_RESOLUTION|>--- conflicted
+++ resolved
@@ -2,125 +2,7 @@
   skip_before_filter :require_user
   include BrowseActions
 
-<<<<<<< HEAD
-module BrowseController
-
-protected
-  def view_types_facet
-    { :title => 'View Types',
-      :param => :limitTo,
-      :use_icon => true,
-      :options => [
-        {:text => 'Datasets', :value => 'datasets', :class => 'typeBlist'},
-        {:text => 'Filtered Views', :value => 'filters', :class => 'typeFilter'},
-        {:text => 'Charts', :value => 'charts', :class => 'typeVisualization'},
-        {:text => 'Maps', :value => 'maps', :class => 'typeMap'},
-        {:text => 'Calendars', :value => 'calendars', :class => 'typeCalendar'},
-        {:text => 'Forms', :value => 'forms', :class => 'typeForm'}]
-    }
-  end
-
-  def categories_facet
-    { :title => 'Categories',
-      :param => :category,
-      :options => View.categories.keys.reject {|c| c.blank?}.sort.
-        map { |c| {:text => c, :value => c} }
-    }
-  end
-
-  def topics_facet
-    all_tags = Tag.find({:method => "viewsTags"})
-    top_tags = all_tags.slice(0, 5).map {|t| t.name}
-    if !params[:tags].nil? && !top_tags.include?(params[:tags])
-      top_tags.push(params[:tags])
-    end
-    top_tags = top_tags.sort.map {|t| {:text => t, :value => t}}
-    tag_cloud = nil
-    if all_tags.length > 5
-      tag_cloud = all_tags.sort_by {|t| t.name}.
-        map {|t| {:text => t.name, :value => t.name, :count => t.frequency}}
-    end
-
-    { :title => 'Topics',
-      :param => :tags,
-      :options => top_tags,
-      :extra_options => tag_cloud
-    }
-  end
-
-  def process_browse!
-    @limit ||= 10
-    @opts ||= {}
-    @opts.merge!({:limit => @limit, :page => (params[:page] || 1).to_i})
-    (@default_params || {}).each { |k, v| params[k] = v if params[k].nil? }
-    @params = params.reject {|k, v| k == 'controller' || k == 'action'}
-    @base_url ||= request.path
-
-    # Simple params; these are copied directly to opts
-    [:sortBy, :category, :tags].each do |p|
-      if !params[p].nil?
-        @opts[p] = params[p]
-      end
-    end
-
-    if !params[:limitTo].nil?
-      case params[:limitTo]
-      when 'datasets'
-        @opts[:limitTo] = 'tables'
-        @opts[:datasetView] = 'dataset'
-      when 'filters'
-        @opts[:limitTo] = 'tables'
-        @opts[:datasetView] = 'view'
-      else
-        @opts[:limitTo] = params[:limitTo]
-      end
-    end
-
-    if !params[:sortPeriod].nil?
-      t = Date.today
-      @opts[:endDate] = t.to_s
-      @opts[:startDate] = case params[:sortPeriod]
-                          when 'week'
-                            Date.commercial(t.cwyear, t.cweek, 1)
-                          when 'month'
-                            Date.civil(t.year, t.month, 1)
-                          when 'year'
-                            Date.civil(t.year, 1, 1)
-                          end.to_s
-    end
-
-    if !params[:q].nil?
-      @opts[:q] = params[:q]
-    else
-      # Terrible hack; but search service needs _something_ non-null; so we'll
-      # search for everything!
-      @opts[:q] = "''"
-    end
-
-    @facets ||= [
-      view_types_facet,
-      categories_facet,
-      topics_facet
-    ]
-
-    @sort_opts ||= [
-      {:value => 'relevance', :name => 'Most Relevant'},
-      {:value => 'most_accessed', :name => 'Most Accessed',
-        :is_time_period => true},
-      {:value => 'newest', :name => 'Newest'},
-      {:value => 'oldest', :name => 'Oldest'},
-      {:value => 'rating', :name => 'Highest Rated'},
-      {:value => 'comments', :name => 'Most Comments'},
-    ]
-
-    if @view_results.nil?
-      @view_results = SearchResult.search('views', @opts)[0]
-      @view_count = @view_results.count
-      @view_results = @view_results.results
-    end
-=======
   def show
     process_browse!
->>>>>>> f7eb3352
   end
 end