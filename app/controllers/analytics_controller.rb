require 'open-uri'

class AnalyticsController < ApplicationController
  skip_before_filter :require_user
  skip_before_filter :verify_authenticity_token, :only => [:add, :add_all]

  def index
    if !CurrentDomain.feature? :public_site_metrics
      return render_404
    end
  end

  def add_all
    # EN-6285 - Address Frontend app Airbrake errors
    #
    # This code was already rescuing JSON::ParserError, but the error that was
    # actually being raised was MultiJSON::ParseError. This discrepancy seems
    # to originate from within ActiveSupport, so \_(ツ)_/¯.
    data = begin
<<<<<<< HEAD
      ActiveSupport::JSON.decode(request.body.read)
    rescue JSON::ParserError
=======
      ActiveSupport::JSON.decode(request.body)
    rescue MultiJson::ParseError, JSON::ParserError
>>>>>>> e805b5af
      nil
    end
    return render_metric_error("No metrics provided") if data.nil?
    metrics = data["metrics"]
    all_valid = true
    messages = Array.new
    metrics.each { |m|
      valid, error = add_metric(m['entity'], m['metric'], m['increment'])
      all_valid = all_valid && valid

      Rails.logger.error "Analytics Controller Metric Error: #{error}. Returning 207 with 400 inside." unless valid

      messages.push({
        :status => valid ? "200" : "400",
        :metric => "#{m['metric']}",
        :message => valid ? "OK" : "#{error}"
      })
    }

    if all_valid
      return render :json => "OK".to_json
    end

    render :json => messages.to_json, :status => 207
  end

  def add
    valid, error = add_metric(params[:domain_entity], params[:metric], params[:increment])
    return render_metric_error(error) unless valid
    render :json => "OK".to_json
  end

  def pageview
    @@pageview_schema ||= File.read('config/pageview.avsc')
    valid = Kafka.produce('events.pageview', @@pageview_schema, ActiveSupport::JSON.decode(request.body)) rescue nil
    return render_metric_error('Kafka error') unless valid
    render :json => 'OK'.to_json
  end


  private

  def add_metric(entity, metric, raw_increment)

  # metrics and entities must be simple names, optional hyphens
    if (metric =~ /^[a-z0-9-]+$/ ).nil? || (entity =~ /^[a-z-]+$/ ).nil?
      return [false, "Entity/Metric not properly formed"]
    end

    unless ClientAnalyticsHelper.is_allowed?(entity, metric)
      return [false, "Entity/Metric not allowed: #{entity}/#{metric}"]
    end

    # increment must be a positive integer
    increment = ClientAnalyticsHelper.get_valid_increment(entity, metric, raw_increment)
    if increment < 0
      return [false, "Metric Value Invalid"]
    end

    # Currently we replace 'domain' with the domain id, but presumably
    # it will be desirable someday to have domain-centric entities outside
    # the main one, such as we have with "referers-[domainId]" - We should
    # do a search and replace at that point then.
    if entity == 'domain'
      entity = CurrentDomain.domain.id.to_s
    end

    if entity == 'domain-intern'
      entity = CurrentDomain.domain.id.to_s + "-intern"
    end


    MetricQueue.instance.push_metric(entity, metric, increment)

    [true, nil]
  end

  def render_metric_error(reason)
    Rails.logger.error "Analytics Controller Metric Error: #{reason}. Returning 400."
    render :json => reason.to_json, :status => 400
  end
end



module ClientAnalyticsHelper
  FUNCTIONAL_BUCKETS =  %w(homepage
                           dataset dataset-sort dataset-filter dataset-grouped dataset-complex
                           dataslate admin profile govstat
                           browse browse-search
                           newux
                           story
                           other).freeze

  DYNAMIC_METRIC_TYPES =  %w(js-dom-load-samples js-page-load-samples js-page-load-time js-dom-load-time).freeze

  DYNAMIC_MARK_METRIC_TYPES  =  %w(js-dom-load-samples js-page-load-samples).freeze

  STATIC_MARK_METRICS = %w(domain/js-page-view
                           domain/js-page-view-story
                           domain/page-view
                           domain/page-views
                           domain-intern/js-page-load-samples
                           domain-intern/js-dom-load-samples).freeze


  STATIC_ALLOWED_METRICS = %w(domain/js-page-view
                              domain/js-page-view-story
                              domain/page-view
                              domain/page-views
                              domain-intern/js-cardsview-api-explorer-time
                              domain-intern/js-cardsview-bar-filter-time
                              domain-intern/js-cardsview-card-data-service-time
                              domain-intern/js-cardsview-clear-filter-time
                              domain-intern/js-cardsview-dataset-data-service-time
                              domain-intern/js-cardsview-page-data-service-time
                              domain-intern/js-cardsview-page-load-time
                              domain-intern/js-cardsview-region-filter-time
                              domain-intern/js-cardsview-spatial-lens-service-time
                              domain-intern/js-cardsview-suggestion-service-time
                              domain-intern/js-cardsview-table-column-sort-time
                              domain-intern/js-cardsview-timeline-filter-time
                              domain-intern/js-page-load-samples
                              domain-intern/js-page-load-time
                              domain-intern/js-response-start-time
                              domain-intern/js-response-read-time
                              domain-intern/js-dom-load-time
                              domain-intern/js-connect-time
                              domain-intern/js-map-one-page-load-time
                              domain-intern/js-map-many-page-load-time
                              domain-intern/js-chart-bar-page-load-time
                              domain-intern/js-chart-column-page-load-time
                              domain-intern/js-chart-stackedbar-page-load-time
                              domain-intern/js-chart-stackedcolumn-page-load-time
                              domain-intern/js-chart-line-page-load-time
                              domain-intern/js-chart-area-page-load-time
                              domain-intern/js-chart-pie-page-load-time
                              domain-intern/js-chart-donut-page-load-time
                              domain-intern/js-chart-timeline-page-load-time
                              domain-intern/js-chart-bubble-page-load-time
                              domain-intern/js-spinner-main-time
                              domain-intern/js-spinner-save-time
                              domain-intern/js-spinner-upload-time
                              domain-intern/js-spinner-thumbnail-time
                              domain-intern/js-spinner-nomination-time
                              domain-intern/js-spinner-routing-time
                              domain-intern/js-spinner-dataslate-configurator-time
                              domain-intern/js-spinner-dataslate-global-time
                              domain-intern/js-spinner-dataslate-component-time
                              domain-intern/js-dataslate-lte-1-contexts-page-load-time
                              domain-intern/js-dataslate-lte-2-contexts-page-load-time
                              domain-intern/js-dataslate-lte-4-contexts-page-load-time
                              domain-intern/js-dataslate-lte-8-contexts-page-load-time
                              domain-intern/js-dataslate-lte-16-contexts-page-load-time
                              domain-intern/js-dataslate-lte-32-contexts-page-load-time
                              domain-intern/js-dataslate-lte-64-contexts-page-load-time
                              domain-intern/js-dataslate-lte-128-contexts-page-load-time).freeze



  def self.generateMarkMetrics
    generatePermutations STATIC_MARK_METRICS, DYNAMIC_MARK_METRIC_TYPES
  end

  def self.generateMetrics
    generatePermutations STATIC_ALLOWED_METRICS, DYNAMIC_METRIC_TYPES
  end

  def self.generatePermutations(static_metrics, base_metrics)

    ret_val = Array.new(static_metrics)
    FUNCTIONAL_BUCKETS.each do |functional_bucket|
      base_metrics.each do |dynamic_metric|
        ret_val.push "domain-intern/#{functional_bucket}-#{dynamic_metric}"
      end
      ret_val.push "domain/js-page-view-#{functional_bucket}"
      ret_val.push "domain/js-page-view-embed-#{functional_bucket}"
    end

    ret_val.freeze
  end


  MARK_METRICS = self.generateMarkMetrics
  ALLOWED_METRICS = self.generateMetrics


  def self.get_valid_increment(entity, metric, input)
    increment = input.to_i
    # ten minute upper bound; to exclude things like
    # a user shutting thier laptop during a page load
    if increment < 0 || increment > 600000
      return -1
    end
    if is_mark(entity, metric)
      increment = 1
    end
    increment
  end

  def self.is_mark(entity, metric)
    allowed = MARK_METRICS.include?(entity + '/' + metric)
    allowed
  end

  def self.is_allowed?(entity, metric)
    # Allow statically defined metrics and timezone timing metrics
    # Special handling for browser metrics so we don't have to hard-code a bunch of stuff
    allowed ||= ALLOWED_METRICS.include?(entity + '/' + metric)
    allowed ||=  !!(/-tz-[-0-9]+-time/ =~ metric)
    allowed ||= metric.match(/^browser-[a-z]+(-\d+)?\z/)
  end

end<|MERGE_RESOLUTION|>--- conflicted
+++ resolved
@@ -17,13 +17,8 @@
     # actually being raised was MultiJSON::ParseError. This discrepancy seems
     # to originate from within ActiveSupport, so \_(ツ)_/¯.
     data = begin
-<<<<<<< HEAD
       ActiveSupport::JSON.decode(request.body.read)
-    rescue JSON::ParserError
-=======
-      ActiveSupport::JSON.decode(request.body)
     rescue MultiJson::ParseError, JSON::ParserError
->>>>>>> e805b5af
       nil
     end
     return render_metric_error("No metrics provided") if data.nil?
