--- conflicted
+++ resolved
@@ -23,10 +23,7 @@
    */
 
   var flyoutRenderer = new FlyoutRenderer();
-<<<<<<< HEAD
-=======
   RowInspector.setup({ isMobile: true });
->>>>>>> 0f4b223c
 
   var domainBasedTileServerList;
   if (!_.isEmpty(socrataConfig.tileserverHosts)) {
@@ -120,7 +117,7 @@
 
   $featureMapElement.on('SOCRATA_VISUALIZATION_FEATURE_MAP_FLYOUT', handleFlyout);
 
-  RowInspector.setup({}, $target);
+  RowInspector.setup({ isMobile: true }, $target);
 
   function handleFlyout(event) {
 
