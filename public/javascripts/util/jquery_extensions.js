--- conflicted
+++ resolved
@@ -202,42 +202,25 @@
       containerRightEdge = container.offset().left + container.outerWidth() - options.margin;
     }
     var direction = getVal(options.direction);
-<<<<<<< HEAD
     var pos = $positionOn.offset(), top, left;
     var targetLeftEdge = pos.left;
-    try {
-      var targetSize = {
-        width: $positionOn[0].getBBox().width,
-        height: $positionOn[0].getBBox().height
-      }
-    } catch (err) {
-      var targetSize = {
-        width: $positionOn.outerWidth(),
-        height: $positionOn.outerHeight()
-      }
+    var targetSize = {};
+    if (typeof $target[0].getBoundingClientRect === 'function') {
+      targetSize.height = $target[0].getBoundingClientRect().height;
+      targetSize.width = $target[0].getBoundingClientRect().width;
+    } else if (typeof $target[0].getBBox === 'function') {
+      targetSize.height = $target[0].getBBox().height;
+      targetSize.width = $target[0].getBBox().width;
+    } else {
+      targetSize.height = $target.outerHeight() || parseInt($target.attr('height'));
+      targetSize.width = $target.outerWidth() || parseInt($target.attr('width'));
+    }
+    if (!targetSize.width || !targetSize.height) {
+      console.error("[$.fn.flyout] target has height: "+targetSize.height+", width: "+targetSize.width+". No flyout possible.");
     }
     // TODO: Fix SVG handling & zero width elements
     var targetRightEdge = pos.left + targetSize.width;
     var targetWidth = targetRightEdge - targetLeftEdge
-=======
-    var pos = $target.offset(), top, left;
-    var targetWidth = $target.outerWidth() || parseInt($target.attr('width'));
-    if (typeof $target[0].getBoundingClientRect === 'function') {
-      targetHeight = $target[0].getBoundingClientRect().height;
-      targetWidth = $target[0].getBoundingClientRect().width;
-    } else if (typeof $target[0].getBBox === 'function') {
-      targetHeight = $target[0].getBBox().height;
-      targetWidth = $target[0].getBBox().width;
-    } else {
-      targetWidth = $target.outerWidth() || parseInt($target.attr('width'));
-      targetHeight = $target.outerHeight() || parseInt($target.attr('height'));
-    }
-    if (!targetWidth || !targetHeight) {
-      console.error("[$.fn.flyout] target has height: "+targetHeight+", width: "+targetWidth+". No flyout possible.");
-    }
-    var targetLeftEdge = pos.left;
-    var targetRightEdge = targetLeftEdge + targetWidth;
->>>>>>> 864b686d
     if (direction == 'horizontal') {
       if (targetRightEdge + flyout.outerWidth() > containerRightEdge &&
           targetLeftEdge - flyout.outerWidth() > containerLeftEdge) {
@@ -247,7 +230,6 @@
       }
     }
     flyout.addClass(direction);
-<<<<<<< HEAD
     if (options.style == 'table') {
       if (direction == "top") {
         top = pos.top - flyout.outerHeight() + options.inset.vertical;
@@ -262,22 +244,6 @@
         top = pos.top + targetSize.height/2 - flyout.outerHeight()/2;
         left = pos.left - flyout.outerWidth() + options.inset.horizontal;
       }
-=======
-    if (direction == "top") {
-      top = pos.top - flyout.outerHeight() + options.inset.vertical;
-      left = pos.left + targetWidth/2 - flyout.outerWidth()/2;
-    } else if (direction == "bottom") {
-      top = pos.top + targetHeight - options.inset.vertical;
-      left = pos.left + targetWidth/2 - flyout.outerWidth()/2;
-    } else if (direction == "right") {
-      top = pos.top + targetHeight/2 - flyout.outerHeight()/2;
-      left = pos.left + targetWidth- options.inset.horizontal;
-    } else if (direction == "left") {
-      top = pos.top + targetHeight/2 - flyout.outerHeight()/2;
-      left = pos.left - flyout.outerWidth() + options.inset.horizontal;
-    }
-    if (!options.overflowParent) {
->>>>>>> 864b686d
       var offright = left + flyout.outerWidth() > containerRightEdge - options.margin;
       var offleft = left < containerLeftEdge + options.margin;
       if (offright) {
@@ -288,7 +254,6 @@
       }
       if (targetLeftEdge < containerLeftEdge) targetLeftEdge = containerLeftEdge;
       if (targetRightEdge > containerRightEdge) targetRightEdge = containerRightEdge;
-<<<<<<< HEAD
       if (direction == 'top' || direction == 'bottom') {
         var center = (targetLeftEdge + targetRightEdge)/2;
         var arrow_pos = center - left;
@@ -308,15 +273,6 @@
         }
         flyout.find('.flyout-arrow').addClass(orientationIsLeft ? 'left' : 'right');
       }
-=======
-    }
-    if (direction == 'top' || direction == 'bottom') {
-      var center = (targetLeftEdge + targetRightEdge)/2;
-      var arrow_pos = center - left;
-      if (arrow_pos <= options.arrowMargin) arrow_pos = options.arrowMargin;
-      else if (arrow_pos >= flyout.outerWidth() - options.arrowMargin) arrow_pos = flyout.outerWidth() - options.arrowMargin;
-      flyout.find('.flyout-arrow').css('left', arrow_pos);
->>>>>>> 864b686d
     }
     flyout.offset({ top: top, left: left });
     inflyout = false;
@@ -324,7 +280,7 @@
     flyout.on('mouseover, mouseenter', function(e) {
       inflyout = true;
     }).bind('mouseleave', function(e) {
-      if(!options.debug) flyout.remove();
+      if(!options.debugNeverClosePopups) flyout.remove();
     });
   }
   $(window).scroll(function(e) {
@@ -334,13 +290,9 @@
     }
   });
   self.delegate(options.selector, 'mouseenter', function(e) {
-<<<<<<< HEAD
     renderFlyout(this);
-=======
-    renderFlyout(e.currentTarget, e);
->>>>>>> 864b686d
   }).delegate(options.selector, 'mouseleave', function(e) {
-    if(!options.debug){
+    if(!options.debugNeverClosePopups){
       intarget = false;
       _.defer(function() {
         if(!inflyout && !intarget) {
