.blist-table
{
    overflow: hidden;
    position: relative;
}

.blist-table-locked-scrolls
{
    left: 0;
    overflow: hidden;
    position: absolute;
    top: 0;
    z-index: 21;
}

.blist-table-locked
{
    left: 0;
    position: absolute;
    z-index: -1;
}

.blist-table-locked-footer
{
    bottom: 0;
    left: 0;
    position: absolute;
}

.blist-table-top
{
    position: relative;
}

.blist-table-title
{
    position: relative;
}

.blist-table-filter-l
{
    position: absolute;
    top: 0;
}

.blist-table-clear-filter
{
    background: url(/stylesheets/images/content/section_close_button.png) no-repeat top left;
    display: block;
    height: 16px;
    line-height: 100px;
    overflow: hidden;
    position: absolute;
    right: 0;
    top: 0;
    width: 16px;
}

.blist-table-header-scrolls
{
    position: relative;
    overflow: hidden;
}

.blist-table-header
{
    position: absolute;
    top: 0;
}

.blist-table-scrolls
{
    position: relative;
    overflow: auto;
}

.blist-loading .blist-table-scrolls
{
    background: transparent url(/stylesheets/images/common/BrandedSpinner.gif) no-repeat center center;
}

.blist-table-inside
{
    position: absolute;
    top: 0;
    left: 0;
    z-index: 0;
}

.blist-tr
{
    position: absolute;
    overflow: hidden;
}

.blist-th
{
    float: left;
    position: relative;
}

.th-inner-container
{
    height: 100%;
    -khtml-user-select: none;
    -moz-user-select: none;
    overflow: hidden;
    user-select: none;
    white-space: nowrap;
}

.blist-table-footer-scrolls
{
    position: relative;
    overflow: hidden;
    z-index: 20;
}

.blist-table-footer
{
    bottom: 0;
    position: absolute;
}

.blist-tf
{
    float: left;
}

.blist-td
{
    float: left;
    overflow: hidden;
    white-space: nowrap;
    -moz-user-select: none;
    -khtml-user-select: none;
    user-select: none;
}

.blist-td-popout
{
    background-color: #fff;
    border: 1px solid #999 !important;
    margin: -2px -4px !important;
    padding: 3px !important;
    position: absolute;
    width: auto !important;
}

div.blist-table .blist-td.blist-tdh
{
    -moz-user-select: none;
    -khtml-user-select: none;
    user-select: none;
}

div.blist-table .blist-tr-open .blist-td.blist-tdh.blist-cell-selected {
    background-color: #b4d5fe;
}

.blist-table div.blist-cell-selected { background-color: #b4d5fe; }

.blist-tr .blist-opener
{
    background-image: url('/stylesheets/images/content/table/expand_closed.png?1');
    background-position: -1px center;
    background-repeat: no-repeat;
    border-right-color: transparent /*#f8f8f8*/;
    cursor: pointer;
}

.blist-tr-open .blist-td.blist-opener {
    background-image: url('/stylesheets/images/content/table/expand_opened.png?1');
    border-right-color: #eeeeee;
}

.blist-tr .blist-td.blist-opener-inactive,
.blist-tr-open .blist-td.blist-opener-inactive
{
    background-image: none;
    cursor: default;
}

.blist-td.blist-opener-space {
    border-right-color: transparent;
}

div.blist-table-expander,
div.blist-table-edit-container,
div.blist-table-active-container
{
    position: absolute;
}
div.blist-table-active-container { z-index: 10; }
div.blist-table-expander { z-index: 15; }
div.blist-table-edit-container { z-index: 20; }

div.blist-table-expander .blist-td
{
    overflow: auto;
    white-space: normal;
}

.blist-table-row-numbers
{
    float: left;
    -moz-user-select: none;
    -khtml-user-select: none;
    user-select: none;
}

.blist-table-util
{
    position: absolute;
    top: -10000px;
    left: -10000px;
}

.blist-th .sort
{
    background: transparent url(/stylesheets/images/content/table/icon_sort_up.png) right no-repeat;
    bottom: 0;
    display: none;
    position: absolute;
    right: 2px;
    width: 12px;
}

.blist-th .sort-desc
{
    background-image: url(/stylesheets/images/content/table/icon_sort_down.png);
}

.blist-th .sort.active
{
    display: block;
}

.blist-th .filter
{
    display: none;
    position: absolute;
}

img.blist-table-option-icon
{
    width: 16px;
    height: 16px;
}

.blist-table a
{
    white-space: nowrap;
}

.blist-checkbox
{
    background: no-repeat scroll center center;
    height: 13px;
    text-indent: -9999px;
}

.blist-check-on,
.blist-boolean_checkbox-on
{
    background-image: url(/stylesheets/images/content/table/check.png);
}

.blist-tstars-wrapper
{
    overflow: hidden;
    text-indent: -9999px;
}

.blist-tstars { display: inline-block; }

.blist-tstar-on {
    float: left;
    background: transparent url(/stylesheets/images/content/table/star_on.png) center left repeat-x;
    width: 10px;
    height: 10px;
}

.blist-tstar-off {
    float: left;
    background: transparent url(/stylesheets/images/content/table/star_off.png) center left repeat-x;
    width: 10px;
    height: 10px;
}

.blist-tstar-over {
    float: left;
    background: transparent url(/stylesheets/images/content/table/star_over.png) center left repeat-x;
    width: 10px;
    height: 10px;
}

.blist-td-number,
.blist-td-money,
.blist-td-percent,
.blist-td-date
{ text-align: right; }


.blist-percent {
    position: relative;
}

.blist-percent-num {
    position: relative;
    z-index: 2;
}

.blist-percent-bar-pos {
    position: absolute;
    top: 0;
    left: 0;
    background: transparent url(/stylesheets/images/content/table/percent_positive.png) center left repeat-x;
}

.blist-percent-bar-neg {
    position: absolute;
    top: 0;
    right: 0;
    background: transparent url(/stylesheets/images/content/table/percent_negative.png) center left repeat-x;
}

.blist-document-size {
    font-size: .8em;
    color: #666666;
}

.blist-flag
{
    background: transparent no-repeat left center;
    height: 22px;
    margin-top: -4px;
    margin-bottom: -4px;
    text-indent: -9999px;
}

.blist-flag-blue {
    background-image: url(/stylesheets/images/content/table/flags/blue.png);
}

.blist-flag-green {
    background-image: url(/stylesheets/images/content/table/flags/green.png);
}

.blist-flag-orange {
    background-image: url(/stylesheets/images/content/table/flags/orange.png);
}

.blist-flag-purple {
    background-image: url(/stylesheets/images/content/table/flags/purple.png);
}

.blist-flag-red {
    background-image: url(/stylesheets/images/content/table/flags/red.png);
}

.blist-flag-yellow {
    background-image: url(/stylesheets/images/content/table/flags/yellow.png);
}

.blist-td-phone a { display: inline-block; }

.blist-phone-icon {
    float: left;
    width: 25px;
    height: 20px;
    margin: -2px 2px;
}

.blist-phone-icon-cell {
    background-image: url(/stylesheets/images/content/table/phones/cell.png);
}

.blist-phone-icon-fax {
    background-image: url(/stylesheets/images/content/table/phones/fax.png);
}

.blist-phone-icon-home {
    background-image: url(/stylesheets/images/content/table/phones/home.png);
}

.blist-phone-icon-other {
    background-image: url(/stylesheets/images/content/table/phones/other.png);
}

.blist-phone-icon-work {
    background-image: url(/stylesheets/images/content/table/phones/work.png);
}

.blist-tag
{
    background-image: url(/stylesheets/images/content/table/tagIcon.png);
    background-position: center center;
    background-repeat: no-repeat;
    height: 18px;
}

/* Quick & cheap way to thumbnail photos; won't work right for
 * really wide images */
.blist-td-photo img
{
    height: 100%;
}

.blist-table-navigator {
    position: absolute;
    left: -10000px;
}

<<<<<<< HEAD
/* Datatype icons */
.text .blist-th-icon { background-position: 0 -80px; }
.richtext .blist-th-icon { background-position: 0 -60px; }
.number .blist-th-icon { background-position: 0 -20px; }
.money .blist-th-icon { background-position: 0 -40px; }
.percent .blist-th-icon { background-position: 0 0; }
.date .blist-th-icon { background-position: 0 -340px; }
.phone .blist-th-icon { background-position: 0 -240px; }
.email .blist-th-icon { background-position: 0 -260px; }
.url .blist-th-icon { background-position: 0 -360px; }
.checkbox .blist-th-icon { background-position: 0 -120px; }
.stars .blist-th-icon { background-position: 0 -140px; }
.flag .blist-th-icon { background-position: 0 -380px; }
.document .blist-th-icon { background-position: 0 -280px; }
.photo .blist-th-icon { background-position: 0 -100px; }
.picklist .blist-th-icon { background-position: 0 -400px; }
.nested_table .blist-th-icon { background-position: 0 -440px; }
.tag .blist-th-icon { background-position: 0 -180px; }
=======

/* Alignment */
.blist-td.align-left { text-align: left; }
.blist-td.align-center { text-align: center; }
.blist-td.align-right { text-align: right; }

.blist-td.align-left .blist-checkbox,
.blist-td.align-left .blist-flag { background-position: left center; }
.blist-td.align-center .blist-checkbox,
.blist-td.align-center .blist-flag { background-position: center center; }
.blist-td.align-right .blist-checkbox,
.blist-td.align-right .blist-flag { background-position: right center; }
>>>>>>> f4d903d7
<|MERGE_RESOLUTION|>--- conflicted
+++ resolved
@@ -412,7 +412,18 @@
     left: -10000px;
 }
 
-<<<<<<< HEAD
+/* Alignment */
+.blist-td.align-left { text-align: left; }
+.blist-td.align-center { text-align: center; }
+.blist-td.align-right { text-align: right; }
+
+.blist-td.align-left .blist-checkbox,
+.blist-td.align-left .blist-flag { background-position: left center; }
+.blist-td.align-center .blist-checkbox,
+.blist-td.align-center .blist-flag { background-position: center center; }
+.blist-td.align-right .blist-checkbox,
+.blist-td.align-right .blist-flag { background-position: right center; }
+
 /* Datatype icons */
 .text .blist-th-icon { background-position: 0 -80px; }
 .richtext .blist-th-icon { background-position: 0 -60px; }
@@ -430,18 +441,4 @@
 .photo .blist-th-icon { background-position: 0 -100px; }
 .picklist .blist-th-icon { background-position: 0 -400px; }
 .nested_table .blist-th-icon { background-position: 0 -440px; }
-.tag .blist-th-icon { background-position: 0 -180px; }
-=======
-
-/* Alignment */
-.blist-td.align-left { text-align: left; }
-.blist-td.align-center { text-align: center; }
-.blist-td.align-right { text-align: right; }
-
-.blist-td.align-left .blist-checkbox,
-.blist-td.align-left .blist-flag { background-position: left center; }
-.blist-td.align-center .blist-checkbox,
-.blist-td.align-center .blist-flag { background-position: center center; }
-.blist-td.align-right .blist-checkbox,
-.blist-td.align-right .blist-flag { background-position: right center; }
->>>>>>> f4d903d7
+.tag .blist-th-icon { background-position: 0 -180px; }