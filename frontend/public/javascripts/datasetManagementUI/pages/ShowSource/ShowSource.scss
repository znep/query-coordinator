--- conflicted
+++ resolved
@@ -16,14 +16,10 @@
   margin-left: 250px;
   justify-content: center;
   align-items: center;
-<<<<<<< HEAD
-
+  flex-direction: column;
   @media (max-width: 750px) {
     margin-left: 0;
   }
-=======
-  flex-direction: column;
->>>>>>> cb75644a
 }
 
 .spinner {
