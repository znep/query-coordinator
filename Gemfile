source 'https://rubygems.org/'

if RUBY_VERSION =~ /1.9/
  Encoding.default_external = Encoding::UTF_8
  Encoding.default_internal = Encoding::UTF_8
end

gem 'addressable'
gem 'airbrake', '~>3.1.6'
gem 'axlsx', '~> 1.3.4'
gem 'graylog2_exceptions'
gem 'hashie', '2.0.5'
gem 'httparty'
gem 'jammit', '0.6.5'
gem 'lograge'
gem 'memcache-client', '~>1.8.5'
gem 'money', '~> 3.7.1'
gem 'multipart-post', '>= 1.0.1', :require => 'net/http/post/multipart'
gem 'omniauth', '~> 1.2'
gem 'omniauth-auth0', '~> 1.1'
gem 'rack', '~>1.4.5'
gem 'rails', '~>3.2.21', :require => nil
gem 'recaptcha', '0.3.5', :require => 'recaptcha/rails'
gem 'redcarpet'
gem 'rinku', :require => 'rails_rinku'
gem 'sanitize'
gem 'sass', '~>3.2'
gem 'semver2'
gem 'snappy'
gem 'statsd-ruby', :require => 'statsd', :git => 'https://github.com/socrata-platform/statsd-ruby-fork.git'
<<<<<<< HEAD
gem 'stomp', '1.1.6'
gem 'thin'
=======
gem 'unicorn'
>>>>>>> bc2cf4ea
gem 'xray', :require => 'xray/thread_dump_signal_handler'
gem 'zip'
gem 'zk', '~>1.9.2'
gem 'zookeeper', '~> 1.4.9'

group :test do
  gem 'factory_girl'
  gem 'guard'
  gem 'guard-minitest'
  gem 'minitest', '~> 4.0'
  gem 'minitest-reporters', '>= 0.5.0'
  gem 'mocha', :require => false
  gem 'rb-fsevent'
  gem 'shoulda-context'
  gem 'timecop'
  gem 'webmock'
  gem 'rspec'
end

group :development, :test do
  gem 'jazz_hands' unless ENV['RM_INFO']
  gem 'pry'
  gem 'pry-debugger'
  gem 'pry-remote'
  gem 'pry-stack_explorer'
  gem 'rb-readline'
  gem 'reek', '~> 2.2.1'
end<|MERGE_RESOLUTION|>--- conflicted
+++ resolved
@@ -28,12 +28,7 @@
 gem 'semver2'
 gem 'snappy'
 gem 'statsd-ruby', :require => 'statsd', :git => 'https://github.com/socrata-platform/statsd-ruby-fork.git'
-<<<<<<< HEAD
-gem 'stomp', '1.1.6'
 gem 'thin'
-=======
-gem 'unicorn'
->>>>>>> bc2cf4ea
 gem 'xray', :require => 'xray/thread_dump_signal_handler'
 gem 'zip'
 gem 'zk', '~>1.9.2'
