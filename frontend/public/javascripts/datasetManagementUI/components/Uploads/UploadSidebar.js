import React, { PropTypes } from 'react';
import _ from 'lodash';
import { connect } from 'react-redux';
import moment from 'moment';
import { Link, withRouter } from 'react-router';
import * as Links from 'links';
import * as Selectors from 'selectors';
import styles from 'styles/Uploads/UploadSidebar.scss';

<<<<<<< HEAD
const UploadItem = ({ source, params }) =>
  <li>
    <Link to={Links.showOutputSchema(params, source.id, source.inputSchemaId, source.outputSchemaId)}>
      {source.source_type && source.source_type.filename}
    </Link>
    <div className={styles.timestamp}>
      {moment.utc(source.finished_at).fromNow()}
    </div>
  </li>;

UploadItem.propTypes = {
  source: PropTypes.object.isRequired,
  params: PropTypes.object.isRequired
};

export const UploadSidebar = ({ currentUpload, otherUploads, params }) =>
  <section className={styles.sidebar}>
    <h2>
      {I18n.show_uploads.current}
    </h2>
    <ul>
      {currentUpload
        ? <UploadItem source={currentUpload} params={params} />
        : <span>
            {I18n.show_uploads.no_uploads}
        </span>}
    </ul>
    {!!otherUploads.length &&
      <h2>
        {I18n.show_uploads.noncurrent}
      </h2>}
    <ul>
      {otherUploads.map(source => <UploadItem key={source.id} params={params} source={source} />)}
    </ul>
  </section>;
=======
const UploadItem = ({ entities, source }) => {
  const outputSchema = Selectors.latestOutputSchemaForSource(entities, source.id);
  const linkTarget = outputSchema
    ? Links.showOutputSchema(source.id, outputSchema.input_schema_id, outputSchema.id)
    : null;
  return (
    <li>
      <Link to={linkTarget}>
        {source.source_type && source.source_type.filename}
      </Link>
      <div className={styles.timestamp}>{moment.utc(source.finished_at).fromNow()}</div>
    </li>
  );
};

UploadItem.propTypes = {
  entities: PropTypes.object.isRequired,
  source: PropTypes.object.isRequired
};

export const UploadSidebar = ({ entities, currentUpload, otherUploads }) => {
  let content;
  if (currentUpload === null && otherUploads.length === 0) {
    content = (
      <span>{I18n.show_uploads.no_uploads}</span>
    );
  } else {
    content = (
      <div>
        {currentUpload &&
          <div>
            <h2>{I18n.show_uploads.current}</h2>
            <ul>
              {currentUpload
                ? <UploadItem entities={entities} source={currentUpload} />
                : <span>{I18n.show_uploads.no_uploads}</span>}
            </ul>
          </div>
        }
        {otherUploads.length > 0 &&
          <div>
            <h2>{currentUpload === null ? I18n.show_uploads.uploads : I18n.show_uploads.noncurrent}</h2>
            <ul>
              {otherUploads.map(source =>
                <UploadItem key={source.id} entities={entities} source={source} />
              )}
            </ul>
          </div>
        }
      </div>
    );
  }

  return (
    <section className={styles.sidebar}>
      {content}
    </section>
  );
};
>>>>>>> 504f7de8

const sourceProptype = PropTypes.shape({
  id: PropTypes.number,
  inputSchemaId: PropTypes.number,
  outputSchemaId: PropTypes.number,
  source_type: PropTypes.object,
  finished_at: PropTypes.object
});

UploadSidebar.propTypes = {
  currentUpload: sourceProptype,
  otherUploads: PropTypes.arrayOf(sourceProptype),
<<<<<<< HEAD
  params: PropTypes.object.isRequired
};

const getLinkInfo = inputSchemas => outputSchemas => source => {
  if (!inputSchemas || !inputSchemas.length || !Object.keys(outputSchemas).length) {
    return source;
  }
  const currentInputSchema = inputSchemas.find(is => is.source_id === source.id);

  const outputSchemasForCurrentInputSchema = currentInputSchema
    ? _.pickBy(outputSchemas, os => os.input_schema_id === currentInputSchema.id)
    : null;

  const currentOutputSchema = outputSchemasForCurrentInputSchema
    ? Selectors.latestOutputSchema({ output_schemas: outputSchemasForCurrentInputSchema })
    : { id: null };

  return {
    ...source,
    inputSchemaId: currentInputSchema ? currentInputSchema.id : null,
    outputSchemaId: currentOutputSchema.id
  };
=======
  entities: PropTypes.object.isRequired
>>>>>>> 504f7de8
};

export const mapStateToProps = ({ entities }) => {
  const currentOutputSchema = Selectors.currentOutputSchema(entities);
  let currentUpload;
  let otherUploads;

  const pendingOrSuccessfulSources = _.chain(entities.sources)
    .values()
    .filter((source) => !source.failed_at)
    .value();

  if (currentOutputSchema) {
    const { input_schema_id: inputSchemaId } = currentOutputSchema;
    const { source_id: sourceId } = entities.input_schemas[inputSchemaId];

    currentUpload = entities.sources[sourceId];
    otherUploads = pendingOrSuccessfulSources.filter((source) => source.id !== sourceId);
  } else {
    // rare case where you have uploads but not a current upload
    currentUpload = null;
    otherUploads = pendingOrSuccessfulSources;
  }
  return {
    currentUpload,
    otherUploads,
    entities
  };
};

export default withRouter(connect(mapStateToProps)(UploadSidebar));<|MERGE_RESOLUTION|>--- conflicted
+++ resolved
@@ -7,47 +7,10 @@
 import * as Selectors from 'selectors';
 import styles from 'styles/Uploads/UploadSidebar.scss';
 
-<<<<<<< HEAD
-const UploadItem = ({ source, params }) =>
-  <li>
-    <Link to={Links.showOutputSchema(params, source.id, source.inputSchemaId, source.outputSchemaId)}>
-      {source.source_type && source.source_type.filename}
-    </Link>
-    <div className={styles.timestamp}>
-      {moment.utc(source.finished_at).fromNow()}
-    </div>
-  </li>;
-
-UploadItem.propTypes = {
-  source: PropTypes.object.isRequired,
-  params: PropTypes.object.isRequired
-};
-
-export const UploadSidebar = ({ currentUpload, otherUploads, params }) =>
-  <section className={styles.sidebar}>
-    <h2>
-      {I18n.show_uploads.current}
-    </h2>
-    <ul>
-      {currentUpload
-        ? <UploadItem source={currentUpload} params={params} />
-        : <span>
-            {I18n.show_uploads.no_uploads}
-        </span>}
-    </ul>
-    {!!otherUploads.length &&
-      <h2>
-        {I18n.show_uploads.noncurrent}
-      </h2>}
-    <ul>
-      {otherUploads.map(source => <UploadItem key={source.id} params={params} source={source} />)}
-    </ul>
-  </section>;
-=======
-const UploadItem = ({ entities, source }) => {
+const UploadItem = ({ entities, source, params }) => {
   const outputSchema = Selectors.latestOutputSchemaForSource(entities, source.id);
   const linkTarget = outputSchema
-    ? Links.showOutputSchema(source.id, outputSchema.input_schema_id, outputSchema.id)
+    ? Links.showOutputSchema(params, source.id, outputSchema.input_schema_id, outputSchema.id)
     : null;
   return (
     <li>
@@ -61,10 +24,11 @@
 
 UploadItem.propTypes = {
   entities: PropTypes.object.isRequired,
-  source: PropTypes.object.isRequired
+  source: PropTypes.object.isRequired,
+  params: PropTypes.object.isRequired
 };
 
-export const UploadSidebar = ({ entities, currentUpload, otherUploads }) => {
+export const UploadSidebar = ({ entities, currentUpload, otherUploads, params }) => {
   let content;
   if (currentUpload === null && otherUploads.length === 0) {
     content = (
@@ -78,7 +42,7 @@
             <h2>{I18n.show_uploads.current}</h2>
             <ul>
               {currentUpload
-                ? <UploadItem entities={entities} source={currentUpload} />
+                ? <UploadItem entities={entities} source={currentUpload} params={params} />
                 : <span>{I18n.show_uploads.no_uploads}</span>}
             </ul>
           </div>
@@ -88,7 +52,7 @@
             <h2>{currentUpload === null ? I18n.show_uploads.uploads : I18n.show_uploads.noncurrent}</h2>
             <ul>
               {otherUploads.map(source =>
-                <UploadItem key={source.id} entities={entities} source={source} />
+                <UploadItem key={source.id} entities={entities} source={source} params={params} />
               )}
             </ul>
           </div>
@@ -103,7 +67,7 @@
     </section>
   );
 };
->>>>>>> 504f7de8
+
 
 const sourceProptype = PropTypes.shape({
   id: PropTypes.number,
@@ -116,32 +80,8 @@
 UploadSidebar.propTypes = {
   currentUpload: sourceProptype,
   otherUploads: PropTypes.arrayOf(sourceProptype),
-<<<<<<< HEAD
+  entities: PropTypes.object.isRequired,
   params: PropTypes.object.isRequired
-};
-
-const getLinkInfo = inputSchemas => outputSchemas => source => {
-  if (!inputSchemas || !inputSchemas.length || !Object.keys(outputSchemas).length) {
-    return source;
-  }
-  const currentInputSchema = inputSchemas.find(is => is.source_id === source.id);
-
-  const outputSchemasForCurrentInputSchema = currentInputSchema
-    ? _.pickBy(outputSchemas, os => os.input_schema_id === currentInputSchema.id)
-    : null;
-
-  const currentOutputSchema = outputSchemasForCurrentInputSchema
-    ? Selectors.latestOutputSchema({ output_schemas: outputSchemasForCurrentInputSchema })
-    : { id: null };
-
-  return {
-    ...source,
-    inputSchemaId: currentInputSchema ? currentInputSchema.id : null,
-    outputSchemaId: currentOutputSchema.id
-  };
-=======
-  entities: PropTypes.object.isRequired
->>>>>>> 504f7de8
 };
 
 export const mapStateToProps = ({ entities }) => {
