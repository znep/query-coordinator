--- conflicted
+++ resolved
@@ -20,77 +20,8 @@
 
 <%= display_standard_flashes %>
 
-<<<<<<< HEAD
-<div id="datasetBar" class="clearfix <%= @view.is_blist? ? 'dataset' : '' %>">
-  <div id="infoBox">
-    <div id="datasetIcon" class="type<%= @view.display.type.capitalize %>">
-      <span class="icon currentViewName"><%= @view.display.name %></span>
-      <span class="alertIcon"></span>
-    </div>
-    <div class="unsavedLine">
-      <h2 id="unsavedTitle">Unsaved View</h2>
-      <%- if @view.has_rights?('update_view') && !@view.is_snapshotted? -%>
-      <a href="#Save" title="Save current view" data-savingText="Saving..."
-        class="save toolbarButton">Save</a>
-      <%- end -%>
-      <%- if @view.is_published? -%>
-      <a href="#SaveAs" title="Save view as..."
-        class="saveAs toolbarButton">Save As...</a>
-      <%- end -%>
-      <a href="#Revert" title="Revert to saved view"
-        class="revert toolbarButton">Revert</a>
-      <%- if @view.is_unpublished? -%>
-      <span class="unpublishedRevert">These changes cannot be saved to a working copy of a dataset,
-        but can be made on the published dataset and saved as a view.</span>
-      <%- end -%>
-      <%- if @view.is_snapshotted? -%>
-      <span class="snapshottedRevert">Snapshotted datasets and views cannot be created or modified</span>
-      <%- end -%>
-    </div>
-
-    <%- if @view.is_unpublished? -%>
-    <h3 class="unpublished" title="<%= "This is a copy of the dataset that allows you " +
-      "to make changes to it. It is not visible to others until you publish it."%>">[Working Copy]</h3>
-    <%- end -%>
-    <h2 id="datasetName" class="clipText currentViewName"><%= @view.name %></h2>
-    <%- if @view.is_snapshotted? -%>
-    <h3 class="snapshotted" title="<%= "This is a previously published version of the dataset. It is" +
-      "archived and cannot be modified."%>">Snapshotted <%= blist_date_time(@view.publicationDate) %></h3>
-    <%- end -%>
-
-    <%- if @view.is_unpublished? && !current_user.nil? && (@view.owned_by?(current_user) ||
-          current_user.has_right?('edit_other_datasets')) -%>
-    <a href="#Publish" class="toolbarButton publish"
-      title="<%= "This dataset is a working copy and is not publicly available.
-        Once you have made the desired changes, this dataset should be published
-        make it publicly available." %>">Publish Dataset</a>
-    <%- end -%>
-
-    <div class="basedOnParent">
-      Based on <a class="parentName"></a>
-    </div>
-    <div class="basedOnTemp">
-      Based on <%= @view.is_unpublished? ? 'the working copy of ' : '' %>
-      <a class="revertLink currentViewName" href="#revert"><%= @view.name %></a>
-    </div>
-
-    <%- if !@view.is_published? -%>
-    <a id="publishedLink">View the published <span class="publishedName">dataset</span></a>
-    <%- end -%>
-
-    <div id="description">
-      <p class="collapsed"><%= raw(auto_link(h(@view.description), :html => { :rel => 'nofollow' })) || '(No description provided)'%></p>
-      <a href="#expand" class="descriptionExpander rightArrow" title="Click to expand">
-        <span class="icon"></span>
-      </a>
-    </div>
-
-  </div>
-
-=======
 <%- sidebar_position = CurrentDomain.property(:position, :sidebar) || 'right' -%>
 <% content_for :dataset_actions do %>
->>>>>>> dd853c4a
   <div id="actionBox" class="clearfix">
     <ul id="toolbarOptions" class="clearfix">
       <%- if @view.is_published? -%>
