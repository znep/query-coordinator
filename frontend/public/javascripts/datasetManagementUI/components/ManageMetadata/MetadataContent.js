import { connect } from 'react-redux';
import React, { PropTypes } from 'react';
import { Link } from 'react-router';
import * as Links from '../../links';
import MetadataEditor from '../ManageMetadata/MetadataEditor';
import styles from 'styles/ManageMetadata/MetadataContent.scss';
import * as Selectors from '../../selectors';

// TODO : should probably abstract sidebar to its own component
export const MetadataContent = (
  { entities, onDatasetTab, outputSchemaId, params, onSidebarTabClick, columnsExist } // eslint-disable-line
) =>
  <div>
    <div className={styles.sidebar}>
      <Link
        to={Links.datasetMetadataForm(params)}
        className={styles.tab}
        onClick={() => onSidebarTabClick(params.fourfour)}
        activeClassName={styles.selected}>
        {I18n.metadata_manage.dataset_metadata_label}
      </Link>
      {columnsExist
        ? <Link
<<<<<<< HEAD
          to={Links.columnMetadataForm(params, outputSchemaId || Selectors.latestOutputSchema(entities).id)}
=======
          to={Links.columnMetadataForm(outputSchemaId || Selectors.currentOutputSchema(entities).id)}
>>>>>>> 504f7de8
          className={styles.tab}
          onClick={() => onSidebarTabClick(params.fourfour)}
          activeClassName={styles.selected}>
            {I18n.metadata_manage.column_metadata_label}
        </Link>
        : <span className={styles.disabled} title={I18n.home_pane.sidebar.no_columns_msg}>
            {I18n.metadata_manage.column_metadata_label}
        </span>}
    </div>
    <MetadataEditor onDatasetTab={onDatasetTab} outputSchemaId={outputSchemaId} />
  </div>;

MetadataContent.propTypes = {
  onSidebarTabClick: PropTypes.func,
  columnsExist: PropTypes.bool,
  entities: PropTypes.object.isRequired,
  outputSchemaId: PropTypes.number,
  onDatasetTab: PropTypes.bool.isRequired,
  params: PropTypes.object.isRequired
};

const mapStateToProps = ({ entities }, props) => ({
  ...props,
  entities
});

export default connect(mapStateToProps)(MetadataContent);<|MERGE_RESOLUTION|>--- conflicted
+++ resolved
@@ -21,11 +21,7 @@
       </Link>
       {columnsExist
         ? <Link
-<<<<<<< HEAD
-          to={Links.columnMetadataForm(params, outputSchemaId || Selectors.latestOutputSchema(entities).id)}
-=======
-          to={Links.columnMetadataForm(outputSchemaId || Selectors.currentOutputSchema(entities).id)}
->>>>>>> 504f7de8
+          to={Links.columnMetadataForm(params, outputSchemaId || Selectors.currentOutputSchema(entities).id)}
           className={styles.tab}
           onClick={() => onSidebarTabClick(params.fourfour)}
           activeClassName={styles.selected}>
