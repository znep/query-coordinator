package_path: packages

javascripts:
  base:
    - public/javascripts/plugins/date.js
    - public/javascripts/plugins/jqModal.js
    - public/javascripts/plugins/jquery.bt.js
    - public/javascripts/plugins/jquery.cookies.2.1.0.min.js
    - public/javascripts/plugins/jquery.example.js
    - public/javascripts/plugins/json2.js
    - public/javascripts/plugins/jquery.sizes.min.js
    - public/javascripts/plugins/jquery.tache.js
    - public/javascripts/plugins/jquery.uniform.js
    - public/javascripts/plugins/jquery.validate.js
    - public/javascripts/plugins/pure.js
    - public/javascripts/plugins/jquery-ui-1.8.23.custom.js
    - public/javascripts/plugins/underscore.js
    - public/javascripts/plugins/moment.min.js
    - public/javascripts/util/namespace.js
    - public/javascripts/util/compat.js
    - public/javascripts/plugins/inheritance.js
    - public/javascripts/controls/base-control.js
    - public/javascripts/controls/loading-spinner.js
    - public/javascripts/util/util.js
    - public/javascripts/util/load-translations.js
    - public/javascripts/util/humane-number.js
    - public/javascripts/util/humane-date.js
    - public/javascripts/util/color.js
    - public/javascripts/util/events.js
    - public/javascripts/util/base-model.js
    - public/javascripts/util/socrata-server.js
    - public/javascripts/util/page.js
    - public/javascripts/util/caret.js
    - public/javascripts/util/markup.js
    - public/javascripts/util/alert-override.js
    - public/javascripts/util/google-analytics.js
    - public/javascripts/util/mixpanel-analytics.js
    - public/javascripts/util/user.js
    - public/javascripts/util/domain/configuration.js
    - public/javascripts/util/dataset/column-container.js
    - public/javascripts/util/dataset/column.js
    - public/javascripts/util/dataset/row-set.js
    - public/javascripts/util/dataset/dataset.js
    - public/javascripts/util/dataset/table.js
    - public/javascripts/util/dataset/calendar.js
    - public/javascripts/util/dataset/chart.js
    - public/javascripts/util/dataset/form.js
    - public/javascripts/util/dataset/map.js
    - public/javascripts/util/view-cache.js
    - public/javascripts/util/styles.js
    - public/javascripts/util/templates.js
    - public/javascripts/util/filter.js
    - public/javascripts/util/datatypes.js
    - public/javascripts/controls/modal-dialogs.js
    - public/javascripts/plugins/awesomemarkup.js
    - public/javascripts/controls/socrata-messaging.js
    - public/javascripts/controls/text-prompt.js
    - public/javascripts/controls/values.js
    - public/javascripts/controls/dropdown-menu.js
    - public/javascripts/controls/menu.js
    - public/javascripts/util/socrata-analytics.js
    - public/javascripts/screens/all-screens.js
    - public/javascripts/controls/session-timeout-modal.js
  new-base:
    - public/javascripts/plugins/awesomemarkup.js
    - public/javascripts/plugins/backbone.js
    - public/javascripts/util/backbone-exts.js
    - public/javascripts/plugins/backbone.orderable.js
    - public/javascripts/screens/govstat/goals/models.js
  shared-editors:
    - public/javascripts/controls/editors/editor-base.js
    - public/javascripts/controls/editors/text-editor.js
    - public/javascripts/plugins/datepicker.js
    - public/javascripts/controls/editors/date-editor.js
    - public/javascripts/plugins/jquery.maskedinput.js
    - public/javascripts/controls/editors/number-editor.js
    - public/javascripts/controls/editors/percent-editor.js
    - public/javascripts/controls/editors/money-editor.js
    - public/javascripts/controls/editors/email-editor.js
    - public/javascripts/controls/editors/url-editor.js
    - public/javascripts/controls/editors/phone-editor.js
    - public/javascripts/controls/editors/location-editor.js
    - public/javascripts/controls/combo.js
    - public/javascripts/controls/editors/lookupList-editor.js
    - public/javascripts/controls/editors/checkbox-editor.js
    - public/javascripts/controls/editors/stars-editor.js
    - public/javascripts/tiny_mce/tiny_mce_src.js
    - public/javascripts/controls/editors/html-editor.js
    - public/javascripts/plugins/ajaxupload.js
    - public/javascripts/controls/upload-dialog.js
    - public/javascripts/controls/editors/document-editor.js
    - public/javascripts/controls/editors/photo-editor.js
  canvas:
    - public/javascripts/plugins/lab.js
    - public/javascripts/plugins/waypoints-2.0.5.js
    - public/javascripts/util/asset-loading.js
    - public/javascripts/component/util/style-config.js
    - public/javascripts/component/data-context.js
    - public/javascripts/util/string-substitute.js
    - public/javascripts/component/component.js
    - public/javascripts/component/comp-container.js
    - public/javascripts/component/configurator-hook.js
    - public/javascripts/component/functional/event-connector.js
    - public/javascripts/component/content/list-item-container.js
    - public/javascripts/component/content/paged-container.js
    - public/javascripts/component/content/carousel-container.js
    - public/javascripts/component/content/multi-paged-container.js
    - public/javascripts/component/content/catalog.js
    - public/javascripts/component/content/comments.js
    - public/javascripts/component/content/fixed-container.js
    - public/javascripts/component/content/float-grid-container.js
    - public/javascripts/component/content/grid-container.js
    - public/javascripts/component/content/menu.js
    - public/javascripts/component/content/picture.js
    - public/javascripts/component/content/header.js
    - public/javascripts/component/content/related.js
    - public/javascripts/component/content/text.js
    - public/javascripts/component/content/formatted-text.js
    - public/javascripts/component/content/safe-html.js
    - public/javascripts/component/content/title.js
    - public/javascripts/component/data/calendar.js
    - public/javascripts/component/data/charts.js
    - public/javascripts/component/data/govstat.js
    - public/javascripts/component/data/map.js
    - public/javascripts/component/data/map-layer.js
    - public/javascripts/component/data/repeater.js
    - public/javascripts/component/data/simple-table.js
    - public/javascripts/component/data/table.js
    - public/javascripts/component/data/tabular-export.js
    - public/javascripts/component/data/visualization.js
    - public/javascripts/component/actions/create-chart.js
    - public/javascripts/component/actions/create-map.js
    - public/javascripts/component/actions/button.js
    - public/javascripts/component/actions/download.js
    - public/javascripts/component/actions/embed.js
    - public/javascripts/component/actions/hide-show.js
    - public/javascripts/component/actions/print.js
    - public/javascripts/component/actions/rate-vote.js
    - public/javascripts/component/actions/select.js
    - public/javascripts/component/actions/share.js
    - public/javascripts/component/input/dataset-list-filter.js
    - public/javascripts/component/input/geolocator.js
    - public/javascripts/component/input/inline-filter.js
    - public/javascripts/component/input/pager.js
    - public/javascripts/component/input/popup-filter.js
    - public/javascripts/component/input/search.js
    - public/javascripts/component/input/slide-filter.js
    - public/javascripts/component/input/sort.js
  configurator:
    - public/javascripts/plugins/awesomemarkup.js
    - public/javascripts/plugins/jquery.colorPicker.js
    - public/javascripts/plugins/colorpicker.js
    - public/javascripts/plugins/jquery.awesomecomplete.js
    - public/javascripts/controls/full-screen.js
    - public/javascripts/controls/panes/base-pane.js
    - public/javascripts/plugins/rangy-core.js
    - public/javascripts/plugins/rangy-selectionsaverestore.js
    - public/javascripts/controls/native-draggable.js
    - public/javascripts/controls/native-drop-target.js
    - public/javascripts/controls/grid-sidebar.js
    - public/javascripts/component/configurator/configurator.js
    - public/javascripts/component/configurator/properties-editor.js
    - public/javascripts/component/configurator/properties-palette.js
    - public/javascripts/component/configurator/component-palette.js
    - public/javascripts/component/configurator/cf-edit-log.js
    - public/javascripts/component/configurator/cf-side.js
    - public/javascripts/component/configurator/cf-property.js
    - public/javascripts/component/configurator/template.js
    - public/javascripts/component/context-picker.js
    - public/javascripts/component/configurator/edit-actions/cf-edit-add.js
    - public/javascripts/component/configurator/edit-actions/cf-edit-move.js
    - public/javascripts/component/configurator/edit-actions/cf-edit-remove.js
    - public/javascripts/component/configurator/edit-actions/cf-edit-properties.js
    - public/javascripts/component/design/partial-text.js
    - public/javascripts/component/functional/string-resolver.js
  sanitize-html:
    - public/javascripts/plugins/uri.js
    - public/javascripts/plugins/html4-defs.js
    - public/javascripts/plugins/html-sanitizer.js
    - public/javascripts/component/util/html-sanitizer-utils.js
  markdown-render:
    - public/javascripts/plugins/showdown.js
    - public/javascripts/component/util/markdown-utils.js
  markdown-create:
    - public/javascripts/plugins/rangy-core.js
    - public/javascripts/plugins/rangy-selectionsaverestore.js
    - public/javascripts/plugins/hallo.js
    - public/javascripts/controls/hallo-plugins.js
    - public/javascripts/plugins/hallo.betterlink.js
    - public/javascripts/plugins/html2markdown.js
    - public/javascripts/plugins/htmldomparser.js
    - public/javascripts/component/util/markdown-utils.js
  autolink-html:
    - public/javascripts/component/util/autolinker.js
  template-instantiator:
    - public/javascripts/controls/wizard.js
    - public/javascripts/screens/template-instantiation.js
  base-control:
    - public/javascripts/plugins/jquery.colorPicker.js
    - public/javascripts/controls/panes/base-pane.js
  shared-calendar:
    - public/javascripts/plugins/fullcalendar.js
    - public/javascripts/controls/rich-render-library.js
    - public/javascripts/controls/base-visualization.js
    - public/javascripts/controls/calendars/default-calendar.js
  shared-table-render:
    - public/javascripts/controls/table/model.js
    - public/javascripts/controls/table/table.js
    - public/javascripts/controls/table/table_nav.js
    - public/javascripts/controls/scrollable.js
    - public/javascripts/controls/column-menu.js
    - public/javascripts/controls/dataset-controls.js
    - public/javascripts/controls/table/dataset-grid.js
  shared-map:
    - public/javascripts/plugins/OpenLayers.js
    - public/javascripts/plugins/proj4js.js
    - public/javascripts/plugins/heatmap.js
    - public/javascripts/plugins/heatmap-openlayers.js
    - public/javascripts/controls/rich-render-library.js
    - public/javascripts/controls/base-visualization.js
    - public/javascripts/controls/maps/map-wrapper.js
    - public/javascripts/controls/maps/base-datalayer.js
    - public/javascripts/controls/maps/ol-extensions.js
    - public/javascripts/controls/maps/boundary-map.js
    - public/javascripts/controls/maps/clustered-map.js
    - public/javascripts/controls/maps/mondara-map.js
    - public/javascripts/controls/maps/external-esri-map.js
    - public/javascripts/controls/maps/rastermap-map.js
  shared-map-configuration:
    - public/javascripts/controls/panes/map-config.js
  shared-chart:
    - public/javascripts/controls/panes/new-chart-config.js
    - public/javascripts/controls/panes/chart-config.js
    - public/javascripts/controls/base-visualization.js
    - public/javascripts/controls/rich-render-library.js
    - public/javascripts/controls/charts/base-chart.js
    - public/javascripts/controls/charts/highcharts.js
    - public/javascripts/controls/charts/jit.js
    - public/javascripts/controls/charts/d3-impl/d3.base.js
    - public/javascripts/controls/charts/d3-impl/d3.base.dynamic.js
    - public/javascripts/controls/charts/d3-impl/d3.base.seriesGrouping.js
    - public/javascripts/controls/charts/d3-impl/d3.base.legend.js
    - public/javascripts/controls/charts/d3-impl/d3.virt.scrolling.js
    - public/javascripts/controls/charts/d3-impl/d3.impl.bar.js
    - public/javascripts/controls/charts/d3-impl/d3.impl.line.js
    - public/javascripts/controls/charts/d3-impl/d3.layout-utils.js
    - public/javascripts/controls/charts/d3-impl/d3.impl.pie.js
    - public/javascripts/controls/charts/d3-impl/d3.impl.bubble.js
    - public/javascripts/controls/charts/d3-impl/d3.impl.timeline.js
  shared-visualization:
    - public/javascripts/controls/render-type-manager.js
  shared-richRenderers:
    - public/javascripts/controls/dataset-controls.js
    - public/javascripts/controls/navigation.js
    - public/javascripts/controls/rich-render-library.js
    - public/javascripts/controls/scrollable.js
    - public/javascripts/controls/column-menu.js
    - public/javascripts/controls/fatrow-render-type.js
    - public/javascripts/controls/page-render-type.js
  shared-blob:
    - public/javascripts/controls/blob-dataset.js
  browse-select-dataset:
    - public/javascripts/screens/browse-select-dataset.js
  admin-canvas-pages:
    - public/javascripts/plugins/jquery.tablesorter.js
    - public/javascripts/controls/combination-list.js
    - public/javascripts/screens/admin-canvas-pages-screen.js
  admin-datasets:
    - public/javascripts/util/serialize.js
    - public/javascripts/screens/admin-config-common.js
  admin-browse-widget:
    - public/javascripts/plugins/jquery.colorPicker.js
    - public/javascripts/plugins/colorpicker.js
    - public/javascripts/controls/panes/base-pane.js
    - public/javascripts/controls/grid-sidebar.js
    - public/javascripts/screens/admin-customizer.js
    - public/javascripts/screens/admin-browse-widget-create.js
  admin-users:
    - public/javascripts/controls/admin-buttons.js
    - public/javascripts/plugins/jquery.tablesorter.js
    - public/javascripts/controls/combination-list.js
    - public/javascripts/screens/admin-users-screen.js
  admin-home:
    - public/javascripts/util/serialize.js
    - public/javascripts/controls/admin-buttons.js
    - public/javascripts/plugins/jquery.tablesorter.js
    - public/javascripts/plugins/ajaxupload.js
    - public/javascripts/controls/combination-list.js
    - public/javascripts/controls/image-uploader.js
    - public/javascripts/screens/admin-config-common.js
    - public/javascripts/screens/admin-home.js
  admin-metadata:
    - public/javascripts/plugins/jquery.awesomereorder.js
    - public/javascripts/controls/editable-list.js
    - public/javascripts/controls/admin-buttons.js
    - public/javascripts/screens/admin-metadata-screen.js
  admin-moderation:
    - public/javascripts/plugins/jquery.tablesorter.js
    - public/javascripts/controls/combination-list.js
    - public/javascripts/screens/admin-moderation.js
  admin-metrics:
    - public/javascripts/screens/sitewide-analytics-shared.js
    - public/javascripts/screens/admin-metrics.js
  admin-routing-approval:
    - public/javascripts/util/approval.js
    - public/javascripts/util/dataset/approval-history.js
    - public/javascripts/controls/expander.js
    - public/javascripts/plugins/jquery.awesomecomplete.js
    - public/javascripts/controls/user-picker.js
    - public/javascripts/controls/dataset-controls.js
    - public/javascripts/screens/admin-routing-approval.js
  admin-sdp-templates:
    - public/javascripts/controls/admin-buttons.js
    - public/javascripts/plugins/jquery.tablesorter.js
    - public/javascripts/controls/combination-list.js
    - public/javascripts/screens/admin-sdp-templates.js
  admin-sdp-template:
    - public/javascripts/plugins/jquery.colorPicker.js
    - public/javascripts/plugins/colorpicker.js
    - public/javascripts/plugins/ajaxupload.js
    - public/javascripts/controls/upload-dialog.js
    - public/javascripts/controls/panes/base-pane.js
    - public/javascripts/controls/grid-sidebar.js
    - public/javascripts/screens/admin-customizer.js
    - public/javascripts/screens/admin-sdp-template.js
  admin-story:
    - public/javascripts/plugins/colorpicker.js
    - public/javascripts/screens/admin-story.js
  admin-stories-appearance:
    - public/javascripts/plugins/jquery.colorPicker.js
    - public/javascripts/plugins/colorpicker.js
    - public/javascripts/controls/panes/base-pane.js
    - public/javascripts/controls/grid-sidebar.js
    - public/javascripts/controls/stories.js
    - public/javascripts/screens/admin-customizer.js
    - public/javascripts/screens/admin-stories-appearance.js
  admin-federation:
    - public/javascripts/controls/admin-buttons.js
    - public/javascripts/plugins/jquery.tablesorter.js
    - public/javascripts/controls/combination-list.js
    - public/javascripts/screens/admin-federation-screen.js
  admin-collapse-nav:
    - public/javascripts/screens/admin-collapse-nav.js
  browse-control:
    - public/javascripts/plugins/jquery.tagcloud.js
    - public/javascripts/controls/dataset-controls.js
    - public/javascripts/controls/expander.js
    - public/javascripts/controls/stars.js
    - public/javascripts/controls/rich-render-library.js
    - public/javascripts/controls/row-search-render-type.js
    - public/javascripts/screens/browse.js
  screen-nominations:
    - public/javascripts/plugins/ajaxupload.js
    - public/javascripts/util/base-model.js
    - public/javascripts/util/socrata-server.js
    - public/javascripts/util/nomination.js
    - public/javascripts/screens/nominations-shared.js
    - public/javascripts/screens/nominations.js
  screen-nomination:
    - public/javascripts/util/inline-login.js
    - public/javascripts/util/serialize.js
    - public/javascripts/util/base-model.js
    - public/javascripts/util/socrata-server.js
    - public/javascripts/util/nomination.js
    - public/javascripts/controls/feed-list.js
    - public/javascripts/screens/nominations-shared.js
    - public/javascripts/screens/nomination.js
  screen-internal:
    - public/javascripts/plugins/jquery.awesomecomplete.js
    - public/javascripts/screens/internal.js
  screen-videos:
    - public/javascripts/plugins/jquery.quicksand.js
    - public/javascripts/screens/videos.js
  widgets-show:
    - public/javascripts/plugins/jquery.tablesorter.js
    - public/javascripts/controls/full-screen.js
    - public/javascripts/controls/combination-list.js
    - public/javascripts/controls/embed-form.js
    - public/javascripts/plugins/lab.js
    - public/javascripts/util/asset-loading.js
    - public/javascripts/controls/dataset-controls.js
    - public/javascripts/controls/feed-list.js
    - public/javascripts/controls/stars.js
    - public/javascripts/controls/scrollTabs.js
    - public/javascripts/controls/form-inliner.js
    - public/javascripts/controls/render-type-manager.js
    - public/javascripts/screens/widget.js
  dataset-about-full:
    - public/javascripts/plugins/lab.js
    - public/javascripts/util/asset-loading.js
    - public/javascripts/util/inline-login.js
    - public/javascripts/controls/stars.js
    - public/javascripts/controls/dataset-controls.js
    - public/javascripts/controls/blob-dataset.js
    - public/javascripts/controls/full-screen.js
    - public/javascripts/screens/dataset-about.js
  dataset-new:
    - public/javascripts/util/serialize.js
    - public/javascripts/plugins/ajaxupload.js
    - public/javascripts/plugins/fileuploader.js
    - public/javascripts/plugins/blist.fileuploader.js
    - public/javascripts/plugins/jquery.awesomereorder.js
    - public/javascripts/controls/attachments-editor.js
    - public/javascripts/controls/wizard.js
    - public/javascripts/screens/import-pane.js
    - public/javascripts/screens/dataset-new.js
  dataset-edit:
    - public/javascripts/plugins/ajaxupload.js
    - public/javascripts/plugins/fileuploader.js
    - public/javascripts/plugins/blist.fileuploader.js
    - public/javascripts/plugins/jquery.awesomereorder.js
    - public/javascripts/controls/wizard.js
    - public/javascripts/screens/import-pane.js
    - public/javascripts/screens/dataset-edit.js
  dataset-metrics:
    - public/javascripts/screens/dataset-metrics.js
  api-metrics:
    - public/javascripts/screens/api-metrics.js
  dataset-show:
    - public/javascripts/plugins/jquery.colorPicker.js
    - public/javascripts/plugins/jquery.awesomecomplete.js
    - public/javascripts/plugins/jquery.awesomereorder.js
    - public/javascripts/plugins/jquery.tablesorter.js
    - public/javascripts/plugins/iscroll.js
    - public/javascripts/plugins/ajaxupload.js
    - public/javascripts/plugins/lab.js
    - public/javascripts/plugins/ZeroClipboard.js
    - public/javascripts/util/asset-loading.js
    - public/javascripts/controls/combination-list.js
    - public/javascripts/util/inline-login.js
    - public/javascripts/controls/wizard-prompt.js
    - public/javascripts/controls/popup-select.js
    - public/javascripts/controls/form-inliner.js
    - public/javascripts/controls/expander.js
    - public/javascripts/controls/feed-list.js
    - public/javascripts/controls/stars.js
    - public/javascripts/controls/content-indicator.js
    - public/javascripts/controls/user-picker.js
    - public/javascripts/controls/panes/base-pane.js
    - public/javascripts/controls/grid-sidebar.js
    - public/javascripts/controls/panes/about-dataset.js
    - public/javascripts/controls/panes/add-column.js
    - public/javascripts/controls/panes/api.js
    - public/javascripts/controls/panes/api-foundry.js
    - public/javascripts/controls/panes/append-replace.js
    - public/javascripts/controls/panes/calendar-create.js
    - public/javascripts/controls/panes/cell-feed.js
    - public/javascripts/controls/panes/new-chart-config.js
    - public/javascripts/controls/panes/chart-config.js
    - public/javascripts/controls/panes/chart-create.js
    - public/javascripts/controls/panes/column-order.js
    - public/javascripts/controls/panes/column-properties.js
    - public/javascripts/controls/panes/conditional-formatting.js
    - public/javascripts/controls/panes/delete-dataset.js
    - public/javascripts/controls/panes/download-dataset.js
    - public/javascripts/controls/panes/edit-redirect.js
    - public/javascripts/controls/panes/embed-sdp.js
    - public/javascripts/controls/panes/feed.js
    - public/javascripts/controls/panes/form-create.js
    - public/javascripts/controls/panes/map-config.js
    - public/javascripts/controls/panes/map-create.js
    - public/javascripts/controls/panes/new-chart-create.js
    - public/javascripts/controls/panes/odata.js
    - public/javascripts/controls/panes/permissions.js
    - public/javascripts/controls/panes/plagiarize-dataset.js
    - public/javascripts/controls/panes/print-dataset.js
    - public/javascripts/controls/panes/share-dataset.js
    - public/javascripts/controls/panes/show-hide.js
    - public/javascripts/controls/panes/sort-rollUp.js
    - public/javascripts/controls/panes/unified-filter.js
    - public/javascripts/controls/panes/unified-filter-sidebar.js
    - public/javascripts/controls/panes/view-list.js
    - public/javascripts/controls/dataset-controls.js
    - public/javascripts/controls/dataset-email.js
    - public/javascripts/controls/dataset-subscribe.js
    - public/javascripts/controls/embed-form.js
    - public/javascripts/controls/full-screen.js
    - public/javascripts/controls/format-options.js
    - public/javascripts/controls/pill-buttons.js
    - public/javascripts/controls/render-type-manager.js
    - public/javascripts/screens/dataset-show.js
  dataset-edit-metadata:
    - public/javascripts/plugins/ajaxupload.js
    - public/javascripts/controls/attachments-editor.js
    - public/javascripts/controls/image-uploader.js
    - public/javascripts/screens/dataset-edit-metadata.js
  dataset-edit-rr:
    - public/javascripts/plugins/jquery.colorPicker.js
    - public/javascripts/controls/navigation.js
    - public/javascripts/controls/rich-render-library.js
    - public/javascripts/controls/panes/base-pane.js
    - public/javascripts/controls/grid-sidebar.js
    - public/javascripts/controls/dataset-controls.js
    - public/javascripts/controls/pill-buttons.js
    - public/javascripts/screens/dataset-edit-rr.js
  screen-dataset-thumbnail:
    - public/javascripts/plugins/jquery.imgareaselect.js
    - public/javascripts/screens/dataset-thumbnail.js
  screen-bare-dataset:
    - public/javascripts/controls/full-screen.js
    - public/javascripts/controls/dataset-controls.js
    - public/javascripts/plugins/lab.js
    - public/javascripts/util/asset-loading.js
    - public/javascripts/controls/render-type-manager.js
    - public/javascripts/screens/dataset-bare.js
  render-view-minimum:
    - public/javascripts/controls/dataset-controls.js
    - public/javascripts/plugins/lab.js
    - public/javascripts/util/asset-loading.js
    - public/javascripts/controls/render-type-manager.js
  shared-metrics:
    - public/javascripts/plugins/daterangepicker.jquery.js
    - public/javascripts/plugins/jquery.tablesorter.js
    - public/javascripts/plugins/highcharts.src.js
    - public/javascripts/plugins/vis/raphael.js
    - public/javascripts/plugins/vis/d34raphael.js
    - public/javascripts/plugins/vis/ie8compat.js
    - public/javascripts/controls/charts/metric-charts.js
    - public/javascripts/controls/metrics-shared.js
    - public/javascripts/controls/metrics.js
  internal-metrics:
    - public/javascripts/screens/internal-metrics.js
  screen-login-signup:
    - public/javascripts/plugins/lab.js
    - public/javascripts/util/asset-loading.js
    - public/javascripts/screens/login-shared.js
    - public/javascripts/screens/signup-screen.js
  screen-forgot-password:
    - public/javascripts/screens/forgot-password-screen.js
  screen-reset-password:
    - public/javascripts/screens/reset-password-screen.js
  screen-profile:
    - public/javascripts/util/serialize.js
    - public/javascripts/screens/profile-screen.js
  screen-profile-edit:
    - public/javascripts/plugins/ajaxupload.js
    - public/javascripts/controls/image-uploader.js
    - public/javascripts/screens/profile-screen-edit.js
  screen-govstat-goals:
    - public/javascripts/plugins/rangy-core.js
    - public/javascripts/plugins/rangy-selectionsaverestore.js
    - public/javascripts/plugins/hallo.js
    - public/javascripts/controls/hallo-plugins.js
    - public/javascripts/plugins/hallo.betterlink.js
    - public/javascripts/plugins/datepicker.js
    - public/javascripts/plugins/waypoints-2.0.5.js
    - public/javascripts/plugins/jquery.awesomereorder.js
    - public/javascripts/controls/global-indicator.js
    - public/javascripts/plugins/ajaxupload.js
    - public/javascripts/controls/image-uploader.js
    - public/javascripts/controls/popup-select.js
    - public/javascripts/controls/icon-picker.js
    - public/javascripts/screens/govstat/goals/show.js
    - public/javascripts/screens/govstat/goals/markup.js
    - public/javascripts/screens/govstat/goals/views.js
  screen-govstat-dashboard:
    - public/javascripts/screens/govstat/dashboard.js
  screen-govstat-goal-page:
    - public/javascripts/plugins/jquery.columnizer.js
    - public/javascripts/screens/govstat/goal-page.js
  screen-govstat-manage:
    - public/javascripts/controls/global-indicator.js
    - public/javascripts/screens/govstat/manage.js
  odysseus-edit-base:
    - public/javascripts/plugins/rangy-core.js
    - public/javascripts/plugins/rangy-selectionsaverestore.js
    - public/javascripts/plugins/hallo.js
    - public/javascripts/controls/hallo-plugins.js
    - public/javascripts/plugins/hallo.betterlink.js
    - public/javascripts/plugins/waypoints2.js
    - public/javascripts/plugins/colorpicker.js
    - public/javascripts/plugins/ajaxupload.js
    - public/javascripts/controls/icon-picker.js
    - public/javascripts/plugins/jquery.awesomereorder.js
    - public/javascripts/plugins/jquery.awesomebubble.js
  unified-filter:
    - public/javascripts/controls/popup-select.js
    - public/javascripts/controls/panes/base-pane.js
    - public/javascripts/controls/panes/unified-filter.js
    - public/javascripts/controls/panes/unified-filter-sidebar.js
  feed-list:
    - public/javascripts/controls/feed-list.js
  inline-login:
    - public/javascripts/util/inline-login.js
  share-dialogs:
    - public/javascripts/controls/dataset-email.js
    - public/javascripts/controls/dataset-subscribe.js
  download-inline:
    - public/javascripts/controls/form-inliner.js
  # these can be removed with canvas 1.0, i think
  stories:
    - public/javascripts/controls/stories.js
  featured_views:
    - public/javascripts/controls/featured_views.js
  ticker-layout:
    - public/javascripts/controls/ticker_layout.js
  stars:
    - public/javascripts/controls/stars.js
  embed-form:
    - public/javascripts/controls/embed-form.js
  # end remove
  public-analytics:
    - public/javascripts/screens/sitewide-analytics-shared.js
    - public/javascripts/screens/public-analytics.js
  debug:
    - public/javascripts/util/debug.js
  errors:
    - public/javascripts/util/errors.js
  highcharts:
    - public/javascripts/plugins/highcharts.src.js
  jit:
    - public/javascripts/plugins/jit.js
  d3:
    - public/javascripts/plugins/vis/raphael.js
    - public/javascripts/plugins/vis/d34raphael.js
    - public/javascripts/plugins/vis/ie8compat.js
  d3-new:
    - public/javascripts/plugins/vis/d3.v3.js
  d3-iecompat:
    - public/javascripts/plugins/vis/r2d3.v3.js
  excanvas:
    - public/javascripts/plugins/excanvas.compiled.js
  bgiframe:
    - public/javascripts/plugins/jquery.bgiframe.min.js
  oldie:
    - public/javascripts/screens/oldie.js
  ace:
    - public/javascripts/plugins/ace/ace-uncompressed.js
    - public/javascripts/plugins/ace/theme-idle_fingers.js
    - public/javascripts/plugins/ace/mode-json.js
    - public/javascripts/plugins/ace/mode-css.js
    - public/javascripts/plugins/ace/mode-html.js
  worker-json:
    - public/javascripts/plugins/ace/worker-json.js
  waypoints:
    - public/javascripts/plugins/waypoints-2.0.5.js
  client-embed:
    - public/javascripts/client-libraries/embed.js
  content-editable:
    - public/javascripts/plugins/rangy-core.js
    - public/javascripts/controls/content-editable.js
  image-uploader:
    - public/javascripts/plugins/ajaxupload.js
    - public/javascripts/controls/image-uploader.js
  awesomecomplete:
    - public/javascripts/plugins/jquery.awesomecomplete.js
  api-new:
    - public/javascripts/controls/wizard.js
    - public/javascripts/screens/api-new.js
  api-manage:
    - public/javascripts/plugins/jquery.awesomecomplete.js
    - public/javascripts/controls/dataset-email.js
    - public/javascripts/controls/user-picker.js
    - public/javascripts/controls/panes/base-pane.js
    - public/javascripts/controls/panes/plagiarize-dataset.js
    - public/javascripts/controls/panes/delete-dataset.js
    - public/javascripts/controls/panes/permissions.js
    - public/javascripts/controls/panes/share-dataset.js
    - public/javascripts/screens/api-manage.js
  masonry:
    - public/javascripts/plugins/jquery.masonry.js
  columnizer:
    - public/javascripts/plugins/jquery.columnizer.js
  tagcloud:
    - public/javascripts/plugins/jquery.tagcloud.js

  airbrake-shim:
    - public/javascripts/airbrake-shim.js

  exception_notifier:
    - public/javascripts/stacktrace.js
    - public/javascripts/exception_notifier.js

  angular-socrata-common:
    - public/javascripts/plugins/modernizr.js
    - public/javascripts/angular/common/**/*.js

  # Angular apps served from the Angular controller.
  # These packages are referenced via the :app parameter to serve_app.
  angular-app-dataCards:
    - public/javascripts/util/typed-arrays.js
<<<<<<< HEAD
=======
    - public/javascripts/plugins/ieee754.js
    - public/javascripts/util/mapbox-vector-tiles.js
>>>>>>> 40ab36ca
    - public/javascripts/angular/dataCards/app.js
    - public/javascripts/angular/dataCards/controllers.js
    - public/javascripts/angular/dataCards/**/*.js

  # BEGIN BOWER-MANAGED ASSETS
  # NOTE this mega-package of all bower assets is not ideal.
  # Each section of the app should depend only on the components
  # it needs. However, Jammit doesn't allow (afaict) packages
  # to refer to other packages, so this would get tangled fast.
  # Right now, the only consumer of bower packages is the angular
  # visualization offshoot of the app, so this is the simplest way forward.
  bower-all:
    - public/javascripts/bower/jquery.js
    - public/javascripts/bower/angular.min.js
    - public/javascripts/bower/rx.js
    - public/javascripts/bower/angular-sanitize.js
    - public/javascripts/bower/showdown.js
    - public/javascripts/bower/markdown.js
    - public/javascripts/bower/pbf.min.js

    - public/javascripts/bower/**/*.js
  # END BOWER-MANAGED ASSETS

  angular-jquery-extensions:
    - public/javascripts/util/jquery-extensions.js
    - public/javascripts/util/lodash-mixins.js

dump:
  javascripts:
    - shared-calendar
    - shared-chart
    - shared-map
    - shared-map-configuration
    - shared-visualization
    - shared-table-render
    - shared-richRenderers
    - shared-blob
    - content-editable
    - highcharts
    - jit
    - d3
    - unified-filter
    - feed-list
    - inline-login
    - share-dialogs
    - download-inline
    - base-control
    - shared-editors
    - configurator
    - waypoints
    - image-uploader
    - awesomecomplete
    - masonry
    - columnizer
    - markdown-render
    - markdown-create
    - sanitize-html
    - autolink-html
    - tagcloud<|MERGE_RESOLUTION|>--- conflicted
+++ resolved
@@ -679,11 +679,7 @@
   # These packages are referenced via the :app parameter to serve_app.
   angular-app-dataCards:
     - public/javascripts/util/typed-arrays.js
-<<<<<<< HEAD
-=======
     - public/javascripts/plugins/ieee754.js
-    - public/javascripts/util/mapbox-vector-tiles.js
->>>>>>> 40ab36ca
     - public/javascripts/angular/dataCards/app.js
     - public/javascripts/angular/dataCards/controllers.js
     - public/javascripts/angular/dataCards/**/*.js
