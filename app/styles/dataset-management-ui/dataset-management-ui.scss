@import "styleguide-colors";
@import "common/metadata-table";
@import "common/schema-preview";

body {
  min-height: 100vh;
  display: flex;
  flex-direction: column;
}

#app {
  display: flex;
  flex-grow: 1;
  flex-basis: fill;
  flex-direction: column;
}

// Overrides from DSLP
#info-pane-container {
  // Needed to override some stuff from _cards.scss
  .info-pane .container {
    max-width: none; // this is inconsistent from styleguide's InfoPane, but the mockups want it
    .entry-main {
      border: none;
    }
  }
  .info-pane.result-card {
    border-right: none;
  }
  .entry-content {
    display: flex;

    .entry-main {
      flex-grow: 5;
    }

    .entry-meta {
      flex-grow: 3;
    }
  }
}

// This is copied from DSLP - styleguidify...somehow?
.container .landing-page-section .section-content {
  background: $white;
  border: 1px $light-grey-4 solid;
  border-bottom-width: 2px;
  display: flex;
  align-items: flex-start;
}

// TODO: Move below into styleguide!
.modal-footer {
  min-height: 67px;
}

.modal-content {
  .modal-full & {
    max-height: 100vh;
    height: calc(100vh - 119px);
    margin: 0;
  }
}
// TODO: Move above into styleguide!

.dataset-management-ui {
  display: flex;
  flex-grow: 1;
  flex-direction: column;

  .edit-bar {
    position: static;
    width: 100%;
    z-index: auto;
  }

  .modal-header-title {
    .socrata-icon-arrow-right {
      color: $dark-grey-1;
      margin: 0 0.4em;
    }

    ol {
      margin: 0;
      padding: 0;
      list-style: none;
      display: inline-block;
    }

    li.active {
      color: $dark-grey-1;

      a, a:visited, a:hover, a:active {
        color: $dark-grey-1;
      }
    }

    li {
      display: inline-block;
      color: $light-grey-2;
      font-weight: 600;
      font-size: 13pt;

      a, a:visited, a:hover, a:active {
        color: $light-grey-2;
        font-weight: 600;
      }

      a, a:visited {
        text-decoration: none;
      }

      a:hover, a:active {
        text-decoration: underline;
      }

    }
  }

  .management-ui-section {
    padding-top: 1em;

    .manage-section-box {
      display: flex;
      align-items: center;
      justify-content: space-between;
    }
  }

  .table-preview > a {
    float: right;
    margin-top: 2px;
  }

  .table-preview {
<<<<<<< HEAD
    h2 {
      float: left;
    }

    .result-card {
      clear: both;
=======
    #file {
      display: none;
>>>>>>> 80d2a2f2
    }

    .table-contents {
      // this is a nice round number...
      // because the table height needs to be divisible by
      // the number of rows...plus...some
      height: 543px;

      clear: both;
      border: none;
      background: transparent;

      .socrata-visualization {
        border: none;
      }

      table {
        background-color: $white; // why do i have to do this?
      }

      .socrata-table {
        border: 1px solid $light-grey-4;
        width: calc(100% - 2px); // Compensate for table border.
      }

      .socrata-pager,  {
        border: 1px solid $light-grey-4;
      }
    }

    .entry-header {
      height: 3em;
      background-color: $light-grey-5;
    }

    .table-info {
      text-align: center;
      padding: 4em 0em;
      margin: 0px auto;
      max-width: 64em;
    }
    p, button.no-data-yet-btn {
      margin: 0em 0em 1em 0em;
    }
  }

  #home-pane {
    h2 {
      font-weight: 500;
      padding: 11px 0;
    }

    flex-grow: 1;

    margin: 0;
    display: flex;
    background-color: $light-grey-7;

    .home-content {
      overflow: auto;
      flex: 1;

      #metadata-section {
        .metadata-table-wrapper {
          // TODO: do we want to refactor the shared
          // MetadataTable
          .landing-page-section {
            padding: 0;
          }
        }
      }
    }

    #home-pane-sidebar {
      width: 24em;
      border-left: 1px solid $light-grey-4;
      text-align: center;

      #home-pane-sidebar-data {
        h3 {
          font-size: 17px;
        }

        p.sidebar-blurb {
          font-style: italic;
          font-size: 14px;
          color: $grey;
          margin-top: 0;
          margin-bottom: 1.5em;
        }

        div {
          background: $white;
          border: 1px solid $light-grey-3;
          margin: 0 2rem 2rem;
          padding-top: 1rem;
          padding-bottom: 2rem;

          .icon {
            font-size: 200%;
            color: $primary-dark;
          }

          .finished {
            // TODO: figure out how to signal "doneness" most effectively to the user.
            display: none;
          }

          button {
            min-width: 150px;
          }
        }

        p {
          margin: 10px 13px 13px;
          color: $dark-grey-1;
        }
      }

      .sidebar-chooser {
        margin: 1em 0em 1em 0em;
        border-bottom: 1px solid $light-grey-4;
        .chooser-btn {
          background-color: $light-grey-7;
          text-transform: uppercase;
          padding: 0.25em 0em;
          margin: 0em 2em;
        }
        .chooser-btn.enabled {
          border-bottom: 3px solid $alternate-2-base;

        }
        .chooser-btn.disabled {

        }
      }

      .activity-feed {

        .activity:not(:last-child) {
          div.timeline:after {
            display: block;
            border-right: 2px solid $light-grey-3;
            content: '';
            height: calc(100% - 10px);
            position: relative;
            left: -16px;
          }
        }

        .activity {
          text-align: left;
          padding: 0.5em 1em;
          display: flex;

          div.timeline {
            width: 1.5em;
          }

          div.timeline:last:after {
            display: none;
          }

          i {
            margin-right: 0.25em;
            font-size: 85%;
          }
          p {
            margin: 0em;
            font-weight: 600;
          }

          .created-by {
            font-weight: bold;
            color: $primary-base;
          }
        }
      }
    }
  }

  .management-ui-section, .metadata-table-wrapper, section {
    padding: 1em;
  }
  .management-ui-section {
    .manage-section-box {
      display: flex;
      align-items: center;
      justify-content: space-between;
    }
  }


  .err-info {
    color: $white;
    border-radius: 1.1em;
    padding: 0 0.5em 1px;
    margin-right: 0.5em;
  }

  .modal-footer {
    button {
      min-width: 120px;
      margin-left: 12px;
    }
  }

  #manage-metadata {
    section.modal-content {
      margin: 0;
      padding: 0;
    }

    textarea {
      display: block;
      resize: vertical;
    }

    #tab-title {
      font-size: 18px;
      font-weight: 600;
      line-height: 23px;
      margin-top: 0.5em;
    }

    #tab-subtitle {
      display: inline-block;
      font-size: 13px;
      color: $grey;
      padding-bottom: 1em;
    }

    #required-note {
      float: right;
      text-transform: uppercase;
      font-size: 10px;
      color: $dark-grey-1;
      position: relative;
      top: -23px;

      @media (max-width: 750px) {
        position: static;
      }

      &::before {
        content: "*";
        color: $alternate-1-base;
        padding: 0.25em;
        font-size: 14px;
      }
    }

    .required {
      &::after {
        content: "*";
        color: $alternate-1-base;
        padding: 0.25em;
        font-size: 14px;
      }
    }

    .modal-content {
      overflow-y: scroll;

      div {
        height: 100%;
      }
    }

    #metadata-sidebar {
      display: block;
      float: left;
      padding-left: 0;
      margin: 4px 0 0;
      position: fixed;

      @media (max-width: 750px) {
        position: static;
        width: 100%;
      }

      li {
        list-style: none;
        display: block;

        height: 48px;
        width: 250px;

        @media (max-width: 750px) {
          width: 100%;
        }

        padding: 13px 0 0 13px;
        font-size: 13px;
        background: $white;

        border-left: 7px solid $white;
        border-bottom: 1px solid $light-grey-4;
      }

      li.selected {
        padding-left: 12px;
        font-weight: 600;
        border-left-color: $primary-base;
        background: $light-grey-5;
      }

      a, a:visited, a:hover {
        text-decoration: none;
        color: $black;
      }
    }

    #metadata-content {
      padding: 1.3em 1.3em 0.25em;
      float: right;
      width: calc(100% - 250px);
      min-width: 250px;

      min-height: 100%;
      height: auto;
      border-left: 1px solid $light-grey-4;

      @media (max-width: 750px) {
        border-left-style: none;
        width: 100%;
      }

      #dataset-metadata-editor {
        input {
          width: 100%;
          min-width: 250px;
          max-width: 700px;

          @media (max-width: 1000px) {
            width: 100%;
          }
        }

        .text-area {
          width: 100%;
          min-width: 250px;
          max-width: 700px;

          min-height: 6em;
          height: auto;
          resize: vertical;

          p {
            margin-bottom: 0;
          }
        }
      }

      #column-metadata-editor {
        #metadata-header {
          @media (max-width: 1100px) {
            display: none;
          }
        }

        .column-name, .column-field-name {
          width: 250px;
          float: left;

          label {
            display: none;
          }

          @media (max-width: 750px) {
            width: 100%;
            max-width: none;
          }
        }

        .column-description {
          margin: 0 1em;
          width: calc(100% - 500px - 2em);
          min-width: 250px;
          max-width: 700px;
          float: left;

          label {
            display: none;
          }
        }

        @media (max-width: 1100px) {
          .column-name, .column-field-name, .column-description {
            width: 100%;
            max-width: 500px;
            float: left;
            clear: left;
            margin: 0;

            label {
              display: inline;
            }
          }
        }

        .metadata-row {
          clear: both;

          margin-bottom: 27px;

          &::after {
            visibility: hidden;
            display: block;
            font-size: 0;
            content: " ";
            clear: both;
            height: 0;
          }
        }

        input, .text-area {
          width: 100%;
          font-size: 12px;
          line-height: 20px;
          padding: 5px 10px;
          margin-bottom: 0px;
          min-height: 32px;
        }

        textarea {
          overflow-x: hidden;
        }
      }
    }
  }

  #show-output-schema {
    .modal-footer-actions {
      display: flex;
      justify-content: space-between;
      .output-schema-actions {
        button {
          margin: 0px 0px 0px 1em;
        }
      }
      .ready-to-import {
        p {
          display: inline-block;
          padding-right: 2em;
          margin: 0.5em 0px;

          span.importable-rows {
            color: $primary-text;
            font-weight: 600;
          }
          span.error-rows {
            color: $error-text;
            font-weight: 600;
          }

        }

        .errors-help {
          padding-left: 7px;
          color: $light-grey-1;
          font-size: 17px;
        }
      }
    }

    section.modal-content {
      padding: 0;
    }

    .spinner-default {
      border-width: 2px;
      height: 13px;
      width: 13px;
      font-size: 9px;
      margin: 0 10px -2px 2px;
      border-right-color: $light-grey-3;
    }

    .column-progress-bar {
      height: 2px;
      width: 100%;
      background-color: $light-grey-3;

      .progress-bar {
        background-color: $primary-base;
      }

      &.column-progress-bar-done {
        .progress-bar {
          background-color: $light-grey-3;
          transition: background-color 1s;
        }
      }
    }

    .column-progress-bar-spacer {
      height: 2px;
    }

    .data-preview {
      margin: 0px 1em;
      padding: 0.5em 0px 0px 0.5em;
      display: flex;
      justify-content: space-between;
      border-left: 1px solid $light-grey-4;

      .dataset-attribute {
        display: inline-block;
        text-align: right;
        margin: 0px 0px 0px 1em;
        p {
          margin: 0px 0px;
          line-height: 120%;
        }
        p.attribute {
          color: $primary-dark;
          font-weight: 600;
        }
      }
    }

  }

  #show-upload {
    section.modal-content {
      height: 100%;

      .centered-container {
        height: 100%;
        display: flex;
        justify-content: center;
        align-items: center;
      }
    }
  }

  .table-wrap {
    overflow-y: auto;
    width: 100%;

    table.table {
      overflow: visible;
      display: inline-block;
      table-layout: fixed;
      min-width: auto;
      white-space: nowrap;
      height: calc(100vh - 160px);
      border-left: 1px solid $light-grey-4;
      margin: 0px 1em;             // TODO: Remove once sidebar is added.

      tr {
        display: block;
        position: relative;
        border-width: 1px 0 0 1px;
        border-style: solid;
        border-color: $light-grey-4;
      }

      thead {
        height: 89px; // TODO: not sure if this is the exact right number
        display: block;
        border-top: 1px solid $light-grey-4;
        box-shadow: 0 3px 3px rgba(0, 0, 0, 0.1);
        position: relative;
        z-index: 100;

        tr {
          border-top-width: 0;
          border-bottom-width: 0;

          th.column-header {
            a {
              text-decoration: none;
            }

            .socrata-icon-edit {
              padding-left: 5px;
              display: none;
            }
          }

          th.column-header:hover {
            .socrata-icon-edit {
              display: inline;
            }
          }

          &:last-child {
            th {
              padding: 0;
              background-color: $white;

              a {
                display: inline-block;
                width: 90%;
              }

              div.column-status-text {
                padding: 5px 5px;
                border-bottom: 2px solid $light-grey-3;

                display: relative;
                z-index: 100;
              }
            }
          }
        }

        .col-name {
          margin: 0 0 -17px;
          color: $dark-grey-3;
          overflow: hidden;
          text-overflow: ellipsis;
          display: block;
          width: auto;
        }

        select {
          width: 92%;
          margin-left: 5px;
          font-size: 12px;
          height: 23px;
          font-weight: normal;
          color: $dark-grey-2;
        }

        .col-processed {
          font-weight: normal;
          font-size: 7pt;
        }

        .col-errors {
          font-weight: normal;
          font-size: 10px;
          color: $grey;

          &.col-errors-selected {
            box-shadow: inset 0 0 10px -2px $black;
          }

          a {
            color: $grey;
            text-decoration: none;
          }
        }

        .transform-status-flyout {
          font-size: 13px;
          line-height: 20px;
          white-space: normal;
          color: $dark-grey-2;
          max-width: 190px;

          .flyout-content {
            padding: 0.9rem;
          }

          .click-to-view {
            font-size: 10px;
            color: $grey;
          }

          .type-icon {
            padding-left: 4px;
            font-size: 15px;
            vertical-align: text-top;
          }
        }
      }

      tbody {
        display: block;
        overflow-x: hidden;
        overflow-y: auto;
        width: 100%;
        height: calc(100% - 103px);
        border-bottom: 1px solid $light-grey-4;

        tr {
          height: 29px;
          overflow: visible;

          &.preview-row-transition-leave {
            &.preview-row-transition-leave-active {
              height: 0;
              border: 0;
              transition: height 250ms, border 250ms;

              td {
                border: 0;

                div {
                  border: 0;
                }
              }
            }
          }

          &.preview-row-transition-enter {
            height: 0px;
            &.preview-row-transition-enter-active {
              height: 29px;
              transition: height 1s;
            }
          }
        }

        tr {
          &:first-child {
            border-top-width: 1px;
            margin-top: -1px;
          }

          &:last-child {
            td, div {
              border-bottom-width: 0;
            }
          }
        }
      }

      th, td {
        min-height: 29px;
        display: inline-block;
        width: 250px;
        border-style: solid;
        border-color: $light-grey-4;
        white-space: nowrap;
      }

      th {
        padding: 5px;
        border-width: 0 1px 0 0;
      }

      td {
        font-size: 12px;
        vertical-align: top;
        overflow: visible;
        padding: 0;
        border-width: 0 1px 1px 0;

        &:last-child {
          div {
            &:hover {
              width: auto;
            }
          }
        }

        &.error {
          div {
            background-color: $error-light;
            color: $error-text;
          }
        }

        &.not-yet-loaded {
          background-color: lightgrey;
        }

        div {
          width: 250px;
          min-height: 29px;
          padding: 5px 7px 4px;
          display: block;
          position: relative;

          overflow: hidden;
          text-overflow: ellipsis;

          background-color: $white;
          border-style: solid;
          border-color: $light-grey-4;
          border-width: 0 1px 1px 0;

          &:hover {
            min-width: 250px;
            max-width: 350px;
            /* This uses max-content which is in working draft,
               if this doesn't get approved the cells will only
               expand vertically which isn't the end of the world. */
            width: auto; // For IE.
            width: -moz-max-content; // For Firefox.
            width: -webkit-max-content; // For Safari.
            width: max-content; // For Chrome.

            height: auto;
            white-space: normal;

            z-index: 99;
          }
        }
      }
    }
  }
}

.type-icon-date {
  color: #B26B00;
}
.type-icon-text {
  color: #204490;
}
.type-icon-number {
  color: #0098C8;
}
.type-icon-boolean {
  color: #9B2D52;
}
.type-icon-fixed_timestamp {
  color: #B26B00;
}
.type-icon-floating_timestamp {
  color: #B26B00;
}
.type-icon-location {
  color: #006A01;
}
.type-icon-point {
  color: #006A01;
}

#no-match {
  text-align: center;
}

.metadata-validation-error {
  color: $error-text;
  padding-left: 10px;
}

#initial-spinner-container {
  text-align: center;
  padding-top: 10em;
  padding-bottom: 10em;
}

// TODO: move to styleguide (EN-13158)
.progress-container {
  height: 100%;
  width: 100%;
}

.progress-bar {
  height: 100%;
  transition: width 1s;
}

#dsmui-notifications-list {
  position: fixed;
  top: 10px;
  right: 35px;
  z-index: 4000;

  .dsmui-notification {
    padding: 6px 10px 10px;
    box-shadow: 0 2px 8px rgba(0, 0, 0, 0.3);
    margin-bottom: 10px;
    background-color: white;
    font-size: 13px;
    border-top: 2px solid;
    color: $dark-grey-3;
    min-width: 330px;

    &.in-progress {
      border-top-color: $primary-base;

      .progress-bar {
        animation: slide 10s infinite linear forwards;
        $semi-transparent-white: rgba(255,255,255,.15);
        background: $primary-base linear-gradient(
          -45deg,
          $semi-transparent-white 25%,
          transparent 25%,
          transparent 50%,
          $semi-transparent-white 50%,
          $semi-transparent-white 75%,
          transparent 75%,
          transparent
        );
        background-size: 20px 20px;
      }

      @keyframes slide {
        0% { background-position: 0% 0; }
        100% { background-position: 100% 0; }
      }
    }

    &.successful {
      border-top-color: $success-base;

      .progress-bar {
        background-color: $success-base;
      }
    }

    &.error {
      border-top-color: $error-base;
    }

    .message {
      font-weight: 600;
      padding-right: .5em;
    }

    .sub-message {
      font-style: italic;
    }

    .percent-completed {
      float: right;
      color: $primary-dark;
      font-weight: bold;
    }

    .success-message {
      float: right;
      color: $success-text;
      font-weight: bold;
      padding-left: 5px;
    }

    .rows-complete-count {
      padding-top: 7px;
      font-size: 12px;
    }

    .upload-progress-bar {
      height: 8px;
      width: 100%;
      margin-top: 5px;

      .progress-container {
        background-color: $light-grey-4;
      }
    }
  }

  .dsmui-notification-transition-enter {
    transform: translate(400px);

    &.dsmui-notification-transition-enter-active {
      transform: translate(0);
      transition: transform 500ms;
    }
  }

  .dsmui-notification-transition-leave {
    transform: translate(0);

    &.dsmui-notification-transition-leave-active {
      transform: translate(400px);
      transition: transform 500ms;
    }
  }

}<|MERGE_RESOLUTION|>--- conflicted
+++ resolved
@@ -133,17 +133,16 @@
   }
 
   .table-preview {
-<<<<<<< HEAD
     h2 {
       float: left;
     }
 
     .result-card {
       clear: both;
-=======
+    }
+
     #file {
       display: none;
->>>>>>> 80d2a2f2
     }
 
     .table-contents {
