--- conflicted
+++ resolved
@@ -1,10 +1,6 @@
 {
   "name": "socrata-visualizations",
-<<<<<<< HEAD
-  "version": "20.20.0",
-=======
-  "version": "20.20.1",
->>>>>>> cd6e4ac4
+  "version": "20.21.0",
   "license": "UNLICENSED",
   "repository": {
     "type": "git",
