<div class="cards-view">
<<<<<<< HEAD
  <h1>{{pageTitle}}</h1>
  <h2>{{pageDescription}}</h2>
  <b>Official Views</b>
  <ol>
    <li ng-repeat="page in datasetPages.publisher">
      {{page.id}}
    </li>
  </ol>
  <b>Community-created Views</b>
  <ol>
    <li ng-repeat="page in datasetPages.user">
      {{page.id}}
    </li>
  </ol>
  <p>Provided By: {{datasetOwner}}</p>
  <p>Last updated: {{datasetDaysUnmodified}} days ago</p>
  <ol>
    <li ng-repeat="card in pageCards">
      <card source-data="card"></card>
    </li>
  </ol>
=======
  <div class="hideableMetadata">
    <h1>{{pageTitle}}</h1>
    <p>{{pageDescription}}</p>
    <b>Official Views</b>
    <ol>
      <li ng-repeat="page in datasetPages.publisher">
        {{page.id}}
      </li>
    </ol>
    <b>Community-created Views</b>
    <ol>
      <li ng-repeat="page in datasetPages.user">
        {{page.id}}
      </li>
    </ol>
    <p>Last updated: {{datasetDaysUnmodified}} days ago</p>
  </div>
  <div sticky-header class="quickFilterBar" ng-class="{stuck: headerIsStuck}">
    <div class="content">
      This bar serves quick fajitas!
    </div>
  </div>
  <div ng-if="!useExpandedLayout" class="collapsedLayout">
    <div class="cardSizeGroup cardSize{{cardSize}}" ng-repeat="cardSize in cardSizeNamesInDisplayOrder">
      <div class="row" ng-repeat="cardLine in cardLinesBySizeGroup[cardSize]">
        <div class="cardTile span{{12/cardLine.length}}" ng-repeat="card in cardLine">
          <card src="card.model"></card>
        </div>
      </div>
    </div>
  </div>
  <div ng-if="useExpandedLayout" class="expandedLayout">
    <div class="expandedCards" style="top: {{availableContentHeight}}px">
      <card src="expandedCards[0]"></card>
    </div>
    <div class="collapsedCards">
      <div ng-repeat="cardModel in collapsedCards">
        <card src="cardModel"></card>
      </div>
    </div>
  </div>
>>>>>>> 201eee61
</div><|MERGE_RESOLUTION|>--- conflicted
+++ resolved
@@ -1,27 +1,4 @@
 <div class="cards-view">
-<<<<<<< HEAD
-  <h1>{{pageTitle}}</h1>
-  <h2>{{pageDescription}}</h2>
-  <b>Official Views</b>
-  <ol>
-    <li ng-repeat="page in datasetPages.publisher">
-      {{page.id}}
-    </li>
-  </ol>
-  <b>Community-created Views</b>
-  <ol>
-    <li ng-repeat="page in datasetPages.user">
-      {{page.id}}
-    </li>
-  </ol>
-  <p>Provided By: {{datasetOwner}}</p>
-  <p>Last updated: {{datasetDaysUnmodified}} days ago</p>
-  <ol>
-    <li ng-repeat="card in pageCards">
-      <card source-data="card"></card>
-    </li>
-  </ol>
-=======
   <div class="hideableMetadata">
     <h1>{{pageTitle}}</h1>
     <p>{{pageDescription}}</p>
@@ -63,5 +40,4 @@
       </div>
     </div>
   </div>
->>>>>>> 201eee61
 </div>