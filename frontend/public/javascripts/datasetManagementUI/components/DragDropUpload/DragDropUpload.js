import PropTypes from 'prop-types';
import React, { Component } from 'react';
import _ from 'lodash';
import { connect } from 'react-redux';
import { withRouter } from 'react-router';
import { createUploadSource } from 'reduxStuff/actions/createSource';
import { showFlashMessage, hideFlashMessage } from 'reduxStuff/actions/flashMessage';
import { enabledFileExtensions, formatExpanation } from 'lib/fileExtensions';
import ImportFromURLButton from 'containers/ImportFromURLButtonContainer';
import styles from './DragDropUpload.scss';

export class DragDropUpload extends Component {
  constructor() {
    super();
    this.state = {
      draggingOver: false
    };
    _.bindAll(this, 'preventDefault', 'handleDrop', 'handleDragOver', 'handleDragLeave');
  }

  componentWillUnmount() {
    const { dispatch } = this.props;
    dispatch(hideFlashMessage());
  }

  preventDefault(e) {
    e.stopPropagation();
    e.preventDefault();
  }

  handleDragOver(e) {
    this.preventDefault(e);
    this.setState({
      draggingOver: true
    });
  }

  handleDragLeave(e) {
    this.preventDefault(e);
    this.setState({
      draggingOver: false
    });
  }

  handleDrop(e) {
    this.preventDefault(e);
    const { dispatch } = this.props;
    const file = e.dataTransfer.files[0];

    if (file && this.isValidFile(file)) {
      dispatch(hideFlashMessage());
      dispatch(createUploadSource(file, this.props.params));
    } else {
      dispatch(showFlashMessage('error', I18n.show_uploads.flash_error_message));
    }

    this.setState({
      draggingOver: false
    });
  }

  isValidFile(file) {
    const validExtensions = ['csv', 'tsv', 'xls', 'xlsx'];
    const matches = file.name.match(/\.([^\.]+)$/);

    if (!matches) {
      return false;
    }

    const ext = matches[1];

    return validExtensions.includes(ext.toLowerCase());
  }

  render() {
    const { dispatch, params } = this.props;

    return (
      <section className={styles.container}>
        <h2>{I18n.show_uploads.title}</h2>
        <div
          onDrop={this.handleDrop}
          onDragOver={this.handleDragOver}
          onDragLeave={this.handleDragLeave}
          className={this.state.draggingOver ? styles.dropZoneDragging : styles.dropZone}>
          <div className={styles.imageContainer}>
            <img alt="upload" className={styles.image} src="/images/datasetManagementUI/copy-document.svg" />
          </div>
          <div className={styles.textContainer}>
            <div className={styles.content}>
              <h2>{I18n.show_uploads.message}</h2>
              <div className={styles.browseMsg}>{I18n.show_uploads.submessage}</div>
              <div className={styles.fileTypes}>
                {`${I18n.show_uploads.filetypes} ${enabledFileExtensions.map(formatExpanation).join(', ')}`}
              </div>
              <label id="upload-label" className={styles.uploadButton} htmlFor="file">
                Browse
              </label>
              <input
                id="file"
                name="file"
                type="file"
                accept={enabledFileExtensions.join(',')}
                aria-labelledby="upload-label"
                className={styles.uploadInput}
<<<<<<< HEAD
                onChange={e => dispatch(createUploadSource(e.target.files[0], params))} />
=======
                onChange={e => dispatch(createUpload(e.target.files[0], params))} />

              <ImportFromURLButton params={params} />
>>>>>>> 31e3de99
            </div>
          </div>
        </div>
      </section>
    );
  }
}

DragDropUpload.propTypes = {
  dispatch: PropTypes.func.isRequired,
  params: PropTypes.object.isRequired
};

export default withRouter(connect()(DragDropUpload));<|MERGE_RESOLUTION|>--- conflicted
+++ resolved
@@ -103,13 +103,9 @@
                 accept={enabledFileExtensions.join(',')}
                 aria-labelledby="upload-label"
                 className={styles.uploadInput}
-<<<<<<< HEAD
                 onChange={e => dispatch(createUploadSource(e.target.files[0], params))} />
-=======
-                onChange={e => dispatch(createUpload(e.target.files[0], params))} />
 
               <ImportFromURLButton params={params} />
->>>>>>> 31e3de99
             </div>
           </div>
         </div>
