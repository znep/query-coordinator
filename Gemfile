--- conflicted
+++ resolved
@@ -4,15 +4,9 @@
 gem "rack", "1.1.0"
 gem "json", "1.4.6"
 gem "erubis", ">= 2.6.4"
-<<<<<<< HEAD
-gem "multipart-post", "1.0", :require => 'net/http/post/multipart'
-gem "googlecharts", "1.3.6", :require => 'gchart'
-gem "hashie", "0.1.5"
-=======
 gem "googlecharts", "1.3.6", :require => 'gchart'
 gem "multipart-post", "1.0.1", :require => 'net/http/post/multipart'
 gem "hashie", "0.3.1"
->>>>>>> 866e7dbb
 gem "haml", "3.0.17"
 gem "stomp", "1.1.6"
 
