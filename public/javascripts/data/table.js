--- conflicted
+++ resolved
@@ -1000,11 +1000,7 @@
         }
 
         var isSelectingFrom = function(cell) {
-<<<<<<< HEAD
-            if (!cellNav.length)
-=======
-            if (!cellSelection.length || !cell || !cell.parentNode)
->>>>>>> 33ebd730
+            if (!cellNav.length || !cell || !cell.parentNode)
                 return false;
             var row = getRow(cell);
             var sel = cellNav[cellNav.length - 1];
