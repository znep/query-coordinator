en:
  shared:
    performance_measures:
      no_calculation: Metric calculation has not been configured
      no_dataset: Dataset has not been connected
      no_reporting_period: Reporting period has not been configured
      no_visualization: Metric calculation not available
      not_enough_data: Not enough data for current reporting period
      measure:
        as_of_last: as of last closed reporting period
        as_of_today: as of today
        dividing_by_zero: PLACEHOLDER - Division by zero
    asset_browser:
      alert_messages:
        resource_approved:
          body: This may take a few moments to take effect.
          title: "%{resourceName} has been approved."
          error_body: Please try again and contact support@socrata.com if the problem persists.
          error_title: "Error approving %{resourceName}."
        resource_rejected:
          body: This may take a few moments to take effect.
          title: "%{resourceName} has been rejected."
          error_body: Please try again and contact support@socrata.com if the problem persists.
          error_title: "Error rejecting %{resourceName}."
        visibility_changed:
          body: This may take a few moments to take effect.
          title_public: Visibility changed to public.
          title_private: Visibility changed to private.
      all_assets_button: View All Assets
      view_and_manage_assets: View and Manage Assets
      view_all: View All
      asset_inventory_dataset_link:
        asset_inventory_dataset: Asset Inventory Dataset
        disabled_tooltip: This option is not available due to a processing delay. If the problem persists after 24 hours, please contact Socrata Support.
        initialize: Initialize Asset Inventory
      asset_types:
        blob: File or Document
        calendar: Calendar
        chart: Chart
        datalens: Data Lens
        data_asset: Data Asset
        data_lens: Data Lens
        dataset: Dataset
        draft: Draft Dataset
        federated_href: Federated External Dataset
        filter: Filtered View
        file: File or Document
        form: Form
        href: External Dataset
        map: Map
        new_view: Data Lens
        pulse: Pulse
        story: Story
        working_copy: Working Copy
      errors:
        fetching_results: Sorry, there was an error fetching results. Please reload the page and try again.
        insufficent_view_permission: You do not have permission to view this page.
        offset_too_large: Sorry, we do not support paging over a large set of results. You should try filtering down the result set first.
      filters:
        awaiting_approval: Awaiting approval
        clear: Clear All Filters
        asset_types:
          label: Asset Types
          options:
            all: All
            calendars: Calendars
            charts: Charts
            datasets: Datasets
            "datalenses,visualizations": Data Lens Pages
            data_assets: Data Assets
            external: External Datasets
            files: Files and Documents
            filtered: Filtered Views
            forms: Forms
            maps: Maps
            stories: Stories
            working_copies: Working Copies
        authority:
          label: Authority
          options:
            all: All
            community: Community
            official: Official
        category:
          label: Category
          placeholder: Any Category
        custom_facet:
          placeholder: Any
        desktop:
          expand: Expand Filters
          contract: Contract Filters
          hide: Hide
        header:
          title:
            clear_filters_only: Filters
            clear_filter_and_search: Clear All
        last_updated_date:
          label: Last Updated Date
          options:
            any_date_updated: Any Date Updated
            past_3_days: Past 3 days
            past_week: Past week
            past_month: Past month
            past_3_months: Past 3 months
            past_6_months: Past 6 months
            custom_date_range: Custom date range
        owned_by:
          label: Owned By
          placeholder: Any Owner
        recently_viewed:
          label: Recently viewed
        searchbox_filter:
          all: All
        tags:
          label: Tags
          placeholder: Any Tag
        visibility:
          label: Visibility
          options:
            all: All
            internal: Internal
            open: Open
            private: Private
            public: Public
            hidden: Hidden
      header:
        asset_counts:
          charts:
            one: Chart
            other: Charts
          "datalenses,visualizations":
            one: Data Lens
            other: Data Lenses
          datasets:
            one: Dataset
            other: Datasets
          data_assets:
            one: Data Asset
            other: Data Assets
          files:
            one: File/Doc
            other: Files/Docs
          filters:
            one: Filtered View
            other: Filtered Views
          hrefs:
            one: External Dataset
            other: External Datasets
          maps:
            one: Map
            other: Maps
          stories:
            one: Story
            other: Stories
          workingCopies:
            one: Working Copy
            other: Working Copies
        asset_tabs:
          all_assets: All Assets
          my_assets: My Assets
          shared_to_me: Shared To Me
          my_queue: My Queue
          settings: Settings
          history: Previously Reviewed
        provenance_counts:
          community:
            one: Community
            other: Community
          official:
            one: Official
            other: Official
      mobile:
        done: Done
        filters: Filters
        reset_filters: Reset Filters
      result:
        one: Result
        other: Results
      result_card_container:
        select_mode:
          select: Select
        sort_dropdown:
          alphabetical: Alphabetical
          most_accessed: Most Accessed
          most_relevant: Most Relevant
          recently_added: Recently Added
          recently_updated: Recently Updated
          sort_by: Sort by
      result_count:
        no_results: No results
        of: of
      result_list_table:
        action_dropdown:
          add_collaborators: Add Collaborators...
          change_permissions: Change Permissions...
          change_visibility: Change Visibility...
          change_catalog_visibility: Change Visibility in Public Catalog...
          delete_asset: Delete...
          edit_metadata: Edit Metadata...
          no_actions_possible: There are no actions possible.
          permissions_error: Error determining permissions.
          title: Actions
          transfer_ownership: Transfer Ownership...
        action_modal:
          change_visibility:
            accept: OK
            approval_note: Publishing to the public requires approval.
            can_not_change_visibility:
              Sorry, you can not change the visibility of this asset because it is derived from a dataset that is Public.
            dismiss: Cancel
            error: Sorry, there was an error changing visibility for this asset. Please refresh and try again or contact support@socrata.com if it continues.
            options:
              open:
                title: Public
                description: Publicly accessible. Discoverable through the public catalog.
              private:
                title: Private
                description: Only accessible to you and people you've shared to within your organization.
              shown:
                title: Shown
                description: Discoverable through the public catalog.
              hidden:
                title: Hidden
                description: Not visible in the public catalog.
            title: Choose Visibility
          delete_asset:
            accept: Delete
            chart: chart
            denied: You are not allowed to delete this asset. Please contact your administrator or support@socrata.com.
            description: Are you sure you want to delete "%{name}"?
            description_related_assets:
              one: '%{count} related asset built using this dataset will also be deleted permanently.'
              other: '%{count} related assets built using this dataset will also be deleted permanently.'
            description_chart_map: This is a %{assetType} based on another dataset. The related dataset will not be deleted.
            dismiss: Cancel
            error: Sorry, there was an error deleting this asset. Please refresh and try again or contact support@socrata.com if it continues.
            map: map
            title: Delete?
        approval_action_buttons:
          approve: Approve
          reject: Reject
          flannel:
            approve:
              alt: Approve this resource
              title: Approved
              description: Publish as requested; may be added to public catalog.
              note: "Note:"
            reject:
              alt: Reject this resource
              title: Rejected
              description: Not approved for publishing at this time.
              note: "Note:"
            ok: OK
        approval_status_values:
          approved: Approved
          not_ready: Not ready
          pending: Requested...
          rejected: Rejected
        columns:
          access_level: Access Level
          actions: Actions
          category: Category
          discoverable: Discoverable
          last_updated_date: Last Updated
          name: Name
          owner: Owner
          status: Status
          submitted_at: Approval Requested
          type: Type
          visibility: Visibility
        visibility_values:
          awaiting_approval: Awaiting approval
          pending_approval: Pending approval
          internal: Internal
          open: Open
          pending: Pending
          private: Private
          public: Public
          rejected: Rejected
          shared_to_me: Shared to me
          hidden: Hidden
          hidden_from_catalog: Hidden from catalog
    components:
      blobs:
        preview: Preview
        download:
          download: Download
          edit_prompt_button: Edit Source
          edit_prompt_message: Edit the source file for this dataset.
          title: Download this Resource
      asset_action_bar:
        confirmation:
          agree: OK
          cancel: Cancel
        manage_access: Manage Collaborators
        publication_action:
          change_audience: Change Audience
          delete_dataset: Delete this Dataset
          delete_dataset_confirm: Are you sure you want to delete this dataset?
          delete_success: '%{name} has been deleted.'
          discard_draft: Delete this Draft
          discard_draft_confirm: Are you sure you want to delete this draft?
          draft:
            primary_action_text: Publish
          pending:
            primary_action_text: Withdraw Approval Request
          published:
            creating_working_copy: Creating Working Copy...
            primary_action_text: Edit
          revert_published: Revert to last published version
          transfer_ownership: Transfer Ownership
          view_published: View published version
          withdraw_approval_request: Withdraw Approval Request
          withdraw_approval_request_success: The request to publish %{name} to the public has been withdrawn.
        publication_state:
          draft: Draft
          pending: Awaiting Approval
          published: Published
      color_picker:
        open_color_picker: Open Color Picker
        pickable_color: Pickable color
        with_currently_selected_color: with currently selected color
      export:
        action_buttons:
          download: Download
          export: Export
        csv_for_excel: CSV for Excel
        csv_for_excel_europe: CSV for Excel (Europe)
        csv_without_geo: CSV (without geospatial data)
        flannel_title: Download %{dataset_title}
        flannel_description: Download %{dataset_title} for offline use in other applications.
        flannel_additional_links_title: Additional Formats
        json_without_geo: JSON (without geospatial data)
        original: Original
        shapefile: Shapefile
        tsv_for_excel: TSV for Excel
        all_data: All Data
        filtered_data: Filtered Data
        not_available: N/A
        row:
          one: row
          other: rows
      filter_bar:
        add_filter: Add Filter
        apply: Apply
        config:
          hidden_description: Viewers can't see this filter, even when applied.
          hidden_label: Hidden
          viewers_can_edit_description: Viewers can see and change the values of this filter.
          viewers_can_edit_label: Viewers Can Edit
        configure_filter: Configure Filter
        filter: 'Filter:'
        from: From
        less: Less
        more: More
        no_options_found: No top values match your input
        range_filter:
          operators:
            <: Is less than
            <=: Is at most
            '>': Is greater than
            '>=': Is at least
            range_inclusive: Is between and includes
            range_exclusive: Is between
          value: value
          greater_label: Greater than {0}
          include_null_values: Include missing or null values
          less_label: Less than {0}
          range_label: From {0} to {1}
          range_inclusive_label: '{start} through {end}'
          range_exclusive_label: '{start} to {end}'
          above_label: above {value}
          below_label: below {value}
          at_least_label: at least {value}
          at_most_label: at most {value}
        remove: Remove
        reset: Reset
        search: Search options
        text_filter:
          exact_search_prompt_main: 'Don''t see your value below? Try an exact match search, including case.'
          is: is
          is_not: is not
          keyword_not_found: Your input wasn't found in this column's data. Please try again with the exact value including case.
          n_values: "{0} selected"
          n_values_negated: "{0} excluded"
          no_value: "(No value)"
          no_value_negated: Excluded (No value)
          selected_values: Selected Values
          single_value_negated: Excluded {0}
          suggested_values: Top Values
        checkbox_filter:
          false_value: "False"
          n_values: "{0} selected"
          n_values_negated: "{0} excluded"
          no_value: (No value)
          no_value_negated: Excluded (No value)
          single_value_negated: Excluded {0}
          suggested_values: Top Values
          true_value: "True"
        to: To
      flannel:
        close_popup: Close popup
      info_pane:
        community: Community
        less: Less
        less_info: Less Info
        more: More
        more_info: More Info
        official: Official
        private_notice: This view is private
      menu:
        aria_close: Close menu
      modal:
        aria_close: Close modal
      multiselect:
        no_results: No results found
      searchbar:
        clear: Clear search query
        search: Search
      view_card:
        external_content: External Content
      create_alert:
        title: Create Alert
      create_alert_modal:
        alert_name_label: Name
        alert_name_placeholder: Name this Alert
<<<<<<< HEAD
        edit_mode_title: Manage Alerts
        title: Create Alert for this Dataset
        advance_search:
          alert_title: Create your own alert
          description: SoQL. An alert will be sent each time the dataset is updated and the parameters are met
          text_box_description: Enter your SOQL
        delete_view:
          description: Once an alert is deleted, it cannot be recovered.
          title: Are you sure you want to delete your alert?
          button:
            cancel: Cancel
            delete: 'Yes'
=======
        delete_view:
          title: Are you sure you want to delete your alert?
          description: Once an alert is deleted, it cannot be recovered.
          button:
            delete: 'Yes'
            cancel: Cancel
        advanced_search:
          alert_title: Create your own alert
          description: Please enter your SoQL statement. An alert will be sent when the dataset is updated and the SoQL statement returns one or more rows.
          text_box_description: Enter your SoQL statement
>>>>>>> e74d7bdf
        info:
          invalid_query: Query failed
          loading: Validating...
          name_error: Please Name this Alert
          valid_query: Looks good!
        tab:
          advance_alert: Advanced Alert
          custom_alert: Custom Alert
        button:
          add_params: Add Parameters
          back: Back
          create: Save
          delete: Delete
          next: Next
          validate: Validate
        custom_alert:
          alert_type_description: Set parameters for the condition you need to be alerted when new rows are created in the dataset.
          alert_param_page_description: Set parameters for the condition you need to be alerted when new rows are created in the dataset. An alert will be sent each time the parameters are met.
          radius_text: Mile Radius
          rolling_description: Rolling queries will execute every time the dataset updates and the alert condition is met. For example, if you want to be alerted when the row count exceeds 100, you will be alerted when rows exceed 100, 101, 102, etc.
          rolling_title: Rolling
          threshold_title: Threshold Alert
          threshold_description: Triggers when a threshold is reached in the dataset
          title: My Alert
          trigger_page_description: Select how you want to be alerted.
          aggregation:
            and: AND
            avg: Avg
            is: IS
            is_not: IS NOT
            is_within: IS WITHIN
            max: Max
            min: Min
            near: NEAR
            not_within: NOT WITHIN
            or: OR
            sum: Sum
          breadcrumb:
            alert_type: Choose Alert Type
            parameters: Set Parameters
            trigger: Select Trigger Method
          column:
            group_by: Group By
            row_count: Row Count
          placeholder:
            aggregation: Select
            column: Select Column
            location: Select Location
            operator: Select Condition
            value: Select Value
    pager:
      of: of
      invalid_page_error: Invalid page number. Please enter a value between {first} and {last}.
      last_page: Last page
      next_page: Next page
      page: Page
      previous_page: Previous page
    related_views:
      load_more_error: There was a problem loading additional content.
      title: Related Content Using this Data
      view: View
    result_count_label:
      one: Result
      other: Results
    site_chrome:
      access_manager:
        accept: OK
        access_level: Access Level
        access_levels:
          viewer: Viewer
          contributor: Contributor
          owner: Co-owner
        access_levels_strict_permissions:
          viewer: Can view
          contributor: Can edit
          owner: Can edit & manage
        add: Add
        audience:
          approval_note: Publishing to the public requires approval.
          organization:
            subtitle: Everyone in my Organization can view
            title: Organization
          private:
            subtitle: Only specific people in my Organization can view and edit
            title: Private
          public:
            subtitle: Only specific people in my Organization can edit
            title: Public
        cancel: Cancel
        change: Change
        change_owner:
          subtitle: The owner will appear on this asset's Primer page and have the ability to delete this asset.
          success_toast: Ownership transferred!
          title: Transfer Ownership
        change_audience:
          subtitle: Who can see this asset?
          success_toast: Audience updated!
          title: Change Audience Scope
        current_owner: Current Owner
        manage_collaborators:
          subtitle: Add people to collaborate on the draft version of this asset
          success_toast: Collaborators updated!
          title: Add Collaborators
        new_owner: New Owner
        no_collaborators: No collaborators have been added yet. Add some below.
        no_results: No results found. Try again or enter a full email address.
        owner: Owner
        people: People
        permissions_saved: Permissions saved!
        please_select: Please select a user to transfer ownership to
        publish:
          subtitle: Choose who to publish this dataset to
          success_toast: Asset published!
          title: Publish Asset
        publish_button: Publish
        save: Save
        submit_for_approval: Submit for Approval
        summary:
          subtitle: Who can see this dataset?
          title: Manage Access
        transfer: Transfer
        unregistered_user: This user has not yet registered
        unregistered_user_search_result: Unregistered user
      admin:
        data_catalog:
          title: Data Catalog
        open_performance:
          data: Data
          goal_inventory: Goal Inventory
          goals_and_dashboards: Goals & Dashboards
          home: Performance Home
          reports: Reports
          title: Performance
        settings:
          activity_log: Activity Log
          administration: Administration
          analytics: Analytics
          asset_inventory: Assets
          datasets: Assets
          users: Users
        user:
          administration: Administration
          get_help: Get Help
          my_profile: My Profile
          sign_out: Sign Out
      current_language: English
      footer:
        powered_by: Powered By
      header:
        administration: Administration
        close_button_aria_label: Close
        create_menu:
          dataset: Dataset
          data_asset: Data Asset
          dataset_beta: Dataset (beta)
          dataset_preview: Dataset (preview)
          default_measure_title: Untitled Measure
          default_story_title: Untitled Story
          measure: Measure
          story: Story
          title: Create
        header_links_aria_label: Header links
        language: Language
        menu: Menu
        my_profile: My Profile
        profile: Profile
        search: Search
        settings_menu:
          all_settings: All Settings
          title: Settings
        sign_in: Sign In
        sign_out: Sign Out
        view_profile: View Profile
      notifications:
        error_text_html: "<strong>Sorry!</strong> We can't fetch notifications right now."
        product_updates: Product Updates
        user_notifications: Notifications
        view_older: View Older News
        load_more_items: Load more items...
        see_new_notifications: See New Notifications
        mark_as_read: Mark as read
        mark_as_unread: Mark as unread
        clear_notification_text: Clear this notification
        clear_all_text: Clear All
        clear_all_confirm: Are you sure you want to Clear All? This removes all the items from the list.
        clear_all_confirm_no: "No"
        clear_all_confirm_yes: "Yes"
        new_label: New
        by_label: by
        no_filtered_notifications: No notifications to show
        setting: Settings
        no_unread_notifications: You have no unread notifications
        has_unread_notifications: You have unread notifications
        filter_all_notifications_tab_text: all
        filter_status_notifications_tab_text: status
        filter_alert_notifications_tab_text: alert
        working_copy_initial_view_published_default_key: Working Copy Initial View Published
        draft_working_copy_initial_view_published: Draft Published
        data_lens_working_copy_initial_view_published: Data Lens Published
        dataset_working_copy_initial_view_published: Dataset Published
        chart_working_copy_initial_view_published: Chart Published
        map_working_copy_initial_view_published: Map Published
        assetinventory_working_copy_initial_view_published: Asset Inventory Published
        story_working_copy_initial_view_published: Story Published
        blob_working_copy_initial_view_published: Blob Published
        draft_initial_view_published_default_key: Asset Initial View Published
        draft_draft_initial_view_published: Dataset Published
        data_lens_draft_initial_view_published: Data Lens Published
        dataset_draft_initial_view_published: Dataset Published
        chart_draft_initial_view_published: Chart Published
        map_draft_initial_view_published: Map Published
        assetinventory_draft_initial_view_published: Asset Inventory Published
        story_draft_initial_view_published: Story Published
        blob_draft_initial_view_published: Blob Published
        working_copy_view_published_default_key: Working Copy View Published
        draft_working_copy_view_published: Draft Updated
        data_lens_working_copy_view_published: Data Lens Updated
        dataset_working_copy_view_published: Dataset Updated
        chart_working_copy_view_published: Chart Updated
        map_working_copy_view_published: Map Updated
        assetinventory_working_copy_view_published: Asset Inventory Updated
        story_working_copy_view_published: Story Updated
        blob_working_copy_view_published: Blob Updated
        draft_view_published_default_key: Asset View Published
        draft_draft_view_published: Dataset Updated
        data_lens_draft_view_published: Data Lens Updated
        dataset_draft_view_published: Dataset Updated
        chart_draft_view_published: Chart Updated
        map_draft_view_published: Map Updated
        assetinventory_draft_view_published: Asset Inventory Updated
        story_draft_view_published: Story Updated
        blob_draft_view_published: Blob Updated
        approval_changed_rejected: Publishing Request Rejected
        approval_changed_approved: Publishing Request Approved
        view_created: Draft Created
        working_copy_created: Working Copy Created
        draft_created: Draft Created
        view_metadata_changed: Metadata Updated
        asset_metadata_changed: Metadata Updated
        view_owner_changed_default_key: View Owner Changed
        draft_view_owner_changed: Draft Owner Changed
        data_lens_view_owner_changed: Data Lens Owner Changed
        dataset_view_owner_changed: Dataset Owner Changed
        chart_view_owner_changed: Chart Owner Changed
        map_view_owner_changed: Map Owner Changed
        assetinventory_view_owner_changed: Asset Inventory Owner Changed
        story_view_owner_changed: Story Owner Changed
        blob_view_owner_changed: Blob Owner Changed
        asset_owner_changed_default_key: Asset Owner Changed
        draft_asset_owner_changed: Draft Owner Changed
        data_lens_asset_owner_changed: Data Lens Owner Changed
        dataset_asset_owner_changed: Dataset Owner Changed
        chart_asset_owner_changed: Chart Owner Changed
        map_asset_owner_changed: Map Owner Changed
        assetinventory_asset_owner_changed: Asset Inventory Owner Changed
        story_asset_owner_changed: Story Owner Changed
        blob_asset_owner_changed: Blob Owner Changed
        view_permissions_changed: Permissions Updated
        asset_permissions_changed: Permissions Updated
        collaborator_added_default_key: Asset Shared
        draft_collaborator_added: Draft Shared
        data_lens_collaborator_added: Data Lens Shared
        dataset_collaborator_added: Dataset Shared
        chart_collaborator_added: Chart Shared
        map_collaborator_added: Map Shared
        assetinventory_collaborator_added: Asset Inventory Shared
        story_collaborator_added: Story Shared
        blob_collaborator_added: Blob Shared
        collaborator_removed_default_key: Asset Unshared
        draft_collaborator_removed: Draft Unshared
        data_lens_collaborator_removed: Data Lens Unshared
        dataset_collaborator_removed: Dataset Unshared
        chart_collaborator_removed: Chart Unshared
        map_collaborator_removed: Map Unshared
        assetinventory_collaborator_removed: Asset Inventory Unshared
        story_collaborator_removed: Story Unshared
        blob_collaborator_removed: Blob Unshared
        collaborator_changed_default_key: Asset Access Changed
        draft_collaborator_changed: Draft Access Changed
        data_lens_collaborator_changed: Data Lens Access Changed
        dataset_collaborator_changed: Dataset Access Changed
        chart_collaborator_changed: Chart Access Changed
        map_collaborator_changed: Map Access Changed
        assetinventory_collaborator_changed: Asset Inventory Access Changed
        story_collaborator_changed: Story Access Changed
        blob_collaborator_changed: Blob Access Changed
        user_added: User Added
        user_removed: User Removed
        user_role_changed: User Role Changed
        submitted_for_review_default_key: Asset Submitted for Review
        draft_submitted_for_review: Dataset Submitted for Review
        data_lens_submitted_for_review: Data Lens Submitted for Review
        dataset_submitted_for_review: Dataset Submitted for Review
        chart_submitted_for_review: Chart Submitted for Review
        map_submitted_for_review: Map Submitted for Review
        assetinventory_submitted_for_review: Asset Inventory Submitted for Review
        story_submitted_for_review: Story Submitted for Review
        blob_submitted_for_review: Blob Submitted for Review
        deleted_default_key: Asset Deleted
        draft_deleted: Dataset Deleted
        data_lens_deleted: Data Lens Deleted
        dataset_deleted: Dataset Deleted
        chart_deleted: Chart Deleted
        map_deleted: Map Deleted
        assetinventory_deleted: Asset Inventory Deleted
        story_deleted: Story Deleted
        blob_deleted: Blob Deleted
        alert_setting_modal:
          settings: Settings
          save: Save
          cancel: Cancel
          error_loading_preferences_text_html: "<strong>Sorry!</strong> User preferences are unavailable right now. Please contact Socrata support."
          subscribe_email: Subscribe to email notifications
          tab:
            notification: Notifications & Alerts
            my_alerts: My Alerts
          table_header:
            feature: FEATURE
            product_alerts: IN-PRODUCT ALERTS
            email_notifications: EMAIL NOTIFICATIONS
            email_settings: EMAIL SETTINGS
            notification_settings: NOTIFICATION SETTINGS
          watch_list:
            title: Watch List
            description: "Notify me when updates are made to my Watched assets; manage these items in the Watch List"
          all_assets:
            title: All Assets
            description: Notify me when any assets are modified
            meta_data_change: Metadata changes
            schema_change: Schema changes
            data_change: Data changes
            permission_change: Changes to asset permissions
            collaborators_change: Changes to asset collaborators
          user_accounts:
            title: User Accounts
            description: "Notify me of any user account activity: created, deleted, role modified"
          delete_assets:
            title: Delete Assets
            description: Notify me when my asset is deleted
          my_assets:
            title: My Assets
            description: "Notify me when my assets are modified: published, deleted, or updated"
          routing_and_approval:
            title: "Routing & Approval"
            asset_review: Notify me when any asset is published and submitted for review
            asset_approved: Notify me when any asset is approved
            asset_rejected: Notify me when any asset is rejected
          new_assets:
            title: New Assets
            description: Notify me when any new asset is published
          email_digest:
            title: Subscribe to Email Digest
            description: Send an email digest of all Notifications & Alerts instead of individual emails
            real_time: Real Time
            monthly: Monthly
            daily: Daily
            weekly: Weekly
            hourly: Hourly
          email_mute:
            title: Mute all Emails
            description: Stop receiving email notifications
          in_product_transient:
            title: In-Product Transient Notifications
            description: Stop receiving in-product transient notifications
          my_alerts:
            title: My Alerts
            description: Notify me when my alerts are triggered
          my_alert_tab:
            delete_message: has been successfully deleted.
            empty_message: You have no alerts created.
      preview:
        disable: Disable Preview Mode
        warning: This is a PREVIEW version of your site.
    view_widget:
      external_content: External Content
      view: View
      views: Views
    visualizations:
      aggregations:
        avg: Avg
        count: Count
        max: Max
        median: Median
        min: Min
        none: None
        sum: Sum
      base_layers:
        esri: Esri
        simple_blue: Simple Blue
        simple_grey: Simple Grey
      base_map_styles:
        basic: Basic
        streets: Streets
        bright: Bright
        light: Light
        dark: Dark
        satellite: Satellite
      charts:
        bar_chart:
          error_exceeded_max_bar_count: For optimal performance and legibility bar charts are limited to {0} bars. Use filters to render a more specific chart.
          error_exceeded_max_bar_count_without_pan: For optimal performance and legibility bar charts are limited to {0} bars. Use filters to render a more specific chart.
          title: Bar Chart
        choropleth_map:
          clear_filter_label: Clear filter
          flyout_filtered_amount_label: Filtered
          flyout_selected_notice: The page is currently filtered by this value, click to clear it
          flyout_unfiltered_amount_label: Total
          no_value: "(No Value)"
          title: Choropleth Map
        column_chart:
          error_exceeded_max_column_count: For optimal performance and legibility column charts are limited to {0} columns. Use filters to render a more specific chart.
          error_exceeded_max_column_count_without_pan: For optimal performance and legibility column charts are limited to {0} columns. Use filters to render a more specific chart.
          title: Column Chart
        common:
          currency_symbol: "$"
          decimal_separator: "."
          error_cardinality_too_high_for_grouping: The current chart configuration attempts to group values based on a column with too many unique values.
          error_duplicated_dimension_value: The data settings for this chart have resulted in duplicate values. Try selecting a dimension with unique values or apply an aggregation function to the measure.
          error_generic: An error occurred when rendering this chart.
          error_no_data: There is no data to display.
          error_other_category_query_failed: An error was encountered when preparing the "Other" grouping. This data configuration may not support the 'Group remaining as "Other"' option.
          flyout_value_label: Value
          group_separator: ","
          hide_legend: Hide Legend
          latitude: Latitude
          longitude: Longitude
          map_click_to_locate_user_notice: You may have to give your browser permission to share your current location
          map_click_to_locate_user_title: Click to show your position on the map
          map_locate_user_error_notice: Click to try again
          map_locate_user_error_title: There was an error determining your location
          map_locating_user_title: Your position is being determined
          map_pan_zoom_disabled_warning_title: Panning and zooming has been disabled
          map_user_current_position: Your current location (estimated)
          no_value: "(No value)"
          other_category: "(Other)"
          panning_notice: Click and drag to pan the chart
          percent_symbol: "%"
          show_legend: Show Legend
          sum_aggregation_unit: Total
          unit:
            one: Row
            other: Rows
          unlabeled_measure_prefix: 'Measure '
          validation:
            errors:
              dataset_does_not_include_calendar_date_column: This visualization requires its dimension column to be set to a date column. Your dataset does not contain a date column. Please select a different chart type.
              dataset_does_not_include_numeric_column: This visualization requires its dimension column to be set to a numeric column. Your dataset does not contain a numeric column. Please select a different chart type.
              dataset_does_not_include_point_column: This visualization requires its dimension column to be set to a location column. Your dataset does not contain a location column. Please select a different chart type.
              dimension_column_should_be_calendar_date: This visualization requires its dimension column to be set to a date column. Try setting the dimension to a date column.
              dimension_column_should_be_numeric: This visualization requires its dimension column to be set to a numeric column. Try setting the dimension to a numeric column.
              dimension_column_should_be_point: This visualization requires its dimension column to be set to a location column. Try setting the dimension to a location column.
              generic: An error was encountered when rendering this visualization. Try again in a few minutes.
              measure_axis_biggest_value_should_be_more_than_min_limit: Minimum axis value cannot exceed values within dataset.
              measure_axis_max_value_should_be_numeric: If configured, the maximum value for the measure axis must be a number.
              measure_axis_min_should_be_lesser_then_max: Please ensure your minimum value is smaller than your maximum value.
              measure_axis_min_value_should_be_numeric: If configured, the minimum value for the measure axis must be a number.
              multiple_errors: 'This visualization encountered multiple errors:'
              need_aggregation: This visualization requires an aggregation to be selected. Try selecting an aggregation or choosing "Count of Rows" from the measure selection.
              need_all_series_from_same_domain: This visualization requires all series to be from the same domain.
              need_all_series_from_same_data_source_type: This visualization requires all series to be from the same data source type.
              need_at_least_one_series: This visualization requires at least one series.
              need_no_aggregation: This visualization must not have an aggregation on its measure. Try selecting "none" as the aggregation.
              need_single_series: This visualization requires a single series.
              need_single_series_if_grouping_enabled: This visualization has dimension grouping configured in addition to multiple defined series. Dimension grouping is only available for visualizations with a single defined series.
          view_source_data: View Source Data
        embed:
          explore_data_link: Explore the data
        feature_map:
          error_incompatible_column: Feature Maps do not currently support the specified column type.
          flyout_click_to_inspect_notice: Click to see details
          flyout_dense_data_notice: Numerous
          flyout_filter_notice: There are too many points at this location
          flyout_filter_or_zoom_notice: Zoom in to see details
          row_inspector_row_data_query_failed: Detailed information about these points cannot be loaded at this time
          title: Point Map
        histogram:
          error_domain_includes_zero: The chart dimension includes or crosses zero. This is not displayable on a logarithmic scale. Please use a linear scale or use filters to limit the data to a valid range.
          error_exceeded_max_bucket_count: For optimal performance and legibility histograms are limited to {0} buckets. Use filters to render a more specific chart.
          title: Histogram
        combo_chart:
          title: Combo Chart
        map:
          title: Map
        pie_chart:
          error_limit_out_of_bounds: Please choose a value between {0} and {1}.
          title: Pie Chart
        region_map:
          error_logarithm_unavailable: Because the configured data includes a zero and/or negative value, a logarithmic scale cannot be defined.
          flyout_selected_notice: The visualization is currently filtered by this value
          title: Region Map
        row_inspector:
          default_label_unit: Row
          next: Next
          paging: "{0} of {1}"
          previous: Previous
          showing: Showing {0}
        sample_chart:
          error_exceeded_max_item_count: This chart only supports two items. Use filters to render a more specific chart.
        table:
          all_rows: Showing all rows
          column_options: Column Options
          description: Description
          error_unable_to_render: We're having trouble displaying this table. Check to make sure the underlying dataset hasn't been deleted or unpublished.
          many_rows: Showing {unitOther} {firstRowOrdinal}-{lastRowOrdinal} out of {datasetRowCount}
          more: More
          next: Next
          no_column_description: No description provided
          no_row_count: Row count unavailable.
          no_rows: No {unitOther}
          only_rows: Showing {unitOne} {firstRowOrdinal} of {datasetRowCount}
          previous: Previous
          sort_ascending: Sort Ascending
          sort_descending: Sort Descending
        timeline_chart:
          error_exceeded_max_row_count: For optimal performance and legibility timeline charts are limited to {0} points. Use filters to render a more specific chart.
          error_exceeded_max_row_count_without_pan: For optimal performance and legibility timeline charts are limited to {0} points. Use filters to render a more specific chart.
          error_two_or_more_rows_required: Two or more rows are required to render a timeline chart. Omit filters to render more rows or choose a different dataset.
          title: Timeline Chart
      color_palettes:
        accent: Accent
        alternate1: Alternate 1
        alternate2: Alternate 2
        categorical: Categorical 1
        categorical2: Categorical 2
        custom: Custom...
        dark: Dark
        sequential1: Sequential 1
        sequential2: Sequential 2
      color_scales:
        green_white_purple: Green White Purple
        red_yellow: Red Yellow
        simple_blue: Simple Blue
        simple_grey: Simple Grey
      common:
        reset_button_label: Reset
        reset_confirm: Are you sure you want to reset? All changes made during this editing session will be lost.
      modal:
        based_on: 'Based on '
        changes_made_confirmation: Are you sure you want to close without saving changes?
        close: Close
        insert: Insert
        title: Configure Visualization
      panes:
        axis_and_scale:
          fields:
            chart_sorting:
              ascending: Ascending by label
              descending: Descending by label
              large_to_small: Largest to smallest by value
              small_to_large: Smallest to largest by value
              sort_by_label: Label
              sort_by_value: Value
            scale:
              automatic: Automatic
              custom: Custom
              maximum: Maximum
              minimum: Minimum
              title: Measure Axis Bounds
            x_axis_scaling_mode:
              title: Auto-fit X-Axis
          subheaders:
            chart_sorting: Chart Sorting
            scale: Scale
          title: Axis
        reference_lines:
          fields:
            add_label: Add Label...
            add_reference_line: Add Reference Line
            add_value: Add Value...
            reference_line_placeholder: Reference Line {0}
          subheaders:
            reference_lines: Reference Lines
        dual_axis_options:
          subheaders:
            dual_axis_options: Dual Axis Options
        data:
          fields:
            bar_chart_limit:
              count: Show
              none: Show all
              subtitle: Number of bars to display
              title: Bar Display Options
            boundary_map_options:
              boundary_color_by_value: Color by Value
              no_value: None
            column_chart_limit:
              count: Show
              none: Show all
              subtitle: Number of columns to display
              title: Column Display Options
            combo_chart_limit:
              count: Show
              none: Show all
              subtitle: Number of columns to display
              title: Chart Display Options
            combo_chart_measure_axis_options:
              primary_axis: Left Axis
              secondary_axis: Right Axis
            combo_chart_measure_selector:
              column: Column
              description: A measure is a numeric field or the count of rows associated with the selected dimension.
              line: Line
              title: Measure
            dimension:
              description: A dimension is a field that orders, groups, or categorizes your data, such as dates and categories. The dimension is often shown on the x-axis or as points on a map.
              empty_selection: Select a dimension from the list below
              groups:
                all_columns: All Columns
                recommended_columns: Recommended Columns
              placeholder: Select a dimension...
              title: Dimension
            dimension_grouping_column_name:
              description: Grouping dimension values breaks out your data into multiple segments based on the selected column.
              no_value: No Dimension Grouping
              subtitle: Group Dimension Values By
              title: Group Dimension Values
            dimension_grouping_options:
              grouped: Grouped
              stacked: Stacked
              one_hundred_percent_stacked: 100% Stacked
              title: Multi-Series Display Options
            dual_axis_options:
              column: Column
              line: Line
              primary_axis: Left Axis
              secondary_axis: Right Axis
            error_bars:
              bar_color: Bar Color
              lower_bound_column: Lower Bound Column
              none_selected: None Selected
              select_column: Select Column...
              upper_bound_column: Upper Bound Column
            flyout_measure:
              add_flyout_value: Add Flyout Value
            geo_column:
              empty_selection: Select a Geo Column from the list below
            line_map_options:
              line_weight_by_value: Scale Line Weight by Value
              line_color_by_value: Color by Value
              no_value: None
            measure:
              description: A measure is a numeric field or the count of rows associated with the selected dimension.
              color_and_flyout_label: '{0} ({1})'
              empty_measure: Your dataset must contain a column with numeric values in order to use the measure aggregation function.
              add_measure: Add Measure
              no_value: "(Count of Rows)"
              select_column: Select Column...
              title: Measure
            measure_aggregation:
              no_value: No Measure Aggregation
              title: Measure Aggregation
            pie_chart_limit:
              count: Show
              description: Max of 12 slices. Additional values grouped into "Other"
              none: Show all
              subtitle: Number of slices to display
              title: Slice Display Options
            point_aggregation_options:
              none: None
              heat_map: Heat Map
              region_map: Region Map
            point_map_options:
              resize_points_by_value: Resize Points by Value
              color_points_by_value: Color by Value
              no_value: None
            region_map:
              placeholder: Select custom boundary...
            region:
              groups:
                ready_to_use: Ready To Use
                requires_processing: Requires Processing
              last_checked: 'Last checked:'
              never: Never
              placeholder: Select a region...
              region_coding_duration: Region coding duration depends on the size of your dataset and how many other requests are currently in process.
              region_processing: Some regions require processing prior to rendering.
              selected_region_processing: The selected region is currently being processed and geocoded.
              stay_or_return_later: You can keep this window open or return and pick the region later after processing is complete.
              title: Region
            show_other_category:
              title: Group remaining as "Other"
            timeline_precision:
              automatic: Automatic
              day: Group by Day
              month: Group by Month
              none: No Time Grouping
              title: Time Grouping
              year: Group by Year
            treat_null_values_as_zero:
              title: Display Missing or Null Values as Zero
            visualization_type:
              ask_site_admin: Ask your site administrator to configure the available set through the <a href="/admin/geo">Spatial Lens</a> section in the admin panel, or contact <a href="mailto:support@socrata.com">Socrata support</a>.
              groups:
                all_visualizations: All Visualizations
                recommended_visualizations: Recommended Visualizations
              no_boundaries: Region maps will not work because there are no boundaries configured for your domain!
              placeholder: Select a visualization type...
              recommended: Recommended
              recommended_based_on: Recommended based on your dimension selection.
            x_axis_scaling_mode:
              title: Scale to fit chart area
          loading_metadata: Loading metadata...
          loading_metadata_error: This dataset is empty, private or has been deleted. Please check the dataset itself for availability.
          subheaders:
            data_selection: Data Selection
            error_bars: Error Bars
            point_aggregation: Point Aggregation
            timeline_options: Timeline Display Options
          title: Data
          uhoh: Uh oh!
        legends_and_flyouts:
          fields:
            additional_flyout_values:
              add_flyout_value: Add Flyout Value
              no_value: None
              remove_flyout_value: Remove Flyout Value
              select_column: Select Column...
            row_inspector_title:
              no_value: No Point Inspector Title
            show_legend:
              title: Show Legend
            show_legend_opened:
              title: Show Legend Open by Default
            maps_flyout_title:
              no_value: None
              title: Flyout Title
            placeholders:
              point: point
              points: points
            units_one:
              placeholder: Row
              title: Singular
            units_other:
              placeholder: Rows
              title: Plural
            sum_aggregation_unit: Total
          subheaders:
            additional_flyout_values: Additional Flyout Values
            legends:
              title: Legends
            row_inspector_title: Point Inspector Title
            maps_flyout_details_title: Flyout Details
            flyout_units:
              description: Unit label displayed in flyouts describing chart values.
              description_for_maps: Unit label displayed in flyouts describing multiple points in a location.
              title: Flyout Unit Label
            flyout_details:
              title: Flyout Details
          title: Legends and Flyouts
        nothing_here: There's nothing to configure in this pane yet!
        basemap:
          fields:
            base_map_style:
              title: Type
            base_map_opacity:
              title: Opacity
            geo_coder_control:
              title: Show Search Bar
            geo_locate_control:
              title: Show Locate Button
            lower_right_latitude:
              title: Lower Right Latitude
            lower_right_longitude:
              title: Lower Right Longitude
            navigation_control:
              title: Show Navigation Buttons
            search_boundary:
              description: Shift, click and drag on the map area to select a new search boundary.
            upper_left_latitude:
              title: Upper Left Latitude
            upper_left_longitude:
              title: Upper Left Longitude
          subheaders:
            base_map: Basemap
            map_controls: Map Controls
            search_boundary: Search Boundary
          title: Basemap
        presentation:
          custom_color_palette_error: The custom color palette failed to load.
          fields:
            area_color:
              title: Area Color
            bar_color:
              title: Bar Color
            base_layer:
              title: Type
            base_layer_opacity:
              title: Opacity
            bottom_axis_title:
              title: Bottom Axis Title
            boundary_color:
              title: Color
            cluster_radius:
              title: Cluster Radius
            color_palette:
              title: Color Palette
            color_scale:
              title: Color Scale
            data_classes:
              title: Number of Data Classes
            description:
              title: Description
            left_axis_title:
              title: Left Axis Title
            line_color:
              title: Line Color
            line_weight:
              title: Line Weight
              minimum: Min
              maximum: Max
            max_cluster_size:
              title: Cluster Size
            point_color:
              title: Point Color
            point_opacity:
              title: Point Opacity
            point_size:
              title: Point Size
              minimum: Min
              maximum: Max
            point_threshold:
              title: Point Threshold
              description: The number of points in view that can be rendered before clustering occurs (subject to performance limits).
            quantification_method:
              numerical: Numerical
              categorical: Categorical
            right_axis_title:
              title: Right Axis Title
            show_dimension_labels:
              title: Show Dimension Labels
            show_source_data_link:
              title: Show "View Source Data" link
            show_value_labels:
              title: Show Value Labels
            show_value_labels_as_percent:
              title: Label chart slices as %
            stack_radius:
              title: Stack Radius
            max_clustering_zoom_level:
              title: Stop Clustering at Zoom Level
              description: Depending on the size of your map, clustering may occur beyond the zoom level you set.
            title:
              title: Title
            top_axis_title:
              title: Top Axis Title
          subheaders:
            axis_titles: Axis Titles
            base_map: Base Map
            colors: Color
            clusters: Clusters
            data_labels: Data Labels
            general: General
            labels: Labels
            line_weight: Line Weight
            map: Map
            points: Points
            point_size: Point Size
            quantification_method: Quantification Method
          title: Presentation
      preview:
        center_and_zoom: Current zoom level and positioning will be preserved on insertion.
        get_started:
          description: There are two ways to get started. Select a chart type to see recommended dimensions and measures or select a dimension or measure to see recommended chart types.
          title: Select data or a chart type to get started
        tabs:
          visualization: Visualization
      table_view:
        title: 'Preview of '<|MERGE_RESOLUTION|>--- conflicted
+++ resolved
@@ -422,33 +422,20 @@
       create_alert:
         title: Create Alert
       create_alert_modal:
+        advanced_search:
+          alert_title: Create your own alert
+          description: Please enter your SoQL statement. An alert will be sent when the dataset is updated and the SoQL statement returns one or more rows.
+          text_box_description: Enter your SoQL statement      
         alert_name_label: Name
         alert_name_placeholder: Name this Alert
-<<<<<<< HEAD
         edit_mode_title: Manage Alerts
         title: Create Alert for this Dataset
-        advance_search:
-          alert_title: Create your own alert
-          description: SoQL. An alert will be sent each time the dataset is updated and the parameters are met
-          text_box_description: Enter your SOQL
         delete_view:
           description: Once an alert is deleted, it cannot be recovered.
           title: Are you sure you want to delete your alert?
           button:
             cancel: Cancel
             delete: 'Yes'
-=======
-        delete_view:
-          title: Are you sure you want to delete your alert?
-          description: Once an alert is deleted, it cannot be recovered.
-          button:
-            delete: 'Yes'
-            cancel: Cancel
-        advanced_search:
-          alert_title: Create your own alert
-          description: Please enter your SoQL statement. An alert will be sent when the dataset is updated and the SoQL statement returns one or more rows.
-          text_box_description: Enter your SoQL statement
->>>>>>> e74d7bdf
         info:
           invalid_query: Query failed
           loading: Validating...
