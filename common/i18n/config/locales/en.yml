en:
  shared:
    components:
      color_picker:
        open_color_picker: Open Color Picker
        pickable_color: Pickable color
        with_currently_selected_color: with currently selected color
      filter_bar:
        add_filter: Add Filter
        apply: Apply
        config:
          hidden_description: Viewers can't see this filter, even when applied.
          hidden_label: Hidden
          viewers_can_edit_description: Viewers can see and change the values of this filter.
          viewers_can_edit_label: Viewers Can Edit
        configure_filter: Configure Filter
        filter: 'Filter:'
        from: From
        less: Less
        more: More
        no_options_found: No top values match your input
        range_filter:
          greater_label: Greater than {0}
          include_null_values: Include missing or null values
          less_label: Less than {0}
          range_label: From {0} to {1}
        remove: Remove
        reset: Reset
        search: Search options
        text_filter:
          exact_search_prompt_link: exact match search.
          exact_search_prompt_main: 'Don''t see your search below? Try an '
          is: is
          is_not: is not
          keyword_not_found: Your input wasn't found in this column's data. Please try again with the exact value including case.
          n_values: "{0} selected"
          n_values_negated: "{0} excluded"
          no_value: "(No value)"
          no_value_negated: Excluded (No value)
          selected_values: Selected Values
          single_value_negated: Excluded {0}
          suggested_values: Top Values
        to: To
      flannel:
        close_popup: Close popup
      info_pane:
        community: Community
        less: Less
        less_info: Less Info
        more: More
        more_info: More Info
        official: Official
        private_notice: This view is private
      menu:
        aria_close: Close menu
      modal:
        aria_close: Close modal
      view_card:
        external_content: External Content
    site_chrome:
      admin:
        data_catalog:
          title: Data Catalog
        open_performance:
          data: Data
          goal_inventory: Goal Inventory
          goals_and_dashboards: Goals & Dashboards
          home: Performance Home
          reports: Reports
          title: Performance
        user:
          administration: Administration
          get_help: Get Help
          my_profile: My Profile
          sign_out: Sign Out
      current_language: English
      footer:
        powered_by: Powered By
      header:
        administration: Administration
        close_button_aria_label: Close
        header_links_aria_label: Header links
        language: Language
        menu: Menu
        my_profile: My Profile
        profile: Profile
        search: Search
        settings_menu:
          all_settings: All Settings
          title: Settings
        sign_in: Sign In
        sign_out: Sign Out
        view_profile: View Profile
      notifications:
        error_text_html: "<strong>Sorry!</strong> We can't fetch notifications right now."
        product_updates: Product Updates
        view_older: View Older News
      preview:
        disable: Disable Preview Mode
        warning: This is a PREVIEW version of your site.
    visualizations:
      aggregations:
        count: Count
        none: None
        sum: Sum
      base_layers:
        esri: Esri
        simple_blue: Simple Blue
        simple_grey: Simple Grey
<<<<<<< HEAD
        green_white_purple: Green White Purple
        red_yellow: Red Yellow
      color_palettes:
        categorical: Categorical 1
        categorical2: Categorical 2
        alternate1: Alternate 1
        alternate2: Alternate 2
        accent: Accent
        dark: Dark
        custom: Custom...
      modal:
        title: Edit Visualization
        based_on: 'Based on '
        close: Close
        insert: Insert
        changes_made_confirmation: Are you sure you want to close without saving changes?
      panes:
        nothing_here: There's nothing to configure in this pane yet!
        data:
          title: Data
          subheaders:
            data_selection: Data Selection
            timeline_options: Timeline Options
          uhoh: Uh oh!
          loading_metadata: Loading metadata...
          loading_metadata_error: This dataset is empty, private or has been deleted. Please
            check the dataset itself for availability.
          fields:
            dimension:
              title: Dimension
              description: A dimension is a field that orders, groups, or categorizes your
                data, such as dates and categories. The dimension is often shown on the
                x-axis or as points on a map.
              placeholder: Select a dimension...
              empty_selection: Select a dimension from the list below
              groups:
                recommended_columns: Recommended Columns
                all_columns: All Columns
            measure:
              title: Measure
              description: A measure is a numeric field or the count of rows associated
                with the selected dimension.
              no_value: "(Count of Rows)"
              empty_measure: Your dataset must contain a column with numeric values in order
                to use the measure aggregation function.
              new_measure: New Measure
              color_and_flyout_label: "{0} - ({1})"
            measure_aggregation:
              title: Measure Aggregation
              no_value: No Measure Aggregation
            visualization_type:
              placeholder: Select a visualization type...
              groups:
                recommended_visualizations: Recommended Visualizations
                all_visualizations: All Visualizations
              recommended: Recommended
              recommended_based_on: Recommended based on your dimension selection.
              no_boundaries: Region maps will not work because there are no boundaries configured
                for your domain!
              ask_site_admin: Ask your site administrator to configure the available set
                through the <a href="/admin/geo">Spatial Lens</a> section in the admin panel,
                or contact <a href="mailto:support@socrata.com">Socrata support</a>.
            region:
              title: Region
              placeholder: Select a region...
              groups:
                ready_to_use: Ready To Use
                requires_processing: Requires Processing
              region_processing: Some regions require processing prior to rendering.
              selected_region_processing: The selected region is currently being processed
                and geocoded.
              region_coding_duration: Region coding duration depends on the size of your
                dataset and how many other requests are currently in process.
              stay_or_return_later: You can keep this window open or return and pick the
                region later after processing is complete.
              last_checked: 'Last checked:'
              never: Never
            bar_chart_limit:
              title: Bar Display Options
              subtitle: Number of bars to display
              none: Show all
              count: Show
            pie_chart_limit:
              title: Slice Display Options
              subtitle: Number of slices to display
              none: Show all
              count: Show
              description: Max of 12 slices. Additional values grouped into "Other"
            column_chart_limit:
              title: Column Display Options
              subtitle: Number of columns to display
              none: Show all
              count: Show
            show_other_category:
              title: Group remaining as "Other"
            dimension_grouping_column_name:
              title: Group Dimension Values
              subtitle: Group Dimension Values By
              no_value: No Dimension Grouping
              description: Grouping dimension values breaks out your data into multiple
                segments based on the selected column.
            dimension_grouping_options:
              title: Multi-Series Display Options
              grouped: Grouped
              stacked: Stacked
            timeline_precision:
              automatic: Automatic
              year: Group by Year
              month: Group by Month
              day: Group by Day
              title: Grouping
            treat_null_values_as_zero:
              title: Display Missing or Null Values as Zero
        presentation:
          title: Presentation
          subheaders:
            colors: Color
            points: Points
            map: Map
            axis_titles: Axis Titles
            labels: Labels
            data_labels: Data Labels
            general: General
          custom_color_palette_error: The custom color palette failed to load.
          fields:
            title:
              title: Title
            description:
              title: Description
            show_source_data_link:
              title: Show "View Source Data" link
            bar_color:
              title: Bar Color
            line_color:
              title: Line Color
            area_color:
              title: Area Color
            point_color:
              title: Color
            point_opacity:
              title: Opacity
            point_size:
              title: Size
            color_scale:
              title: Color Scale
            color_palette:
              title: Color Palette
            base_layer:
              title: Type
            base_layer_opacity:
              title: Opacity
            top_axis_title:
              title: Top Axis Title
            bottom_axis_title:
              title: Bottom Axis Title
            left_axis_title:
              title: Left Axis Title
            right_axis_title:
              title: Right Axis Title
            show_dimension_labels:
              title: Show Dimension Labels
            show_value_labels:
              title: Show Value Labels
            show_value_labels_as_percent:
              title: Label chart slices as %
        axis_and_scale:
          title: Axis
          subheaders:
            chart_sorting: Chart Sorting
            scale: Scale
          fields:
            x_axis_scaling_mode:
              title: Auto-fit X-Axis
            chart_sorting:
              large_to_small: Largest to smallest by value
              small_to_large: Smallest to largest by value
              ascending: Ascending by label
              descending: Descending by label
              sort_by_value: Value
              sort_by_label: Label
            scale:
              title: Measure Axis Bounds
              automatic: Automatic
              custom: Custom
              minimum: Minimum
              maximum: Maximum
        legends_and_flyouts:
          title: Legends and Flyouts
          subheaders:
            units:
              title: Flyout Unit Label
              description: Unit label displayed in flyouts describing chart values.
            legends:
              title: Legends
            row_inspector_title: Point Inspector Title
          fields:
            units_one:
              title: Singular
              placeholder: Row
            units_other:
              title: Plural
              placeholder: Rows
            row_inspector_title:
              no_value: No Point Inspector Title
            show_legends:
              title: Show Legends
            sum_aggregation_unit: Total
      preview:
        tabs:
          visualization: Visualization
        get_started:
          title: Select data or a chart type to get started
          description: There are two ways to get started. Select a chart type to see recommended
            dimensions and measures or select a dimension or measure to see recommended
            chart types.
        center_and_zoom: Current zoom level and positioning will be preserved on insertion.
      table_view:
        title: 'Preview of '
      common:
        reset_confirm: Are you sure you want to reset? All changes made during this editing
          session will be lost.
        reset_button_label: Reset
=======
>>>>>>> 5f986128
      charts:
        bar_chart:
          error_exceeded_max_bar_count: For optimal performance and legibility bar charts are limited to {0} bars. Use filters to render a more specific chart.
          error_exceeded_max_bar_count_without_pan: For optimal performance and legibility bar charts are limited to {0} bars. Use filters to render a more specific chart.
          title: Bar Chart
        choropleth_map:
          clear_filter_label: Clear filter
          flyout_filtered_amount_label: Filtered
          flyout_selected_notice: The page is currently filtered by this value, click to clear it
          flyout_unfiltered_amount_label: Total
          no_value: "(No Value)"
          title: Choropleth Map
        column_chart:
          error_exceeded_max_column_count: For optimal performance and legibility column charts are limited to {0} columns. Use filters to render a more specific chart.
          error_exceeded_max_column_count_without_pan: For optimal performance and legibility column charts are limited to {0} columns. Use filters to render a more specific chart.
          title: Column Chart
        common:
          currency_symbol: "$"
          decimal_separator: "."
          error_cardinality_too_high_for_grouping: The current chart configuration attempts to group values based on a column with too many unique values.
          error_duplicated_dimension_value: The data settings for this chart have resulted in duplicate values. Try selecting a dimension with unique values or apply an aggregation function to the measure.
          error_generic: An error occurred when rendering this chart.
          error_no_data: There is no data to display.
          error_other_category_query_failed: An error was encountered when preparing the "Other" grouping. This data configuration may not support the 'Group remaining as "Other"' option.
          flyout_value_label: Value
          group_separator: ","
          hide_legend: Hide Legend
          latitude: Latitude
          longitude: Longitude
          map_click_to_locate_user_notice: You may have to give your browser permission to share your current location
          map_click_to_locate_user_title: Click to show your position on the map
          map_locate_user_error_notice: Click to try again
          map_locate_user_error_title: There was an error determining your location
          map_locating_user_title: Your position is being determined
          map_pan_zoom_disabled_warning_title: Panning and zooming has been disabled
          map_user_current_position: Your current location (estimated)
          no_value: "(No value)"
          other_category: "(Other)"
          panning_notice: Click and drag to pan the chart
          percent_symbol: "%"
          show_legend: Show Legend
          sum_aggregation_unit: Total
          unit:
            one: Row
            other: Rows
          unlabeled_measure_prefix: 'Measure '
          validation:
            errors:
              dataset_does_not_include_calendar_date_column: This visualization requires its dimension column to be set to a date column. Your dataset does not contain a date column. Please select a different chart type.
              dataset_does_not_include_numeric_column: This visualization requires its dimension column to be set to a numeric column. Your dataset does not contain a numeric column. Please select a different chart type.
              dataset_does_not_include_point_column: This visualization requires its dimension column to be set to a location column. Your dataset does not contain a location column. Please select a different chart type.
              dimension_column_should_be_calendar_date: This visualization requires its dimension column to be set to a date column. Try setting the dimension to a date column.
              dimension_column_should_be_numeric: This visualization requires its dimension column to be set to a numeric column. Try setting the dimension to a numeric column.
              dimension_column_should_be_point: This visualization requires its dimension column to be set to a location column. Try setting the dimension to a location column.
              generic: An error was encountered when rendering this visualization. Try again in a few minutes.
              measure_axis_biggest_value_should_be_more_than_min_limit: Minimum axis value cannot exceed values within dataset.
              measure_axis_max_value_should_be_numeric: If configured, the maximum value for the measure axis must be a number.
              measure_axis_min_should_be_lesser_then_max: Please ensure your minimum value is smaller than your maximum value.
              measure_axis_min_value_should_be_numeric: If configured, the minimum value for the measure axis must be a number.
              multiple_errors: 'This visualization encountered multiple errors:'
              need_aggregation: This visualization requires an aggregation to be selected. Try selecting an aggregation or choosing "Count of Rows" from the measure selection.
              need_all_series_from_same_domain: This visualization requires all series to be from the same domain.
              need_at_least_one_series: This visualization requires at least one series.
              need_no_aggregation: This visualization must not have an aggregation on its measure. Try selecting "none" as the aggregation.
              need_single_series: This visualization requires a single series.
              need_single_series_if_grouping_enabled: This visualization has dimension grouping configured in addition to multiple defined series. Dimension grouping is only available for visualizations with a single defined series.
          view_source_data: View Source Data
        embed:
          explore_data_link: Explore the data
        feature_map:
          error_incompatible_column: Feature Maps do not currently support the specified column type.
          flyout_click_to_inspect_notice: Click to see details
          flyout_dense_data_notice: Numerous
          flyout_filter_notice: There are too many points at this location
          flyout_filter_or_zoom_notice: Zoom in to see details
          row_inspector_row_data_query_failed: Detailed information about these points cannot be loaded at this time
          title: Point Map
        histogram:
          error_domain_includes_zero: The chart dimension includes or crosses zero. This is not displayable on a logarithmic scale. Please use a linear scale or use filters to limit the data to a valid range.
          error_exceeded_max_bucket_count: For optimal performance and legibility histograms are limited to {0} buckets. Use filters to render a more specific chart.
          title: Histogram
        pie_chart:
          error_limit_out_of_bounds: Please choose a value between {0} and {1}.
          title: Pie Chart
        region_map:
          error_logarithm_unavailable: Because the configured data includes a zero and/or negative value, a logarithmic scale cannot be defined.
          flyout_selected_notice: The visualization is currently filtered by this value
          title: Region Map
        row_inspector:
          default_label_unit: Row
          next: Next
          paging: "{0} of {1}"
          previous: Previous
          showing: Showing {0}
        sample_chart:
          error_exceeded_max_item_count: This chart only supports two items. Use filters to render a more specific chart.
        table:
          all_rows: Showing all rows
          column_options: Column Options
          description: Description
          error_unable_to_render: We're having trouble displaying this table. Check to make sure the underlying dataset hasn't been deleted or unpublished.
          many_rows: Showing {unitOther} {firstRowOrdinal}-{lastRowOrdinal} out of {datasetRowCount}
          more: More
          next: Next
          no_column_description: No description provided
          no_row_count: Row count unavailable.
          no_rows: No {unitOther}
          only_rows: Showing {unitOne} {firstRowOrdinal} of {datasetRowCount}
          previous: Previous
          sort_ascending: Sort Ascending
          sort_descending: Sort Descending
        timeline_chart:
          error_exceeded_max_row_count: For optimal performance and legibility timeline charts are limited to {0} points. Use filters to render a more specific chart.
          error_exceeded_max_row_count_without_pan: For optimal performance and legibility timeline charts are limited to {0} points. Use filters to render a more specific chart.
          error_two_or_more_rows_required: Two or more rows are required to render a timeline chart. Omit filters to render more rows or choose a different dataset.
          title: Timeline Chart
      color_palettes:
        accent: Accent
        alternate1: Alternate 1
        alternate2: Alternate 2
        categorical: Categorical 1
        categorical2: Categorical 2
        custom: Custom...
        dark: Dark
      color_scales:
        green_white_purple: Green White Purple
        red_yellow: Red Yellow
        simple_blue: Simple Blue
        simple_grey: Simple Grey
      common:
        reset_button_label: Reset
        reset_confirm: Are you sure you want to reset? All changes made during this editing session will be lost.
      modal:
        based_on: 'Based on '
        changes_made_confirmation: Are you sure you want to close without saving changes?
        close: Close
        insert: Insert
        title: Edit Visualization
      panes:
        axis_and_scale:
          fields:
            chart_sorting:
              ascending: Ascending by label
              descending: Descending by label
              large_to_small: Largest to smallest by value
              small_to_large: Smallest to largest by value
              sort_by_label: Label
              sort_by_value: Value
            scale:
              automatic: Automatic
              custom: Custom
              maximum: Maximum
              minimum: Minimum
              title: Measure Axis Bounds
            x_axis_scaling_mode:
              title: Auto-fit X-Axis
          subheaders:
            chart_sorting: Chart Sorting
            scale: Scale
          title: Axis
        data:
          fields:
            bar_chart_limit:
              count: Show
              none: Show all
              subtitle: Number of bars to display
              title: Limit Displayed Bars
            column_chart_limit:
              count: Show
              none: Show all
              subtitle: Number of columns to display
              title: Limit Displayed Columns
            dimension:
              description: A dimension is a field that orders, groups, or categorizes your data, such as dates and categories. The dimension is often shown on the x-axis or as points on a map.
              empty_selection: Select a dimension from the list below
              groups:
                all_columns: All Columns
                recommended_columns: Recommended Columns
              placeholder: Select a dimension...
              title: Dimension
            dimension_grouping_column_name:
              description: Grouping dimension values breaks out your data into multiple segments based on the selected column.
              no_value: No Dimension Grouping
              subtitle: Group Dimension Values By
              title: Group Dimension Values
            dimension_grouping_options:
              grouped: Grouped
              stacked: Stacked
              title: Display Options
            measure:
              description: A measure is a numeric field or the count of rows associated with the selected dimension.
              empty_measure: Your dataset must contain a column with numeric values in order to use the measure aggregation function.
              no_value: "(Count of Rows)"
              title: Measure
            measure_aggregation:
              no_value: No Measure Aggregation
              title: Measure Aggregation
            pie_chart_limit:
              count: Show
              description: Max of 12 slices. Additional values grouped into "Other"
              none: Show all
              subtitle: Number of slices to display
              title: Limit Displayed Slices
            region:
              groups:
                ready_to_use: Ready To Use
                requires_processing: Requires Processing
              last_checked: 'Last checked:'
              never: Never
              placeholder: Select a region...
              region_coding_duration: Region coding duration depends on the size of your dataset and how many other requests are currently in process.
              region_processing: Some regions require processing prior to rendering.
              selected_region_processing: The selected region is currently being processed and geocoded.
              stay_or_return_later: You can keep this window open or return and pick the region later after processing is complete.
              title: Region
            show_other_category:
              title: Group remaining as "Other"
            timeline_precision:
              automatic: Automatic
              day: Group by Day
              month: Group by Month
              title: Grouping
              year: Group by Year
            treat_null_values_as_zero:
              title: Display Missing or Null Values as Zero
            visualization_type:
              ask_site_admin: Ask your site administrator to configure the available set through the <a href="/admin/geo">Spatial Lens</a> section in the admin panel, or contact <a href="mailto:support@socrata.com">Socrata support</a>.
              groups:
                all_visualizations: All Visualizations
                recommended_visualizations: Recommended Visualizations
              no_boundaries: Region maps will not work because there are no boundaries configured for your domain!
              placeholder: Select a visualization type...
              recommended: Recommended
              recommended_based_on: Recommended based on your dimension selection.
          loading_metadata: Loading metadata...
          loading_metadata_error: This dataset is empty, private or has been deleted. Please check the dataset itself for availability.
          subheaders:
            data_selection: Data Selection
            timeline_options: Timeline Options
          title: Data
          uhoh: Uh oh!
        legends_and_flyouts:
          fields:
            row_inspector_title:
              no_value: No Point Inspector Title
            show_legends:
              title: Show Legends
            units_one:
              placeholder: Row
              title: Singular
            units_other:
              placeholder: Rows
              title: Plural
          subheaders:
            legends:
              title: Legends
            row_inspector_title: Point Inspector Title
            units:
              description: Unit label displayed in flyouts describing chart values.
              title: Flyout Unit Label
          title: Legends and Flyouts
        nothing_here: There's nothing to configure in this pane yet!
        presentation:
          custom_color_palette_error: The custom color palette failed to load.
          fields:
            area_color:
              title: Area Color
            bar_color:
              title: Bar Color
            base_layer:
              title: Type
            base_layer_opacity:
              title: Opacity
            bottom_axis_title:
              title: Bottom Axis Title
            color_palette:
              title: Color Palette
            color_scale:
              title: Color Scale
            description:
              title: Description
            left_axis_title:
              title: Left Axis Title
            line_color:
              title: Line Color
            point_color:
              title: Color
            point_opacity:
              title: Opacity
            point_size:
              title: Size
            right_axis_title:
              title: Right Axis Title
            show_dimension_labels:
              title: Show Dimension Labels
            show_source_data_link:
              title: Show "View Source Data" link
            show_value_labels:
              title: Show Value Labels
            show_value_labels_as_percent:
              title: Label chart slices as %
            title:
              title: Title
            top_axis_title:
              title: Top Axis Title
          subheaders:
            axis_titles: Axis Titles
            colors: Color
            data_labels: Data Labels
            general: General
            labels: Labels
            map: Map
            points: Points
          title: Presentation
      preview:
        center_and_zoom: Current zoom level and positioning will be preserved on insertion.
        get_started:
          description: There are two ways to get started. Select a chart type to see recommended dimensions and measures or select a dimension or measure to see recommended chart types.
          title: Select data or a chart type to get started
        tabs:
          visualization: Visualization
      table_view:
        title: 'Preview of '<|MERGE_RESOLUTION|>--- conflicted
+++ resolved
@@ -107,231 +107,6 @@
         esri: Esri
         simple_blue: Simple Blue
         simple_grey: Simple Grey
-<<<<<<< HEAD
-        green_white_purple: Green White Purple
-        red_yellow: Red Yellow
-      color_palettes:
-        categorical: Categorical 1
-        categorical2: Categorical 2
-        alternate1: Alternate 1
-        alternate2: Alternate 2
-        accent: Accent
-        dark: Dark
-        custom: Custom...
-      modal:
-        title: Edit Visualization
-        based_on: 'Based on '
-        close: Close
-        insert: Insert
-        changes_made_confirmation: Are you sure you want to close without saving changes?
-      panes:
-        nothing_here: There's nothing to configure in this pane yet!
-        data:
-          title: Data
-          subheaders:
-            data_selection: Data Selection
-            timeline_options: Timeline Options
-          uhoh: Uh oh!
-          loading_metadata: Loading metadata...
-          loading_metadata_error: This dataset is empty, private or has been deleted. Please
-            check the dataset itself for availability.
-          fields:
-            dimension:
-              title: Dimension
-              description: A dimension is a field that orders, groups, or categorizes your
-                data, such as dates and categories. The dimension is often shown on the
-                x-axis or as points on a map.
-              placeholder: Select a dimension...
-              empty_selection: Select a dimension from the list below
-              groups:
-                recommended_columns: Recommended Columns
-                all_columns: All Columns
-            measure:
-              title: Measure
-              description: A measure is a numeric field or the count of rows associated
-                with the selected dimension.
-              no_value: "(Count of Rows)"
-              empty_measure: Your dataset must contain a column with numeric values in order
-                to use the measure aggregation function.
-              new_measure: New Measure
-              color_and_flyout_label: "{0} - ({1})"
-            measure_aggregation:
-              title: Measure Aggregation
-              no_value: No Measure Aggregation
-            visualization_type:
-              placeholder: Select a visualization type...
-              groups:
-                recommended_visualizations: Recommended Visualizations
-                all_visualizations: All Visualizations
-              recommended: Recommended
-              recommended_based_on: Recommended based on your dimension selection.
-              no_boundaries: Region maps will not work because there are no boundaries configured
-                for your domain!
-              ask_site_admin: Ask your site administrator to configure the available set
-                through the <a href="/admin/geo">Spatial Lens</a> section in the admin panel,
-                or contact <a href="mailto:support@socrata.com">Socrata support</a>.
-            region:
-              title: Region
-              placeholder: Select a region...
-              groups:
-                ready_to_use: Ready To Use
-                requires_processing: Requires Processing
-              region_processing: Some regions require processing prior to rendering.
-              selected_region_processing: The selected region is currently being processed
-                and geocoded.
-              region_coding_duration: Region coding duration depends on the size of your
-                dataset and how many other requests are currently in process.
-              stay_or_return_later: You can keep this window open or return and pick the
-                region later after processing is complete.
-              last_checked: 'Last checked:'
-              never: Never
-            bar_chart_limit:
-              title: Bar Display Options
-              subtitle: Number of bars to display
-              none: Show all
-              count: Show
-            pie_chart_limit:
-              title: Slice Display Options
-              subtitle: Number of slices to display
-              none: Show all
-              count: Show
-              description: Max of 12 slices. Additional values grouped into "Other"
-            column_chart_limit:
-              title: Column Display Options
-              subtitle: Number of columns to display
-              none: Show all
-              count: Show
-            show_other_category:
-              title: Group remaining as "Other"
-            dimension_grouping_column_name:
-              title: Group Dimension Values
-              subtitle: Group Dimension Values By
-              no_value: No Dimension Grouping
-              description: Grouping dimension values breaks out your data into multiple
-                segments based on the selected column.
-            dimension_grouping_options:
-              title: Multi-Series Display Options
-              grouped: Grouped
-              stacked: Stacked
-            timeline_precision:
-              automatic: Automatic
-              year: Group by Year
-              month: Group by Month
-              day: Group by Day
-              title: Grouping
-            treat_null_values_as_zero:
-              title: Display Missing or Null Values as Zero
-        presentation:
-          title: Presentation
-          subheaders:
-            colors: Color
-            points: Points
-            map: Map
-            axis_titles: Axis Titles
-            labels: Labels
-            data_labels: Data Labels
-            general: General
-          custom_color_palette_error: The custom color palette failed to load.
-          fields:
-            title:
-              title: Title
-            description:
-              title: Description
-            show_source_data_link:
-              title: Show "View Source Data" link
-            bar_color:
-              title: Bar Color
-            line_color:
-              title: Line Color
-            area_color:
-              title: Area Color
-            point_color:
-              title: Color
-            point_opacity:
-              title: Opacity
-            point_size:
-              title: Size
-            color_scale:
-              title: Color Scale
-            color_palette:
-              title: Color Palette
-            base_layer:
-              title: Type
-            base_layer_opacity:
-              title: Opacity
-            top_axis_title:
-              title: Top Axis Title
-            bottom_axis_title:
-              title: Bottom Axis Title
-            left_axis_title:
-              title: Left Axis Title
-            right_axis_title:
-              title: Right Axis Title
-            show_dimension_labels:
-              title: Show Dimension Labels
-            show_value_labels:
-              title: Show Value Labels
-            show_value_labels_as_percent:
-              title: Label chart slices as %
-        axis_and_scale:
-          title: Axis
-          subheaders:
-            chart_sorting: Chart Sorting
-            scale: Scale
-          fields:
-            x_axis_scaling_mode:
-              title: Auto-fit X-Axis
-            chart_sorting:
-              large_to_small: Largest to smallest by value
-              small_to_large: Smallest to largest by value
-              ascending: Ascending by label
-              descending: Descending by label
-              sort_by_value: Value
-              sort_by_label: Label
-            scale:
-              title: Measure Axis Bounds
-              automatic: Automatic
-              custom: Custom
-              minimum: Minimum
-              maximum: Maximum
-        legends_and_flyouts:
-          title: Legends and Flyouts
-          subheaders:
-            units:
-              title: Flyout Unit Label
-              description: Unit label displayed in flyouts describing chart values.
-            legends:
-              title: Legends
-            row_inspector_title: Point Inspector Title
-          fields:
-            units_one:
-              title: Singular
-              placeholder: Row
-            units_other:
-              title: Plural
-              placeholder: Rows
-            row_inspector_title:
-              no_value: No Point Inspector Title
-            show_legends:
-              title: Show Legends
-            sum_aggregation_unit: Total
-      preview:
-        tabs:
-          visualization: Visualization
-        get_started:
-          title: Select data or a chart type to get started
-          description: There are two ways to get started. Select a chart type to see recommended
-            dimensions and measures or select a dimension or measure to see recommended
-            chart types.
-        center_and_zoom: Current zoom level and positioning will be preserved on insertion.
-      table_view:
-        title: 'Preview of '
-      common:
-        reset_confirm: Are you sure you want to reset? All changes made during this editing
-          session will be lost.
-        reset_button_label: Reset
-=======
->>>>>>> 5f986128
       charts:
         bar_chart:
           error_exceeded_max_bar_count: For optimal performance and legibility bar charts are limited to {0} bars. Use filters to render a more specific chart.
