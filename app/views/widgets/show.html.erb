<% content_for :head do %>
  <%= stylesheet_link_merged 'widgets-show' %>
<<<<<<< HEAD
  <%- if @display.can_publish? -%>
  <% @display.required_stylesheets.each do |css| %>
    <%= stylesheet_link_merged css %>
  <% end %>
  <%- end -%>
=======
  <%= raw @display.render_stylesheet_includes %>
>>>>>>> 890f4df1
  
  <%= meta_tags :description => @meta_description, :keywords => @meta_keywords %>
  <%- if @view -%>
    <link rel="canonical" href="<%= @view.href %>" />
  <%- end -%>
  
  <%- unless @is_gov_widget -%>
  <style id="customizationStyles" type="text/css">
  /* font */
    html, body, div, span, applet, object, iframe, h1, h2, h3, h4, h5, h6, p, blockquote, pre, a, abbr, acronym, address, big, cite, code, del, dfn, em, font, img, ins, kbd, q, s, samp, small, strike, strong, sub, sup, tt, var, b, u, i, center, dl, dt, dd, ol, ul, li, fieldset, form, label, legend, table, caption, tbody, tfoot, thead, tr, th, td { font-family: <%= @theme[:style][:font][:face] %>; }

    div.blist-th .info-container { font-size: <%= @theme[:style][:font][:grid_header_size][:value] %><%= @theme[:style][:font][:grid_header_size][:unit] %>; }
    .blist-td, .blist-table-editor, .blist-table .blist-combo-dd li { font-size: <%= @theme[:style][:font][:grid_data_size][:value] %><%= @theme[:style][:font][:grid_data_size][:unit] %>; }
  
  /* frame */
    <%- if @theme[:frame][:gradient] -%>
      <%-
      base_gradient = {
        :h => 38, :rh => 30,
        :fc => "#{Color.from_hex(@theme[:frame][:color]) + Color.from_hex('4c4c4c')}," +
               "#{Color.from_hex(@theme[:frame][:color]) + Color.from_hex('191919')}:0.4," +
               "#{Color.from_hex(@theme[:frame][:color])}:0.4" }
      if @theme[:frame][:border]
        base_gradient[:ec] = @theme[:frame][:border].gsub(/#/, '')
        base_gradient[:ew] = 1
      end
      -%>
      #header .wrapperT
      {
        background-image: <%= box(base_gradient.merge({ :w => 3, :rw => 1, :rx => 1 })) %>;
      }
      #header .wrapperTR
      {
        background-image: <%= box(base_gradient.merge({ :r => 8, :rx => 8 })) %>;
      }
      #header
      {
        background-image: <%= box(base_gradient.merge({ :r => 8, :rw => 8 })) %>;
      }
      .widgetFooterWrapper
      {
        background-image: <%= box(base_gradient.merge({ :h => 80, :rh => 80, :w => 3, :rw => 1, :rx => 1,
          :fc => "#{Color.from_hex(@theme[:frame][:color])}:0.8,#{Color.from_hex(@theme[:frame][:color]) + Color.from_hex('3f3f3f')}"})) %>;
      }
    <%- else -%>
      #header,
      #header .wrapperT,
      #header .wrapperTR,
      .widgetFooterWrapper
      {
          background-color: <%= @theme[:frame][:color] %>;
          background-image: none;
      }
      
      <%- if @theme[:frame][:border] -%>
        #header
        {
            border: 1px solid <%= @theme[:frame][:border] %>;
            border-bottom: none;
        }
      <%- end -%>
    <%- end -%>

    .gridInner
    {
        border-color: <%= @theme[:frame][:color] %>;
    }

    .dialogBox .header
    {
      background-color: <%= @theme[:frame][:color] %>;
    }

    .infoContentOuter,
    .metadataPane .summaryTabs li,
    .singleInfoComments li.comment.ownerComment .commentBlock .cornerOuter,
    .metadataPane .summaryTabs
    {
        border-color: <%= @theme[:frame][:color] %>;
    }

    .metadataPane .summaryTabs li .tabOuter,
    .metadataPane .summaryTabs li .tabInner
    {
      background-image: url(/ui/box.png?ew=1&rh=20&ec=<%= @theme[:frame][:color].sub(/#/, '') %>&fc=ececec&h=23&r=3&s=h&bc=ececec);
    }

    .metadataPane .summaryTabs li.active .tabOuter,
    .metadataPane .summaryTabs li.active .tabInner
    {
      background-image: url(/ui/box.png?ew=1&rh=20&ec=<%= @theme[:frame][:color].sub(/#/, '') %>&fc=cacaca&h=23&r=3&s=h&bc=ececec);
    }

    .metadataPane .summaryTabs li.scrollArrow a,
    .metadataPane .summaryTabs li.scrollArrow.disabled a,
    .metadataPane .summaryTabs li.scrollArrow.disabled a:hover
    {
      background-color: <%= @theme[:frame][:color] %>;
      border-color: <%= @theme[:frame][:color] %>;
    }

    .infoContentOuter .infoContentInner
    {
      background-image: url(/ui/box.png?w=150&h=1&fc=<%= @theme[:frame][:color].sub(/#/, '') %>);
    }

    <%- if @theme[:frame][:border] -%>
      .gridOuter, .widgetFooterInner
      {
          border-color: <%= @theme[:frame][:border] %>;
      }
    <%- end -%>

    .widgetLogo
    {
      <%- if @theme[:frame][:logo] == 'none' -%>
      <%- elsif @theme[:frame][:logo] == 'default' -%>
        background-image: url(/stylesheets/images/widgets/socrata_logo_player.png);
      <%- elsif @theme[:frame][:logo].match(/[\dA-F]{8}-([\dA-F]{4}-){3}[\dA-F]{12}/) -%>
        background-image: url(/assets/<%= @theme[:frame][:logo] %>);
      <%- else -%>
        background-image: url(<%= @theme[:frame][:logo] %>);
      <%- end -%>
    }

  /* grid */

    <%- if !@theme[:grid][:header_icons] -%>
    .blist-th-icon { display: none; }
    .blist-th .icon-display .name-wrapper { padding-left: 0; }
    <%- end -%>

  <%# disabled row height %>
  <%- unless true -%>
    .blist-td
    {
        height: <%= @theme[:grid][:row_height][:value] %><%= @theme[:grid][:row_height][:unit] %>;
        line-height: <%= @theme[:grid][:row_height][:value] %><%= @theme[:grid][:row_height][:unit] %>;
    }
  <%- end -%>

    <%- if @theme[:grid][:wrap_header_text] -%>
    .blist-th .info-container
    {
        height: 2.45em; /* 30px or so */
        white-space: normal;
    }
    .blist-th .name-wrapper { height: 2.45em; }
    .blist-table-header, .blist-th, .blist-th .dragHandle { height: 4.5em; }
    .indicators-inactive .blist-table-header,
    .indicators-inactive .blist-th,
    .indicators-inactive .blist-th .dragHandle
    { height: 3.3em; }
    <%- end -%>

    <%- if @theme[:grid][:title_bold] -%>
    .blist-th .blist-th-name { font-weight: bold; }
    <%- end -%>

    <%- if @theme[:grid][:zebra] -%>
      .blist-tr-even .blist-td
      {
          background-color: <%= @theme[:grid][:zebra] %>;
      }
    <%- end -%>
  </style>
  <%- end -%>

  <%- if !@theme[:style][:custom_stylesheet].blank? -%>
    <%= stylesheet_link_tag @theme[:style][:custom_stylesheet] + "-widget" %>
  <%- end -%>

  <title><%= @view.name %> | <%= CurrentDomain.strings.site_title %></title>

<% end %>
<%- if @display.render_widget_chrome? -%>
<div id='header' class='headerBar'><div class='wrapperTR'>
    <div class='wrapperT clearfix'>
      <%- if !@view.is_invalid? -%>
        <div class='headerBar <%= !@view.is_alt_view? ? 'hide' : '' %>'>
          <%- menu_options = dataset_menu_lookup(@view, true, @theme) -%>
          <a id='mainLink' class="menuLink" href="#main-menu"
            title="Click for more options">Menu</a>
          <%= render(:partial => "widget_menu",
            :locals => { :theme => @theme, :menu_options => menu_options }) %>

          <a id='viewsLink' class='menuLink' href='#views-menu'>Views</a>
          <%= render(:partial => "widget_view_menu",
            :locals => { :theme => @theme, :menu_options => menu_options }) %>

          <a id='shareLink' class='menuLink' href='#share-menu'>Share</a>
          <%= render(:partial => "widget_share_menu",
            :locals => { :theme => @theme, :menu_options => menu_options }) %>

          <%- if @theme[:menu][:top_fullscreen] -%>
          <p class="fullScreenButton">
            <a href="<%= @view.href %>" rel="external" title="View Full Screen">View Full Screen</a>
          </p>
          <%- end -%>

          <form class='search' action='#'>
            <div class='searchContainer clearfix'>
              <input type='text' class='textInput textPrompt' title='Find Inside' />
              <div class='actionBox'>
                <div class='clearBox'>
                  <a class='clearSearch' title='Clear Search' href='#clear_search'>
                    Clear Search
                  </a>
                </div>
                <%= image_submit_tag('empty.gif', :class => 'submit',
                  :name => 'findSubmit', :title => 'Click to Find') %>
              </div>
            </div>
          </form>
        </div>
      <%- end -%>

    </div>
</div></div>
<%- end -%>

<%- if @display.render_widget_chrome? -%>
<div class="gridOuter">
  <div class="gridInner">
<%- end -%>
      <%- if (@theme[:behavior][:save_public_views]) -%>
        <div id='viewHeader' class='clearfix'>
          <a class='datasetLink breadcrumbItem'
            href='#view_<%= @view.id %>'><%= @view.name %></a>
          <div class='viewName inlineEdit' href='#new_view'>
            <span title='Click to name and save your filtered view'>
              [Unsaved Filter]
            </span>
            <%- form_tag(blists_path) do -%>
            <%= text_field_tag("view[name]", '') %>
            <%- end -%>
          </div>
        </div>
      <%- end -%>

      <div class="gridContainer">
        <%- if !@view.is_invalid? -%>
        <div id="data-grid">
          <noscript>
            <h3><a href="<%= @view.href %>"><%= @view.name %></a></h3>

            <p><%= @view.description %></p>

            <% cache ['widget-bare-html', @view.id], :expires_in => 1.hour do %>
              <%= @view.html %>
            <% end %>
          </noscript>
<<<<<<< HEAD

          <%- if @display.can_publish? -%>
          <%= raw @display.render_body self %>
          <%= render(:partial => @display.render_partial) %>
          <%- end -%>
=======
          <%= raw @display.render_body self %>
>>>>>>> 890f4df1
        </div>
        <%- else -%>
        <div class='viewErrorContainer content'>
          <%- if current_user.id == @view.owner.id -%>
          <div class='viewError'><%= @view.message %></div>
          <ul class='actionButtons clearfix'>
            <li><a href="<%= @view.href %>" rel="external"
              class='arrowButton'>Edit View</a></li>
          </ul>
          <%- else -%>
          <div class='viewError'>This view is unable to be displayed</div>
          <%- end -%>
        </div>
        <%- end -%>
      </div>

      <%- if @display.render_widget_tabs? &&
        @theme[:meta].any?{ |name, properties| properties[:show] } -%>
        <div id="widgetMeta" class="metadataPane">
          <%- if !@view.nil? && !@view.is_invalid? -%>
            <%= render(:partial => "widget_meta",
              :locals => { :view => @view, :page_single => false,
                :theme => @theme }) %>
          <%- end -%>
        </div>
      <%- end -%>
<%- if @display.render_widget_chrome? -%>
  </div>
</div>
<%- end -%>

    <%- if @display.render_widget_chrome? -%>
    <div class="widgetFooterWrapper"><div class="widgetFooterInner">
      <%- if @theme[:frame][:logo] != 'none' -%>
        <p class="widgetLogoWrapper">
          <a href='<%= @theme[:frame][:logo_url] %>' rel='external' class='widgetLogo'>
            Socrata Social Data Player
          </a>
        </p>

        <%- if @theme[:frame][:footer_link][:show] -%>
          <p class="getPlayerAction">
            <a href="<%= @theme[:frame][:footer_link][:url] %>" rel="external">
              <%= @theme[:frame][:footer_link][:text] %>
            </a>
          </p>
        <%- end -%>
      <%- else -%>
        &nbsp;
      <%- end -%>
      <div class="clearBoth"></div>
    </div></div>
    <%- end -%>

    <div class='interstitial'>
      <a class='closeLink' href='#close'>Close</a>
      <span class='closeKeyText'>or ESC key</span>
      <h4>You are leaving <span class='serverName'>the current website</span></h4>
      <p>Thank you for visiting our site.</p>
      <div class='exitBox'>
        <p>You will now access</p>
        <a href='#' class='noInterstitial externalLink'></a>
      </div>
      <h4>We hope your visit was informative and enjoyable.</h4>
    </div>

    <div class="jqmWindow widgetModal" id="modal"></div>

<% content_for :js_footer do %>
  <script type="text/javascript">
    <%= raw @display.render_inline_setup_js 'data-grid', self %>
    blist.namespace.fetch('blist.widget');
    <%- if !current_user.nil? -%>
      blist.currentUserId = "<%= current_user.id %>";
      blist.isOwner = <%= current_user.id == @view.owner.id ? 'true' : 'false' %>;
    <%- end -%>
    blist.widget.viewId = '<%= @view.id %>';

    blist.widget.theme = <%= raw @theme.to_json %>;
    blist.widget.customizationId = '<%= params[:customization_id] || '' %>';
    blist.widget.isAltView = <%= @view.is_alt_view? ? 'true' : 'false' %>;

    <%- if !@view.is_invalid? -%>
    <%# Hard-code parameters for initial call here; if the Javascript ever
    changes, these will need to be updated %>
    blist.widget.viewJson = <%= @view.json({'accessType' => 'WIDGET',
        'include_ids_after' => 50, 'include_aggregates' => true}) %>;
    <%- end -%>
  </script>

  <%- if @view.can_edit() -%>
  <%= render(:partial => 'shared/table_editor_js') %>
  <%- end -%>
  <%= javascript_include_merged 'widgets-show' %>
  <%= raw @display.render_javascript_includes self %>

  <%- if !@is_gov_widget && !APP_CONFIG['google_analytics_id'].blank? -%>
    <script type="text/javascript">
    var gaJsHost = (("https:" == document.location.protocol) ? "https://ssl." : "http://www.");
    document.write(unescape("%3Cscript src='" + gaJsHost + "google-analytics.com/ga.js' type='text/javascript'%3E%3C/script%3E"));
    </script>
    <script type="text/javascript">
    try {
      var pageTracker = _gat._getTracker("<%= APP_CONFIG['google_analytics_id'] %>");
    pageTracker._trackPageview();
    } catch(err) {}</script>

    <%- unless @theme[:behavior][:ga_code].empty? -%>
      <script type="text/javascript">
      try {
      var pageTracker2 = _gat._getTracker("<%= @theme[:behavior][:ga_code] %>");
      pageTracker2._trackPageview();
      } catch(err) {}</script>
    <%- end -%>

    <%- if feature? "persistent_analytics" -%>
      <%= render(:partial => "shared/analytics") %>
    <%- end -%>
  <%- end -%>
<% end %><|MERGE_RESOLUTION|>--- conflicted
+++ resolved
@@ -1,14 +1,8 @@
 <% content_for :head do %>
   <%= stylesheet_link_merged 'widgets-show' %>
-<<<<<<< HEAD
   <%- if @display.can_publish? -%>
-  <% @display.required_stylesheets.each do |css| %>
-    <%= stylesheet_link_merged css %>
-  <% end %>
-  <%- end -%>
-=======
   <%= raw @display.render_stylesheet_includes %>
->>>>>>> 890f4df1
+  <%- end -%>
   
   <%= meta_tags :description => @meta_description, :keywords => @meta_keywords %>
   <%- if @view -%>
@@ -261,15 +255,11 @@
               <%= @view.html %>
             <% end %>
           </noscript>
-<<<<<<< HEAD
 
           <%- if @display.can_publish? -%>
           <%= raw @display.render_body self %>
           <%= render(:partial => @display.render_partial) %>
           <%- end -%>
-=======
-          <%= raw @display.render_body self %>
->>>>>>> 890f4df1
         </div>
         <%- else -%>
         <div class='viewErrorContainer content'>
