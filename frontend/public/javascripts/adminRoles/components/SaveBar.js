import PropTypes from 'prop-types';
import React from 'react';
import { bindActionCreators } from 'redux';
import cssModules from 'react-css-modules';
import { connect } from 'react-redux';
import { spring } from 'react-motion';
import includes from 'lodash/fp/includes';
import bindAll from 'lodash/fp/bindAll';

import { connectLocalization } from 'common/components/Localization';
import ConditionTransitionMotion from 'common/components/ConditionTransitionMotion';
import { editCustomRoles, saveRoles } from '../actions';
import { getAppState, getDirtyRolesFromState, stateHasCustomRoles } from '../selectors';
import { EDIT_CUSTOM_ROLES, SAVING, EDIT_INDIVIDUAL_CUSTOM_ROLE } from '../appStates';
<<<<<<< HEAD
import { Button } from 'common/components';
import styles from './save-bar.scss';
=======
import SocrataButton from 'common/components/SocrataButton';
import styles from './save-bar.module.scss';
>>>>>>> b2aa0412

const mapStateToProps = state => {
  const appState = getAppState(state);
  const dirtyRoles = getDirtyRolesFromState(state);
  return {
    isEditMode: includes(appState, [EDIT_CUSTOM_ROLES, SAVING, EDIT_INDIVIDUAL_CUSTOM_ROLE]),
    isSaving: appState === SAVING,
    hasCustomRoles: stateHasCustomRoles(state),
    dirtyRoles,
    hasDirtyRoles: dirtyRoles.size
  };
};

const mapDispatchToProps = dispatch => {
  return bindActionCreators(
    {
      cancelEditCustomRoles: editCustomRoles.cancel,
      saveRoles: roles => saveRoles({ roles })
    },
    dispatch
  );
};

class SaveBar extends React.Component {
  constructor() {
    super();
    bindAll(['renderCancelButton', 'renderSaveButton'], this);
  }

  renderCancelButton() {
    const { cancelEditCustomRoles, isSaving, localization: { translate } } = this.props;

    return (
      <Button
        variant="primary"
        inverse={!isSaving}
        buttonDisabledStyle={'light'}
        disabled={isSaving}
        onClick={() => cancelEditCustomRoles()}
      >
        {translate('screens.admin.roles.buttons.cancel')}
      </Button>
    );
  }

  renderSaveButton() {
    const { dirtyRoles, isSaving, saveRoles, localization: { translate } } = this.props;

    return (
      <Button
        variant="primary"
        busy={isSaving}
        styleName="save-button"
        onClick={() => saveRoles(dirtyRoles)}
        disabled={isSaving}
      >
        <div style={{ visibility: isSaving ? 'hidden' : 'inline' }}>
          {translate('screens.admin.roles.buttons.save')}
        </div>
        {isSaving &&
          <div styleName="spinner-container">
            <span className="spinner-default spinner-btn-primary" />
          </div>}
      </Button>
    );
  }

  render() {
    const { style } = this.props;

    return (
      <div style={style} styleName="save-bar">
        {this.renderCancelButton()}
        {this.renderSaveButton()}
      </div>
    );
  }
}

SaveBar.propTypes = {
  cancelEditCustomRoles: PropTypes.func.isRequired,
  dirtyRoles: PropTypes.object.isRequired,
  isSaving: PropTypes.bool.isRequired,
  saveRoles: PropTypes.func.isRequired,
  style: PropTypes.object.isRequired
};

const StyledActionBar = cssModules(SaveBar, styles);

class AnimatedActionBar extends React.Component {
  render() {
    const { hasCustomRoles, isEditMode } = this.props;
    return (
      <ConditionTransitionMotion
        condition={hasCustomRoles && isEditMode}
        willEnter={() => ({ bottom: -72 })}
        willLeave={() => ({ bottom: spring(-72) })}
        style={{ bottom: spring(0) }}
      >
        {style => <StyledActionBar {...this.props} style={style} />}
      </ConditionTransitionMotion>
    );
  }
}

export default connectLocalization(connect(mapStateToProps, mapDispatchToProps)(AnimatedActionBar));<|MERGE_RESOLUTION|>--- conflicted
+++ resolved
@@ -12,13 +12,8 @@
 import { editCustomRoles, saveRoles } from '../actions';
 import { getAppState, getDirtyRolesFromState, stateHasCustomRoles } from '../selectors';
 import { EDIT_CUSTOM_ROLES, SAVING, EDIT_INDIVIDUAL_CUSTOM_ROLE } from '../appStates';
-<<<<<<< HEAD
 import { Button } from 'common/components';
-import styles from './save-bar.scss';
-=======
-import SocrataButton from 'common/components/SocrataButton';
 import styles from './save-bar.module.scss';
->>>>>>> b2aa0412
 
 const mapStateToProps = state => {
   const appState = getAppState(state);
