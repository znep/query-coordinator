# Files in the config/locales directory are used for internationalization
# and are automatically loaded by Rails. The 'javascript_translations' key
# in this file is also added to the window for use in .js files.
#
# Usage:
#
#     I18n['editor']['empty_story_warning']

en:
  javascript_translations:
    editor:
      empty_story_warning: 'Oh, no! Your story is empty! To get started, drag a block to the canvas.'
      remove_block_confirmation: 'Are you sure you want to remove this block?'
      page_close_confirmation: 'You have unsaved changes to this story.'
      story_save_error_try_again: 'Try again.'
      story_save_error_generic: 'There was an error saving.'
      story_save_error_conflict: 'There was a conflict saving. To continue, you need to reload the page.'
      components:
        asset_selector:
          insert_btn: 'Insert...'
      settings:
        errors:
          title_too_long: 'Sorry, the story title is too long. Please shorten it.'
      asset_selector:
        choose_provider_heading: 'Select data or media provider'
        back_button_text: 'Back'
        insert_button_text: 'Insert'
        cancel_button_text: 'Cancel'
        try_again_button_text: 'Try again'
        youtube:
          button_text: 'YouTube'
          heading: 'Add a YouTube video'
          input_label: 'Link to video'
          invalid_message_title_1: 'Oh No!'
          invalid_message_title_2: 'Something went wrong.'
          invalid_message_description: 'Try using a valid link to a YouTube video.'
        visualization:
          button_text: 'Visualization'
          choose_dataset_heading: 'Choose a dataset to visualize'
          configure_vizualization_heading: 'Choose data to visualize'
        image_upload:
          button_text: 'Image Upload'
<<<<<<< HEAD
      story_save_button:
        saved: 'Saved!'
        saving: 'Saving...'
        unsaved: 'Save'
        idle: 'Save'

=======
          heading: 'Upload an image'
          input_label: 'Select an image (supported image types .jpg, .gif, or a .png)'
          uploading_message: 'Uploading...'
          errors:
            validation_file_size: 'Whoa! That image was bit too big. Try resizing it or using a smaller one.'
            validation_file_type: 'Shoot! We don’t support that kind of file. Try using a .jpg, .gif, or a .png'
            exception: "We're really sorry! There was an unexpected problem with your upload.<br>Our engineers have been notified."
>>>>>>> d5146365
    visualizations:
      no_value_placeholder: '(No value)'
      flyout:
        unfiltered_amount_label: 'Total: '
        filtered_amount_label: 'Filtered: '
        datum_selected_label: 'This column is currently selected.'<|MERGE_RESOLUTION|>--- conflicted
+++ resolved
@@ -40,14 +40,6 @@
           configure_vizualization_heading: 'Choose data to visualize'
         image_upload:
           button_text: 'Image Upload'
-<<<<<<< HEAD
-      story_save_button:
-        saved: 'Saved!'
-        saving: 'Saving...'
-        unsaved: 'Save'
-        idle: 'Save'
-
-=======
           heading: 'Upload an image'
           input_label: 'Select an image (supported image types .jpg, .gif, or a .png)'
           uploading_message: 'Uploading...'
@@ -55,7 +47,11 @@
             validation_file_size: 'Whoa! That image was bit too big. Try resizing it or using a smaller one.'
             validation_file_type: 'Shoot! We don’t support that kind of file. Try using a .jpg, .gif, or a .png'
             exception: "We're really sorry! There was an unexpected problem with your upload.<br>Our engineers have been notified."
->>>>>>> d5146365
+      story_save_button:
+        saved: 'Saved!'
+        saving: 'Saving...'
+        unsaved: 'Save'
+        idle: 'Save'
     visualizations:
       no_value_placeholder: '(No value)'
       flyout:
