<% content_for :headline do %>
<script>
$(".dialogBL").addClass("dialogBLgray");

blist.namespace.fetch('blist.columns.properties');
var column = blist.columns.properties.column = <%= @column.to_js %>;
</script>

<h1 id="title"><span class="columnPropertiesIcon"><%= h(@column.name) %></span></h1>
<% end %>

<div class="columnPropertiesWrapper">
  <div id="loadingSpinner"></div>
  <% form_tag "#", :id => "columnProperties" do %>
    <div class="tabWrapper">
      <div class="tabs">
        <ul class="tabSelector">
          <li><a id="general" href="#" class="selected">General</a></li>
          <% if @column.has_formatting? %>
              <li><a id="formatting" href="#">Formatting</a></li>
          <% end %> 
          <% if @column.has_totals? %>
              <li><a id="totals" href="#">Column Totals</a></li>
          <% end %>
          <%- #<li><a id="defaults" href="#">Default Values</a></li> %>
        </ul>
      </div>

      <%- # Default values tab %>
      <%-
        ' 
        <div id="defaultsTab" class="tabContent">
          <h3>Apply a Default Cell Value</h3>
          <h4 class="subtitle seperator">What you enter here will appear by default in every cell for this column</h4>
        </div>
        '
      -%>

      <%- # Column totals tab %>
      <%- if @column.has_totals? %>
      <div id="totalsTab" class="tabContent">
        <h3>Column Total Options</h3>
        <h4 class="subtitle seperator">Totals will appear at the bottom of the column while in table display mode</h4>
      </div>
      <% end %>

      <%- # Formatting tab %>
      <%- if @column.has_formatting? %>
      <div id="formattingTab" class="tabContent">
        <h3 class="seperator">Alignment Options</h3>
        <ul class="alignment">
          <li><p>Justify:</p></li>
          <li>
            <%= radio_button("column", "alignment", "left", :checked => @column.alignment == "left") %>
            <label for="column_alignment_left" class="align alignLeft">Left</label>
          </li>
          <li>
            <%= radio_button("column", "alignment", "center", :checked => @column.alignment == "center") %>
            <label for="column_alignment_center" class="align alignCenter">Centered</label>
          </li>
          <li>
            <%= radio_button("column", "alignment", "right", :checked => @column.alignment == "right") %>
            <label for="column_alignment_right" class="align alignRight">Right</label>
          </li>
        </ul>
      </div>
      <%- end %>

      <%- # General properties tab %>
      <div id="generalTab" class="tabContent">
        <table cellspacing="0">
          <tbody>
            <tr>
              <td colspan="2"><h3 class="seperator">Column Details</h3></td>
            </tr>
            <tr>
              <td class="labelColumn"><label for="name" class="required">Column Name:</label></td>
              <td class="fieldColumn"><%= text_field_tag("name", @column.name, :id => "name") %></td>
            </tr>
            <tr>
              <td class="labelColumn"><label for="description">Column Description:</label></td>
              <td class="fieldColumn"><%= text_area_tag("description", @column.description, 
                                                        :class => "textPrompt" + (@column.description.blank? ? " prompt": ""), 
                                                        :title => "Enter a description.",
                                                        :id => "description") %></td>
            </tr>
            <tr>
              <td colspan="2"><h3 class="seperator">Type of Column</h3></td>
            </tr>
            <tr>
              <td class="labelColumn"><label for="type">Type:</label></td>
              <td class="fieldColumn middle">
                <strong id="typeReadOnly" class="convert-<%= @column.client_type %>"><%= Column.types[@column.client_type] %></strong>
                <% if @column.convertable_types.size > 0 %>
                  <a id="converter" class="convertDropdown" href="#">Change</a>
                <% end %>
              </td>
            </tr>
            <tr>
                <td class="labelColumn"></td>
                <td class="fieldColumn">
                    <div id="convertables">
                      <ul class="convertables">
                        <% @column.convertable_types.each do |type| %>
                          <li>
                            <a id="<%=type%>" class="convert convert-<%=type%>" href="#">
                              <%= Column.types[type] %>
                            </a>
                          </li>
                        <% end %> 
                      </ul>
                    </div>
                </td>
            </tr>
          <tbody>
        </table>
      </div>
        <div class="saveBar">
            <div class="error errorMessage"></div>
          <h3 class="seperator"></h3>
          <div class="controlBar">
            <div class="required">Required Field</div> 
            <a href="#" class="save"><%= image_tag("button_save.png", :alt => "Save") %></a>
          </div>
        </div>
    </div>
  <% end %>
</div>

<script type="text/javascript" charset="utf-8">
$(function()
{
  $("#loadingSpinner").hide();
  $(".error").hide();
  $("#convertables").hide();

  var loading = function()
  {
    $("#loadingSpinner").css("left", 150 + $("#generalTab").width() / 2);
    $("#loadingSpinner").show();
  }

  var formEnabled = true;
  var toggleEnabled = function()
  {
    $(".columnPropertiesWrapper :input").attr("disabled", formEnabled);
    formEnabled = !formEnabled;
  }

  // Since these widgets are created live, we have to populate the default
  // text prompt values manually instead of relying on the plugin.
  $(".textPrompt").example(function () { return $(this).attr("title"); });

  var selectTab = function(which) 
  {
    $("#generalTab").hide();
    $("#formattingTab").hide();
    $("#totalsTab").hide();
    $("#defaultsTab").hide();

    $("#" + which + "Tab").show();
  };

  // Select tabs on hover.
  $("ul.tabSelector > li > a").hover(function() {
    if (!formEnabled) { return false; }
    $("ul.tabSelector > li > a").removeClass("selected");
    $(this).addClass("selected");
    selectTab(this.id);
  });

  // Default the selected tab to "general"
  selectTab("general");

  <% if @column.has_display_options? %>
    $("#formattingTab").columnFormat(column);
  <% end %>
  <% if @column.has_totals? %>
    $("#totalsTab").columnTotals(column);
  <% end %>
  

  // Keep the column model up to date so we don't have to read from the form to
  // update the properties.
  $("#name").change(function() { column.name = $(this).val() });
  $("#description").change(function() { column.description = $(this).val() });
  $("#column_alignment_left,#column_alignment_center,#column_alignment_right").change(function() { column.alignment = $(this).val() });
  $("#precision").change(function() { column.decimalPlaces = $(this).val() });
  $("#ui-spinner-precision > .ui-spinner-button").click(function() { column.decimalPlaces = $("#precision").val() });

  var converting = false;
  $("a.convert").click(function(event)
  {
    event.preventDefault();
    if (converting) return false;
    converting = true;
    $("a.convert").addClass("light");
    $(this).removeClass("light");
    loading();

    $.ajax({
      type: "POST",
      url: '<%= @column.convert_href(@view_id) %>&type=' + $(this).attr('id'), 
      cache: false, 
      dataType: 'json',
      contentType: "application/json",
      error: function(request) {
        $(".error").html($.json.deserialize(request.responseText).message).show();
      },
      success: function (responseData) {
        $(".jqmClose").click();
        $("#readGrid").blistModel().convertColumn(<%= @column.id %>, responseData);
      }
    });
  });

  $("#converter").click(function(event)
  {
      event.preventDefault();
      toggleEnabled();
      $("#convertables").toggle();
      return false;
  });

  $("#columnProperties").submit( function() {
    $(".save").click();
    return false;
  });

<<<<<<< HEAD
  $("#save").click(function(e)
  {
      e.preventDefault();
=======
  $(".save").click(function() {
>>>>>>> f5ba93ee
      if (!formEnabled) { return false; }
      toggleEnabled();

      $.ajax({
        type: "PUT",
        url: '<%= @column.href(@view_id)%>',
        cache: false,
        data: {
          json: $.json.serialize(column), 
          authenticity_token: "<%= form_authenticity_token %>"
          },
        dataType: 'json',
        error: function(request) { 
            $(".error").html($.json.deserialize(request.responseText).error).show() 
        },
        success: function(responseData) { 
            $grid = $("#readGrid");
            if ($grid.length != 0)
            {
                $("#readGrid").blistModel().updateColumn(responseData);
            }
            $(document).trigger(blist.events.COLUMNS_CHANGED, [<%= @column.id %>]);
            $(".jqmClose").click();
        }
      });
  });
});
</script><|MERGE_RESOLUTION|>--- conflicted
+++ resolved
@@ -227,13 +227,9 @@
     return false;
   });
 
-<<<<<<< HEAD
-  $("#save").click(function(e)
+  $(".save").click(function(e)
   {
       e.preventDefault();
-=======
-  $(".save").click(function() {
->>>>>>> f5ba93ee
       if (!formEnabled) { return false; }
       toggleEnabled();
 
