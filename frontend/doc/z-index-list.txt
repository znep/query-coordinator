MAIN SITE:
1-8 dataset grid sidebar tabs
9 dataset grid active sidebar tab
50 menu button
100 tooltip flyout
1000 configurator
3000 modal dialog
3001 modal dialog overlay
9997 bt-wrapper
9998 bt-wrapper canvas
9999 bt-content
9999 modal overlay
10000 menu
10100 maintenance notification


DATASETv2:
99 toolbar


SIDEBAR:
1 remove link for repeaters
50 modal (surrounding) overlay
60 pane overlay
60 loading overlay
70 column selector when picking
80 disabled overlay
81 disabled message


WIDGET:
50 subheader
51 header
2998: main menu dropdown


CONTROLS:
3001 color_selector
3002 autocompleteComboDropdown
6000 loading spinner overlay
10000 loading spinner


DATA RENDERING:
999 map data
1000 mapLayers, mapLegend
1004 map controls


DATASLATE:
1000 sidebar
1500 FixedContainer
1500 editOverlay
2000 canvas edit bar
2001 cfViewsContainer
2999 edit mask
3000 focal item
3001 resize handle
20000 IE drag image


Visualization Canvas:
4 Visualizations
5 Filter bar collapsed filters in main application
5 Preview bar
5 Visualization action buttons (edit, share)
7 Filter bar columns in main application
8 Edit bar
9 Site chrome admin header
52 Color palette preview container
53 Filter bar collapsed filters in Authoring Experience
60 Filter bar controls in Authoring Experience
1001 Share modal size dropdown

OP Measures:
5 Preview bar
8 Edit bar
9 Site chrome admin header


DataCards:
1 Cards area
1 Cards themselves, except when dragged
2 Cards input blocker overlay for edit mode.
1001 Loading spinners
1001 Search flannel
1002 Quick filter bar
1002 jQuery flyouts (table flyouts)
1003 Feature map flannel
1004 Generic tool panels (API panel, Save as panel, Other views panel, Aggregation panel)
1004 Customize bar
3000 Currently dragged card.
9999 Modal translucent overlay
10000 Modal dialog
10010 Mouse capture overlay (InputHacks)
99999 Uber flyouts

Cards:
 3 Expand and delete buttons.
 -1 expanded title (unexpanded has no z-index unless hovered)
 1002 expanded or unexpanded card title on hover

 1 expanded card description
 2 unexpanded and truncated card description
 3 animating expanded card description
 1001 static expanded card description

 99999 catcher to prevent expand button from being clicked when in edit mode.

Column chart:
 2 expand button (>>)

Timeline chart:
 1 dim or hidden labels
 1 active labels while selecting
 2 highlighted labels
 2 active labels while not selecting

Table:
 1 Column resize thumb

Collapsable Search inside Admin Header:
-1 Send searchbox behind other header links
101 1 higher than the z-index set on .dropdown elements due to EN-11443.
3 Search button
3 Search text box
4 Search Icon

Notifications:
100 Notifications Panel
1 Notifications Panel Footer
0 Notifications Secondary Panel

<<<<<<< HEAD
CreateAlertModal:
102 Input drop down box
=======
Maps:
2 mapboxgl-ctrl-top-left
2 mapboxgl-ctrl-top-right
2 mapboxgl-ctrl-bottom-left
2 mapboxgl-ctrl-bottom-right
3 mapboxgl-popup
>>>>>>> a8c20cba
<|MERGE_RESOLUTION|>--- conflicted
+++ resolved
@@ -131,14 +131,12 @@
 1 Notifications Panel Footer
 0 Notifications Secondary Panel
 
-<<<<<<< HEAD
 CreateAlertModal:
 102 Input drop down box
-=======
+
 Maps:
 2 mapboxgl-ctrl-top-left
 2 mapboxgl-ctrl-top-right
 2 mapboxgl-ctrl-bottom-left
 2 mapboxgl-ctrl-bottom-right
-3 mapboxgl-popup
->>>>>>> a8c20cba
+3 mapboxgl-popup