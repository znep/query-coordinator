--- conflicted
+++ resolved
@@ -61,13 +61,7 @@
                 <%= profile_item 'userLocation', h(@user.displayLocation), 'Add your City and Country', @is_user_current %>
                 <%= profile_item 'userCompany', h(@user.company), 'Add your company or agency name here', @is_user_current %>
                 <%= profile_item 'userTitle', h(@user.title), 'Add your title here', @is_user_current %>
-<<<<<<< HEAD
-                <%= profile_item 'userTags', @user.tag_display_string, 'Add some tags here so others in the community can find you', @is_user_current %>
-
-=======
                 <%= profile_item 'userTags', h(@user.tag_display_string), 'Add some tags here so others in the community can find you', @is_user_current %>
-                
->>>>>>> 3c206705
                 <%- if (@is_user_current) -%>
                   <p class="editProfileContentActions">
                     <a class='first action showListBoxLink' href='#edit'>Edit</a><a 
@@ -400,13 +394,7 @@
   <div id="sidebar" class="column scrollContentColumn<%= @is_user_current ? "" : " notabs" %>">
     <% render(:layout => "shared/sidebar_box",
       :locals => { :id => 'blistStats' } ) do %>
-<<<<<<< HEAD
         <h4><%= @is_user_current ? "My" : "#{h(@user.displayName)}'s" %> Stats</h4>
-
-=======
-        <h4><%= @is_user_current ? "My" : "#{@user.displayName}'s" %> Stats</h4>
-        
->>>>>>> 3c206705
         <p><strong>Joined on:</strong> <%= blist_date(@user.createdAt) %></p>
         <p><strong>Last login:</strong> <%= blist_date(@user.lastLogin) %></p>
 
