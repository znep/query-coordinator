/**
 * This file implements the Blist data model.  The data model is a flexible container for dynamic data that is
 * decoupled from any specific presentation mechanism.
 *
 * The model holds two types of information, metadata and data.  Internally metadata is stored in a private variable
 * called "meta", data is stored in a private variable called "rows".  Additionally, the model supports filtering,
 * grouping and sorting.  Sorting is applied against the full dataset.  Grouping and filtering is applied to a subset
 * of the dataset stored in a private variable called "active".
 *
 * <h2>Metadata</h2>
 *
 * Metadata is an object with any of the following optional fields:
 *
 * <ul>
 *   <li>columns - a hierarchical list of column configuration objects.  This is an array of arrays.  Each sub-array
 *     describes the columns such as they might appear in the corresponding level of a tree.  For example, columns[0]
 *     is the root column set.  Columns[1] contains the columns that display if a root row is expanded.  Etc.</li>
 *   <li>view - a Blist view object, used to configure options that aren't otherwise set</li>
 *   <li>title - the name displayed as the title of the grid</li>
 * </ul>
 *
 * Columns are described using an object with the following fields:
 *
 * <ul>
 *   <li>name - the display name of the column<li>
 *   <li>description - the user defined description of the column<li>
 *   <li>dataIndex - the index of the value within rows (a string for object rows, a number for array rows)</li>
 *   <li>type - the type of data in the column (standard Blist type; defaults to "text").  See types.js for
 *     more information on supported types</li>
 *   <li>width - the width of the column</li>
 *   <li>option - an array of possible picklist values of the form { id: { text: 'My Label', icon: 'icon_url' }
 *     }</li>
 *   <li>format - a type specific parameter that describes the display format for the data</li>
 *   <li>group - a function that generates a "group" object for a given value.  If this value is present a
 *     table displays group headers when ordered by this column.  Set to "true" to use the default grouping
 *     function for the type</li>
 *   <li>children - if a column has associated "sub-columns", these columns are referenced here</li>
 * </ul>
 *
 *
 * <h2>Rows</h2>
 *
 * Row data is stored as an array of records.  Records may be arrays or objects.  Once installed, changes to row data
 * must occur via public model methods.  Model backed objects can register for events to check data (as well as
 * metadata) changes.
 *
 * Row data may be stored "sparsely".  In sparse mode, one or more elements in the row array are represented by a
 * primitive value rather than actual row data in an object or array.  These primitive value represent row IDs.  To
 * retrieve actual row data clients may pass an array of such rows to loadRows().  loadRows() is an asynchronous
 * operation.  When loadRows() succeeds, the row_change is fired with the list of freshly populated rows.
 *
 * In addition to actual data, rows may have the following properties:
 *
 * <ul>
 *   <li>level - the level of the row, or -1 if the row is "special" (that is, uses a custom renderer)
 *   <li>expanded - true iff the row is in an "open" state
 *   <li>children - columns that are nested within this column, if applicable
 * </ul>
 *
 * Each row is identified by an ID.  IDs must be unique across rows.  If column data is stored in an object then the
 * ID is the field "id".  If column data is stored in a row then the first column is used as the ID.
 *
 *
 * <h2>Events</h2>
 * 
 * The model fires the following events:
 *
 * <ul>
 *   <li>meta_change - when metadata (column, data name, etc.) changes</li>
 *   <li>before_load - called prior to intiating an AJAX load of data.  Return false to cancel the load</li>
 *   <li>load - called when the entire set of rows is replaced</li>
 *   <li>after_load - called after an AJAX load of data</li>
 *   <li>row_change - called with an array of rows that have had their contents change</li>
 *   <li>selection_change - called with an array of rows that have had their selection change</li>
 *   <li>row_add - called with an array of rows that have been newly added to the model</li>
 *   <li>row_remove - called with an array of rows that are no longer present in the model</li>
 *   <li>col_width_change - called when there is a metadata change that only affects column widths</li>
 *   <li>client_filter - called when a filter is run on the client, not the server</li>
 * </ul>
 */

blist.namespace.fetch('blist.data');

(function($) {
    /**
     * This class provides functionality for managing a table of data.
     */
    blist.data.Model = function(meta, rows) {
        var self = this;

        var curOptions = {
            blankRow: false,
            filterMinChars: 3,
            pageSize: 50,
            progressiveLoading: false
        };

        // Count number of loaded rows, so we know when to disable progressive
        // loading
        var rowsLoaded = 0;

        // The active dataset (rows or a filtered version of rows)
        var active = [];

        // Row lookup-by-ID
        var lookup = {};
        var activeLookup = {};

        // Column lookup by UID
        var columnLookup = [];

        // Event listeners
        var listeners = [];

        // Sorting configuration
        var sortConfigured;
        var orderFn;
        var orderPrepro;
        var orderCol;

        // Filtering configuration
        var filterFn;
        var filterText = "";
        var filterTimer;

        // Expanded row configuration
        var expanded;

        // Grouping configuration
        var groupFn;

        // Data translation
        var translateFn = null;

        // Data load configuration
        var autoBaseURL = true;
        var baseURL = null;
        var supplementalAjaxOptions = null;

        var findColumn = function(id) {
            var column;
            $.each(meta.view.columns, function(i, col) {
                if (col.id == id)
                {
                    column = col;
                    return false;
                }
            });
            return column;
        };

        var findColumnIndex = function(id) {
            var index;
            $.each(meta.columns[0], function(i, col) {
                if (col.id == id)
                {
                    index = i;
                    return false;
                }
            });
            return index;
        };

        var columnType = function(index) {
            if (meta.columns) {
                var column = meta.columns[0][index];
                if (column) {
                    var type = blist.data.types[column.type];
                    if (type) { return type; }
                }
            }
            return blist.data.types.text;
        };

        /**
         * Create a mapping of ids to positions for both rows & active
         *  (since these arrays may be different)
         */
        var installIDs = function(activeOnly)
        {
            if (!activeOnly || rows == active)
            {
                lookup = {};
                // Count the total number of rows we have actual data for
                rowsLoaded = 0;
                for (var i = 0; i < rows.length; i++)
                {
                    var row = rows[i];
                    if (typeof row == 'object')
                    {
                        var id = row.id || (row.id = row[0]);
                        rowsLoaded++;
                    }
                    else
                    {
                        id = row;
                    }
                    lookup[id] = i;
                    if (rows == active)
                    {
                        activeLookup[id] = i;
                    }
                }
            }
            if (rows != active)
            {
                activeLookup = {};
                for (i = 0; i < active.length; i++)
                {
                    row = active[i];
                    if (typeof row == 'object')
                    {
                        id = row.id || (row.id = row[0]);
                    }
                    else
                    {
                        id = row;
                    }
                    activeLookup[id] = i;
                }
            }
        };

        var setRowMetadata = function(newRows, metaCols, dataMungeCols)
        {
            $.each(newRows, function(i, r)
            {
                if (metaCols)
                {
                    $.each(metaCols, function(j, c)
                    {
                        if (c.name == 'meta')
                        {
                            var md = r[c.index];
                            if (md !== null && md !== undefined)
                            { r[c.name] = $.json.deserialize(md); }
                        }
                        else if (r[c.index] !== undefined)
                        { r[c.name] = r[c.index]; }
                    });
                }
                if (dataMungeCols)
                {
                    $.each(dataMungeCols, function(j, c)
                    {
                        if (c.type == 'nullifyArrays' &&
                            r[c.index] && r[c.index] instanceof Array)
                        {
                            var isEmpty = true;
                            $.each(r[c.index], function(k, v)
                                {
                                    if (v !== null && v !== undefined)
                                    { isEmpty = false; return false; }
                                });
                            if (isEmpty) { r[c.index] = null; }
                        }
                        if (c.type == 'arrayToObject' &&
                            r[c.index] && r[c.index] instanceof Array)
                        {
                            var o = {};
                            $.each(r[c.index], function(k, v)
                                {
                                    o[c.types[k]] = v === '' ? null : v;
                                });
                            r[c.index] = o;
                        }
                        if (c.type == 'falseToNull' && r[c.index] === false)
                        { r[c.index] = null; }
                        if (c.type == 'zeroToNull' && r[c.index] === 0)
                        { r[c.index] = null; }
                    });
                }
            });
        };

        var dataChange = function()
        {
            self.unselectAllRows(true);
            $(listeners).trigger('load', [ self ]);
        };

        /**
         * Set options
         */

        this.options = function (newOpt)
        {
            if (newOpt)
            {
                $.extend(curOptions, newOpt);
            }
            return this;
        };

        /**
         * Whether or not to do progressive loading from the server,
         * i.e., whether or not to do sorting & filtering locally
         */
        this.isProgressiveLoading = function()
        {
            var isProg = curOptions.progressiveLoading && rowsLoaded < rows.length;
            if (!isProg && meta.columnFilters != null)
            {
                $.each(meta.columnFilters, function (i, v)
                    { if (v != null) { isProg = true; return false; } });
            }
            if (meta.view.sortBys.length > 1)
            {
               isProg = true;
            }
            return isProg;
        };

        /**
         * Access the dataset title.
         */
        this.title = function()
        {
            return meta.title || (meta.view && meta.view.name) || "";
        };

        /**
         * Get rights for this view
         */
        this.canRead = function()
        {
            return meta.view && meta.view.rights &&
                $.inArray('read', meta.view.rights) >= 0;
        };

        this.canWrite = function()
        {
            return meta.view && meta.view.rights &&
                $.inArray('write', meta.view.rights) >= 0;
        };

        this.canAdd = function()
        {
            return meta.view && meta.view.rights &&
                $.inArray('add', meta.view.rights) >= 0;
        };

        this.canDelete = function()
        {
            return meta.view && meta.view.rights &&
                $.inArray('delete', meta.view.rights) >= 0;
        };

        this.useBlankRows = function()
        {
            return curOptions.blankRow && self.canAdd() && self.canWrite();
        };

        /**
         * Add a model listener.  A model listener receives events fired by the model.
         */
        this.addListener = function(listener)
        {
            var pos = $.inArray(listener, listeners);
            if (pos == -1) { listeners.push(listener); }
        };

        /**
         * Remove a model listener.
         */
        this.removeListener = function(listener)
        {
            var pos = $.inArray(listener, listeners);
            if (pos == -1) { listeners = listeners.splice(pos, 1); }
        };

        /**
         * Set the metadata and rows for the model.
         */
        this.load = function(config)
        {
<<<<<<< HEAD
            if (config.meta) { this.meta(config.meta); }
            if (config.rows || config.data)
            { this.rows(config.rows || config.data); }
=======
            //console.profile();
            if (config.meta)
			{
                this.meta(config.meta);
			}
            if (config.rows || config.data)
			{
                this.rows(config.rows || config.data);
			}
            //console.profileEnd();
>>>>>>> f5ba93ee
        };

        /**
         * Configure a function for translating server requests to client requests.
         */
        this.translate = function(newTranslateFn)
        {
            translateFn = newTranslateFn;
        };

        /**
         * Load the metadata and rows for the model via an AJAX request.
         */
        this.ajax = function(ajaxOptions)
        {
            if (typeof ajaxOptions == 'string')
            {
                ajaxOptions = { url: ajaxOptions };
            }
            supplementalAjaxOptions = $.extend({}, ajaxOptions);
            if (curOptions.progressiveLoading)
            {
                ajaxOptions.data = $.extend({}, ajaxOptions.data,
                        {include_ids_after: curOptions.pageSize,
                            include_aggregates: true});
            }
            doLoad(this, this.load, ajaxOptions);
        };

        var doLoad = function(model, onLoad, ajaxOptions)
        {
            if (!ajaxOptions.success)
            {
                if (!ajaxOptions.dataType) { ajaxOptions.dataType = 'json'; }
                ajaxOptions.success = function(config) {
                    if (translateFn)
                    { config = translateFn.apply(this, [ config ]); }
                    onLoad.apply(model, [ config ]);
                };
                ajaxOptions.complete = function() {
                    $(listeners).trigger('after_load');
                };
            }
            if (!$(listeners).trigger('before_load', [ ajaxOptions ])) { return; }

            if (autoBaseURL)
            {
                var url = ajaxOptions.url;
                var endOfProt = url.indexOf('://');
                if (endOfProt != -1)
                {
                    endOfProt += 3;
                    var endOfHost = url.indexOf('/', endOfProt);
                    if (endOfHost == -1) { baseURL = url; }
                    else { baseURL = url.substring(0, endOfHost); }
                }
                else { baseURL = ''; }
            }
            $.ajax(ajaxOptions);
        };

        /**
         * Load a set of rows.  The table must have been populated via AJAX for this to succeed.  Supplementary
         * requests will be requested of the original URL using ids[] query parameters in the POST body.
         *
         * @param rows an array of row IDs
         */
        this.loadRows = function(rowsToLoad)
        {
            if (!supplementalAjaxOptions)
            {
                return;
            }

            var ajaxOptions = $.extend({},
                    supplementalAjaxOptions,
                    { data: $.extend({}, supplementalAjaxOptions.data,
                        { ids: rowsToLoad }) });
            doLoad(this, onSupplementalLoad, ajaxOptions);
        };

        var onSupplementalLoad = function(response)
        {
            // Install the rows
            var supplement = response.data;
            setRowMetadata(supplement, meta.metaColumns, meta.dataMungeColumns);
            for (var i = 0; i < supplement.length; i++)
            {
                var row = supplement[i];
                var id = row.id || (row.id = row[0]);
                var index = lookup[id];
                if (index != null)
                {
                    rows[index] = row;
                    rowsLoaded++;
                }
                if (rows != active)
                {
                    index = activeLookup[id];
                    if (index != null)
                    {
                        active[index] = row;
                    }
                }
            }

            // Notify listeners of row load via the "change" event
            this.change(supplement);
        };

        var reloadView = function()
        {
            var ajaxOptions = $.extend({}, supplementalAjaxOptions);
            if (curOptions.progressiveLoading)
            {
                ajaxOptions.data = $.extend({}, ajaxOptions.data,
                        {max_rows: 1});
            }
            doLoad(self, viewReloaded, ajaxOptions);
        };

        var viewReloaded = function(config)
        {
            if (config.meta)
            {
                self.invalidateRows();
                self.meta(config.meta);
                $(listeners).trigger('columns_updated', [self]);
            }
        };

        var translatePicklistFromView = function(col) {
            var values = col.dataType && col.dataType.picklist && col.dataType.picklist.values;
            if (values) {
                var options = col.options = {};
                for (var j = 0; j < values.length; j++) {
                    var value = values[j];
                    options[typeof value.id == "string" ? value.id.toLowerCase() : value.id] = { text: value.description, icon: value.icon };
                }
            }
            return options;
        };

        var getColumnLevel = function(columns, id) {
            var level = columns[id];
            if (!level) {
                level = columns[id] = [];
                level.id = id;
            }
            return level;
        };

        this.updateAggregateHash = function(newAggs)
        {
            meta.aggregates = newAggs;
            if (!meta.aggregateHash)
            {
                meta.aggregateHash = {};
            }
            if (newAggs)
            {
                $.each(newAggs, function (i, a)
                {
                    if (!meta.aggregateHash[a.columnId])
                    {
                        meta.aggregateHash[a.columnId] = {};
                    }
                    meta.aggregateHash[a.columnId].type = a.name;
                    meta.aggregateHash[a.columnId].value = a.value;
                });
            }
        };

        var translateMetaColumns = function(viewCols, metaCols, dataMungeCols)
        {
            if (!viewCols) { return; }

            for (var i = 0; i < viewCols.length; i++)
            {
                var v = viewCols[i];
                if (v.dataType && (v.dataType.type == 'meta_data' ||
                    v.dataType.type == 'tag'))
                {
                    var adjName = v.name;
                    if (v.name == 'sid') { adjName = 'id'; }
                    else if (v.name == 'id') { adjName = 'uuid'; }
                    metaCols.push({name: adjName, index: i});
                }
                if (v.dataType && (v.dataType.type == 'url' ||
                    v.dataType.type == 'phone' ||
                    v.dataType.type == 'document'))
                { dataMungeCols.push({index: i, type: 'nullifyArrays'}); }
                if (v.dataType && (v.dataType.type == 'url' ||
                    v.dataType.type == 'phone'))
                { dataMungeCols.push({index: i, type: 'arrayToObject',
                    types: v.subColumnTypes}); }
                if (v.dataType && v.dataType.type == 'checkbox')
                { dataMungeCols.push({index: i, type: 'falseToNull'}); }
                if (v.dataType && v.dataType.type == 'stars')
                { dataMungeCols.push({index: i, type: 'zeroToNull'}); }
            }
        };

        var translateViewColumns = function(view, viewCols, columns, nestDepth, nestedIn) {
            if (!viewCols) { return; }

            viewCols = viewCols.slice();
            for (var i = 0; i < viewCols.length; i++)
            { viewCols[i].dataIndex = i; }
            viewCols.sort(function(col1, col2) { return col1.position - col2.position; });

            var levelCols = getColumnLevel(columns, nestDepth);

            var filledTo = 0;
            var addNestFiller = function()
            {
                if (filledTo < levelCols.length)
                {
                    var fillFor = [];
                    for (var i = filledTo; i < levelCols.length; i++)
                    { fillFor.push(levelCols[i]); }
                    filledTo = levelCols.length + 1;
                    getColumnLevel(columns, nestDepth + 1).push({
                        type: 'fill',
                        fillFor: fillFor
                    });
                }
                else { filledTo++; }
            };

            for (i = 0; i < viewCols.length; i++)
            {
                var vcol = viewCols[i];
                if ((vcol.dataType && vcol.dataType.type == 'meta_data') ||
                    (vcol.flags && $.inArray("hidden", vcol.flags) != -1))
                { continue; }

                var col = {
                    name: vcol.name,
                    description: vcol.description,
                    width: vcol.width || 100,
                    type: vcol.dataType && vcol.dataType.type ? vcol.dataType.type : "text",
                    id: vcol.id,
                    tableColumnId: vcol.tableColumnId,
                    aggregate: meta.aggregateHash[vcol.id],
                    subTypes: vcol.subColumnTypes
                };

                col.dataIndex = vcol.dataIndex;
                if (nestedIn) {
                    col.nestedIn = nestedIn;
                    col.dataLookupExpr = nestedIn.header.dataLookupExpr +
                        "[" + col.dataIndex + "]";
                } else {
                    col.dataLookupExpr = "[" + col.dataIndex + "]";
                }

                switch (col.type)
                {
                    case 'picklist':
                        col.options = translatePicklistFromView(vcol);
                        break;

                    case 'photo':
                    case 'document':
                        col.base = baseURL + "/views/" + view.id + "/files/";
                        break;

                    case 'nested_table':
                        // Create the "body" column that appears in the next level
                        var children = [];
                        col.body = {
                            type: 'nested',
                            children: children,
                            header: col
                        };
                        col.metaChildren = [];
                        col.dataMungeChildren = [];
                        translateMetaColumns(vcol.childColumns, col.metaChildren,
                            col.dataMungeChildren);
                        translateViewColumns(view, vcol.childColumns, columns, nestDepth + 1, col.body);

                        // Add the body column to the next nesting level
                        addNestFiller();
                        if (columns[nestDepth + 1])
                        { columns[nestDepth + 1].push(col.body); }

                        break;
                }

                var format = vcol.format;
                if (format)
                {
                    if (col.type == "text" && format.formatting_option == "Rich")
                    {
                        col.type = "richtext";
                    }
                    if (col.type == "stars" &&
                        format.view == "stars_number")
                    {
                        col.type = "number";
                    }
                    else if (format.view)
                    {
                        col.format = vcol.format.view;
                    }
                    if (format.range)
                    {
                        col.range = format.range;
                    }
                    if (format.precision)
                    {
                        // This isn't actual precision, it's decimal places
                        col.decimalPlaces = format.precision;
                    }
                    if (format.align)
                    {
                        col.alignment = format.align;
                    }
                }

                if (nestedIn) { nestedIn.children.push(col); }
                else { levelCols.push(col); }
            }

            // Add filler for trailing unnested columns to the next nesting
            // depth if applicable
            if (columns[nestDepth + 1]) { addNestFiller(); }
        };

        /**
         * Get and/or set the metadata for the model.
         */
        this.meta = function(newMeta)
        {
            if (newMeta)
            {
                // Ensure the meta has a columns object, even if it is empty
                meta = newMeta;
                if (!meta.columns)
                {
                    meta.columns = [[]];
                    meta.metaColumns = [];
                    meta.dataMungeColumns = [];
                    if (meta.view)
                    {
                        this.updateAggregateHash(meta.aggregates);
                        if (meta.view.columns)
                        {
                            translateMetaColumns(meta.view.columns,
                                meta.metaColumns, meta.dataMungeColumns);
                            translateViewColumns(meta.view, meta.view.columns,
                                meta.columns, 0);
                        }
                    }
                    // If there are rows, reset all child rows since there may
                    // be new nested columns
                    if (rows && rows.length > 0)
                    {
                        $.each(rows, function(i, r)
                            { if (r instanceof Object) { resetChildRows(r); } });
                    }
                }

                filterFn = null;
                filterText = "";
                orderCol = null;
                orderFn = null;
                sortConfigured = false;

                // Assign a unique numeric ID (UID) and level ID to each column
                columnLookup = [];
                var nextID = 0;
                var assignIDs = function(cols, level) {
                    for (var i = 0; i < cols.length; i++) {
                        var col = cols[i];
                        col.uid = nextID++;
                        col.level = level;
                        col.indexInLevel = i;
                        columnLookup[col.uid] = col;
                        if (col.children) { assignIDs(col.children, level); }
                    }
                };
                for (var i = 0; i < meta.columns.length; i++)
                { assignIDs(meta.columns[i], meta.columns[i]); }

                var rootColumns = meta.columns[0];

                // Configure root column sorting based on view configuration if
                // a view is present
                var sorts = {};
                meta.sort = {};

                if (meta.view && meta.view.sortBys && meta.view.sortBys.length > 0)
                {
                    $.each(meta.view.sortBys, function(i, sort) {
                        sorts[sort.viewColumnId] = sort;
                    });

                    $.each(meta.view.columns, function (i, c)
                    {
                        if (sorts[c.id] != undefined)
                        {
                            meta.sort[c.id] = {
                                ascending: (sorts[c.id].flags != null && $.inArray('asc', sorts[c.id].flags) >= 0),
                                column: c
                              };
                        }
                    });
                }

                // For each column at the root nesting level, ensure that
                // dataIndex is present, and that a "dataLookupExpr" is
                // present.  Other levels must configure these explicitly.
                for (i = 0; i < rootColumns.length; i++)
                {
                    var col = rootColumns[i];
                    var dataIndex = col.dataIndex;
                    if (!dataIndex == undefined)
                    {
                        dataIndex = col.dataIndex = i;
                    }
                    if (!col.dataLookupExpr)
                    {
                        if (typeof dataIndex == "string")
                        {
                            col.dataLookupExpr = "['" + dataIndex + "']";
                        }
                        else
                        {
                            col.dataLookupExpr = '[' + dataIndex + ']';
                        }
                    }
                }

                // Notify listeners of the metadata change
                this.metaChange();
            }
            return meta;
        };

        /**
         * Get and/or set the rows for the model.  Returns only "active" rows,
         * that is, those that are visible.
         */
        this.rows = function(newRows)
        {
            if (newRows)
            {
                expanded = {};
                active = rows = newRows;
                setRowMetadata(newRows, meta.metaColumns, meta.dataMungeColumns);
                installIDs();

                // Apply sorting if so configured
                if (sortConfigured)
                {
                    doSort();
                }

                // Apply filtering and grouping
                configureActive(active);
            }

            return active;
        };

        /**
         * Given a row or a row ID, retrieve the ordinal index of the row in the active set.
         */
        this.index = function(rowOrRowID)
        {
            if (rowOrRowID instanceof Object)
            { return activeLookup[rowOrRowID.id]; }
            return activeLookup[rowOrRowID];
        };

        /**
         * Add rows to the model.
         */
        this.add = function(addedRows)
        {
            rows = rows.concat(addedRows);
            if (active != rows)
            {
                active = active.concat(addedRows);
            }
            $.each(addedRows, function(i, r)
                { if (r instanceof Object) { rowsLoaded++; } });
            setRowMetadata(addedRows, meta.metaColumns, meta.dataMungeColumns);
            installIDs();
            configureActive();
            $(listeners).trigger('row_add', [ addedRows ]);
        };

        /**
         * Remove rows from the model.
         */
        this.remove = function(delRows, serverDelete)
        {
            if (!(delRows instanceof Array) || delRows.id)
            { delRows = [delRows]; }

            for (var i = 0; i < delRows.length; i++)
            {
                var row = delRows[i];
                if (row.expanded) { this.expand(row, false); }
                var id = row.id;
                var index = lookup[id];
                if (index !== undefined)
                {
                    delete lookup[id];
                    rows.splice(index, 1);
                    rowsLoaded--;
                }
                if (rows != active)
                {
                    index = activeLookup[id];
                    if (index !== undefined)
                    {
                        delete activeLookup[id];
                        active.splice(index, 1);
                    }
                }
                this.unselectRow(row);

                if (serverDelete)
                {
                    startRowChange();
                    if (pendingRowEdits[id])
                    {
                        pendingRowDeletes[id] = true;
                    }
                    else
                    {
                        serverDeleteRow(id);
                    }
                }
                // Update IDs after each loop, since positions have adjusted
                installIDs();
            }
            $(listeners).trigger('row_remove', [ delRows ]);
        };

        var serverDeleteRow = function(rowId)
        {
            $.ajax({url: '/views/' + meta.view.id + '/rows/' +
                    rowId + '.json',
                    contentType: 'application/json', type: 'DELETE',
                    complete: function() { finishRowChange(); }
                    });
        };

        // Get the value in a row for a column
        this.getRowValue = function(row, column)
        {
            var value;
            eval('value = row' + column.dataLookupExpr + ';');
            return value;
        };

        // Get the invalid value in a row for a column
        this.getInvalidValue = function(row, column)
        {
            var parCol = column.nestedIn ? column.nestedIn.header : column;
            var childLookup = column.nestedIn ? parCol.dataLookupExpr : '';
            var realRow;
            eval("realRow = row" + childLookup + ";");
            return realRow.meta && realRow.meta.invalidCells &&
                realRow.meta.invalidCells[column.tableColumnId] || null;
        };

        // Set the value in a row for a column
        this.setRowValue = function(value, row, column)
        {
            eval('row' + column.dataLookupExpr + ' = value;');
        };

        this.setInvalidValue = function(value, row, column)
        {
            var parCol = column.nestedIn ? column.nestedIn.header : column;
            var childLookup = column.nestedIn ? parCol.dataLookupExpr : '';
            var realRow;
            eval("realRow = row" + childLookup + ";");
            if (!realRow.meta) { realRow.meta = {'invalidCells': {}}; }
            if (!realRow.meta.invalidCells) { realRow.meta.invalidCells = {}; }
            realRow.meta.invalidCells[column.tableColumnId] = value;
        };

        this.isCellError = function(row, column)
        {
            if (!row.error) { return false; }
            var v;
            eval('v = row.error' + column.dataLookupExpr + ';');
            return v;
        };

        var resetChildRows = function(row)
        {
            if (row.expanded)
            {
                self.expand(row, false, true);
                delete row.childRows;
                self.expand(row, true, true);
                installIDs();
                configureActive();
            }
            else
            { delete row.childRows; }
        };

        var saveUID = 0;
        var isRowCreate = false;
        var pendingRowCreates = [];
        var pendingRowEdits = {};
        var pendingRowDeletes = {};
        var rowChangesPending = 0;
        var startRowChange = function()
        {
            rowChangesPending++;
        };

        var finishRowChange = function()
        {
            rowChangesPending--;
            if (rowChangesPending == 0)
            {
                $(listeners).trigger('server_row_change');
            }
        };

        // Set the value for a row, save it to the server, and notify listeners
        this.saveRowValue = function(value, row, column, isValid)
        {
            var validValue = isValid ? value : null;
            var invalidValue = isValid ? null : value;

            var isCreate = false;
            if (row.type == 'blank')
            {
                row = $.extend(row, {id: 'saving' + saveUID++, isNew: true,
                    type: null});
                installIDs();
                configureActive();
                isCreate = true;
            }
            this.setRowValue(validValue, row, column);
            this.setInvalidValue(invalidValue, row, column);

            if (!row.saving) { row.saving = []; }
            var data = {};
            data[column.id] = validValue;
            if (row.meta) { data.meta = $.json.serialize(row.meta); }
            if (column.nestedIn)
            {
                var parCol = column.nestedIn.header;

                var childRow = self.getRowValue(row, parCol);
                isCreate = childRow.type == 'blank';
                if (isCreate)
                {
                    var parRow = row.parent;
                    // If we're in a blank row, create that row first
                    if (parRow.type == 'blank')
                    { this.saveRowValue(null, parRow, parCol, true); }

                    // Add the new row to the parent
                    if (!parRow[parCol.dataIndex])
                    { parRow[parCol.dataIndex] = []; }
                    parRow[parCol.dataIndex].push(childRow);

                    // Now force refresh by collapsing, clearing
                    // child rows, and then re-expanding
                    resetChildRows(parRow);
                }

                row.saving[parCol.dataIndex][column.dataIndex] = true;
                if (row.error && row.error[parCol.dataIndex])
                { delete row.error[parCol.dataIndex][column.dataIndex]; }
            }
            else
            {
                row.saving[column.dataIndex] = true;
                if (row.error) { delete row.error[column.dataIndex]; }
            }

            this.change([row]);

            startRowChange();
            if (pendingRowEdits[row.id])
            {
                pendingRowEdits[row.id].push({column: column, data: data});
                return;
            }
            else if (isCreate)
            {
                if (isRowCreate)
                {
                    pendingRowCreates.push({row: row, column: column, data: data});
                    return;
                }
                isRowCreate = true;
            }

            if (!pendingRowEdits[row.id]) { pendingRowEdits[row.id] = []; }
            serverSaveRow(row, column, data);
        };

        var getSaveURL = function(row, column)
        {
            var url = '/views/' + self.meta().view.id + '/rows';
            if (column.nestedIn)
            {
                var parCol = column.nestedIn.header;
                var childRow = self.getRowValue(row, parCol);
                url += '/' + row.parent.uuid +
                    '/columns/' + parCol.id +
                    '/subrows';
                if (childRow.type != 'blank') { url += '/' + childRow.uuid; }
                url += '.json';
            }
            else if (row.isNew) { url += '.json'; }
            else { url += '/' + row.uuid + '.json'; }
            return url;
        };

        var serverSaveRow = function(row, column, data)
        {
            var url = getSaveURL(row, column);
            var model = self;
            var newRow = row.isNew ? row : null;
            var parCol;
            var childRow;
            if (column.nestedIn)
            {
                parCol = column.nestedIn.header;
                childRow = self.getRowValue(row, parCol);
                newRow = childRow.type == 'blank' ? childRow : null;
            }
            $.ajax({ url: url,
                    type: newRow ? 'POST' : 'PUT',
                    contentType: 'application/json', dataType: 'json',
                    data: $.json.serialize(data),
                    complete: function()
                    {
                        if (parCol)
                        { delete row.saving[parCol.dataIndex][column.dataIndex]; }
                        else
                        { delete row.saving[column.dataIndex]; }

                        // Are there any pending edits to this row?
                        // If so, save the next one
                        if (pendingRowEdits[row.id] &&
                            pendingRowEdits[row.id].length > 0)
                        {
                            var u = pendingRowEdits[row.id].shift();
                            serverSaveRow(row, u.column, u.data);
                        }
                        else
                        {
                            delete pendingRowEdits[row.id];
                            if (pendingRowDeletes[row.id])
                            {
                                serverDeleteRow(row.id);
                                delete pendingRowDeletes[row.id];
                            }
                        }

                        finishRowChange();
                        model.change([row]);
                    },
                    error: function()
                    {
                        if (!row.error) { row.error = []; }
                        if (parCol)
                        { row.error[parCol.dataIndex][column.dataIndex] = true; }
                        else
                        { row.error[column.dataIndex] = true; }
                        model.change([row]);
                    },
                    success: function(resp)
                    {
                        if (newRow)
                        {
                            var oldID = newRow.id;
                            // Add metadata to new row
                            // FIXME: The server response for this should be
                            // changing; we can run into problems if there is
                            // a user column named something like '_id'
                            $.each(resp, function(a, v)
                            {
                                if (a.charAt(0) == '_')
                                {
                                    newRow[a.slice(1)] = v;
                                }
                            });
                            installIDs();
                            delete newRow.isNew;
                            delete newRow.type;

                            pendingRowEdits[newRow.id] = pendingRowEdits[oldID];
                            delete pendingRowEdits[oldID];
                            if (pendingRowDeletes[oldID])
                            {
                                pendingRowDeletes[newRow.id] =
                                    pendingRowDeletes[oldID];
                                delete pendingRowDeletes[oldID];
                            }

                            if (pendingRowCreates.length > 0)
                            {
                                var c = pendingRowCreates.shift();
                                serverSaveRow(c.row, c.column, c.data);
                            }
                            else
                            {
                                isRowCreate = false;
                            }

                            model.change([newRow]);
                        }
                    }
                });
        };

        this.invalidateRows = function()
        {
            removeSpecialRows();
            for (var i=0; i < rows.length; i++)
            {
                if (rows[i] instanceof Object)
                {
                    rows[i] = rows[i].id;
                }
            }
            rowsLoaded = 0;
        };

        this.updateColumn = function(column, parentId)
        {
            var isColumnPresent = false;

            if (parentId != null)
            {
                $.each(meta.view.columns, function(i, c)
                {
                    if (parentId == c.id)
                    {
                        if (c.childColumns == undefined)
                        {
                            c.childColumns = [];
                        }

                        $.each(c.childColumns, function(j, child)
                        {
                            if (child.id == column.id)
                            {
                                meta.view.columns[i].childColumns[j] = column;
                                isColumnPresent = true;
                                return false;
                            }
                        });
                    }
                });
            }
            else
            {
                $.each(meta.view.columns, function(i, c)
                {
                    if (c.id == column.id)
                    {
                        meta.view.columns[i] = column;
                        isColumnPresent = true;
                        return false;
                    }
                });
            }


            if (meta.aggregates === null || meta.aggregates === undefined)
            { meta.aggregates = []; }
            if (column.updatedAggregate !== null &&
                column.updatedAggregate !== undefined)
            {
                var found = false;

                $.each(meta.aggregates, function(i, a) {
                    if (a.columnId == column.id)
                    {
                        meta.aggregates[i] = column.updatedAggregate;
                        found = true;
                    }
                });

                if (!found)
                {
                    meta.aggregates.push(column.updatedAggregate);
                }
            }
            else
            {
                for (var i=0; i < meta.aggregates.length; i++)
                {
                    if (meta.aggregates[i].columnId == column.id)
                    {
                        meta.aggregates.splice(i, 1);
                        meta.aggregateHash = {};
                        break;
                    }
                }
            }

            if (!isColumnPresent)
            {
                // Reload columns from server
                reloadView();
            }
            else
            {
                // Refresh the meta data and redraw the grid.
                meta.columns = null;
                this.meta(meta);
                $(listeners).trigger('columns_updated', [this]);
            }
        };

        this.convertColumn = function(oldId, newViewColumn)
        {
            this.invalidateRows();
            if (meta.view != null)
            {
                $.each(meta.view.columns, function(i, c)
                {
                    if (c.id == oldId)
                    {
                        meta.view.columns[i] = newViewColumn;
                    }
                });
            }
            meta.columns = null;
            this.meta(meta);
            configureActive();
            $(listeners).trigger('columns_updated', [this]);
        };

        this.deleteColumns = function(cols)
        {
            if (meta.view != null)
            {
                var removedData = [];
                $.each(cols, function(j, cId)
                {
                    $.each(meta.view.columns, function(i, c)
                    {
                        if (c.id == cId)
                        {
                            removedData.push(meta.view.columns[i].dataIndex);
                            meta.view.columns.splice(i, 1);
                            return false;
                        }
                    });

                    if (meta.aggregates !== null && meta.aggregates !== undefined)
                    {
                        $.each(meta.aggregates, function(i, a)
                        {
                            if (a.columnId == cId)
                            {
                                meta.aggregates.splice(i, 1);
                                meta.aggregateHash = {};
                                return false;
                            }
                        });
                    }
                });

                // Sort reverse numerical so we can properly splice out data
                removedData.sort(function(a, b) { return b - a; });
                $.each(rows, function(i, r)
                {
                    if (typeof r == 'object')
                    {
                        $.each(removedData, function(j, dataI)
                        {
                            r.splice(dataI, 1);
                        });
                    }
                });
            }

            // Refresh the meta data and redraw the grid.
            meta.columns = null;
            this.meta(meta);
            $(listeners).trigger('columns_updated', [this]);
        };

        this.moveColumn = function(oldPos, newPos)
        {
            // First update widths on view columns, since they may have been
            // updated on the model columns
            $.each(meta.columns, function(i, colList)
            {
                $.each(colList, function(j, c)
                {
                    if (c.dataIndex)
                    {
                        meta.view.columns[c.dataIndex].width = c.width;
                    }
                });
            });

            // Filter view columns down to just the visible, and sort them
            var viewCols = $.grep(meta.view.columns, function(c)
                { return (!c.dataType || c.dataType.type != 'meta_data') &&
                    (!c.flags || $.inArray('hidden', c.flags) < 0); });
            viewCols.sort(function(col1, col2)
                { return col1.position - col2.position; });

            // Stick the column in the new spot, then remove it from the old
            viewCols.splice(newPos, 0, viewCols[oldPos]);
            viewCols.splice((newPos < oldPos ? oldPos + 1 : oldPos), 1);

            // Update the adjusted positions
            $.each(viewCols, function(i, c) { c.position = i + 1; });

            // Null out the meta columns, and then force a reset
            meta.columns = null;
            this.meta(meta);
            $(listeners).trigger('columns_rearranged', [ this ]);
        };

        /**
         * Notify the model of row changes.
         */
        this.change = function(rows) {
            $(listeners).trigger('row_change', [ rows ]);
        };

        /**
         * Notify the model of metadata model changes.
         */
        this.metaChange = function() {
            $(listeners).trigger('meta_change', [ this ]);
        };

        /**
         * Notify the model of footer data changes.
         */
        this.footerChange = function() {
            $(listeners).trigger('footer_change', [ this ]);
        };

        /**
         * Notify listeners of row selectionchanges.
         */
        this.selectionChange = function(rows)
        {
            $(listeners).trigger('selection_change', [ rows ]);
        };

        /**
         * Notify the model of column width changes.  This function allows clients to perform optimized rendering vs.
         * completely replacing all metadata.
         */
        this.colWidthChange = function(col, isFinished) {
            $(listeners).trigger('col_width_change', [ col, isFinished ]);
        };

        /**
         * Notify listeners of column filter changes
         */
        this.columnFilterChange = function(col)
        {
            $(listeners).trigger('column_filter_change', [ col ]);
        };

        /**
         * Retrieve a single row by index.
         */
        this.get = function(index) {
            return active[index];
        };

        /**
         * Retrieve a single row by ID.
         */
        this.getByID = function(id)
        {
            var row = undefined;
            if (lookup[id] != undefined)
            {
                row = rows[lookup[id]];
            }
            else if (activeLookup[id] != undefined)
            {
                row = active[activeLookup[id]];
            }
            return row;
        };

        /**
         * Retrieve a column object by UID.
         */
        this.column = function(uid) {
            return columnLookup[uid];
        };

        /**
         * Retrieve the total number of rows.
         */
        this.length = function(id)
        {
            return active.length;
        };

        /**
         * Retrieve the columns for a level.
         */
        this.level = function(id) {
            return meta.columns[id];
        };

        /**
         * Retrieve the total number of rows, excluding group headers or other
         *  special rows, but including all children of rows
         */
        this.dataLength = function()
        {
            var total = 0;
            $.each(active, function(i, row)
                {
                    // Count rows with level 0 and no level
                    if ((row.level === 0 || row.level === undefined) &&
                        row.type != 'blank')
                    {
                        total += 1 + (row.childRows ? row.childRows.length : 0);
                    }
                });
            return total;
        };

        /**
         * Scan to find the next or previous row in the same level.
         */
        this.nextInLevel = function(from, backward) {
            var pos = from;
            var level = 0;
            if (active[pos]) { level = active[pos].level || 0; }
            if (backward)
            {
                while (--pos >= 0)
                {
                    if ((active[pos].level || 0) == level)
                    { return pos; }
                }
            }
            else
            {
                var end = active.length;
                while (++pos < end)
                {
                    if ((active[pos].level || 0) == level)
                    { return pos; }
                }
            }
            return null;
        };

        this.selectedRows = {};

        this.toggleSelectRow = function(row)
        {
            if (this.selectedRows[row.id] === undefined ||
                this.selectedRows[row.id] === null)
            {
                return this.selectRow(row);
            }
            else
            {
                return this.unselectRow(row);
            }
        };

        this.selectRow = function(row, suppressChange)
        {
            if (row.level < 0 || row.type == 'blank')
            {
                return;
            }

            var rowId = row.id;
            this.selectedRows[rowId] = activeLookup[rowId];
            if (!suppressChange)
            {
                this.selectionChange([row]);
            }
            return [row];
        };

        this.unselectRow = function(row)
        {
            delete this.selectedRows[row.id];
            this.selectionChange([row]);
            return [row];
        };

        this.unselectAllRows = function(suppressChange)
        {
            var unselectedRows = [];
            $.each(this.selectedRows, function (id, v)
            {
                unselectedRows.push(self.getByID(id));
            });
            this.selectedRows = {};
            if (!suppressChange)
            {
                this.selectionChange(unselectedRows);
            }
            return unselectedRows;
        };

        this.selectSingleRow = function(row)
        {
            var changedRows = this.unselectAllRows(true)
                .concat(this.selectRow(row, true));
            this.selectionChange(changedRows);
            return changedRows;
        };

        this.selectRowsTo = function(row)
        {
            var minIndex;
            $.each(this.selectedRows, function (id, index)
            {
                if (minIndex == null || minIndex > index)
                {
                    minIndex = index;
                }
            });

            if (minIndex == null)
            {
                return this.selectRow(row);
            }
            var curIndex = activeLookup[row.id];
            var maxIndex = curIndex;
            if (curIndex < minIndex)
            {
                maxIndex = minIndex;
                minIndex = curIndex;
            }

            var changedRows = this.unselectAllRows(true);
            for (var i = minIndex; i <= maxIndex; i++)
            {
                var curRow = active[i];
                if ((curRow.level >= 0 || curRow.level === undefined) &&
                    curRow.type != 'blank')
                {
                    this.selectedRows[curRow.id] = i;
                    changedRows.push(curRow);
                }
            }
            this.selectionChange(changedRows);
            return changedRows;
        };

        this.multiSort = function(sortBys)
        {

            if (sortBys.length == 1)
            {
                var sort = sortBys[0];
                var colIndex = findColumnIndex(parseInt(sort.viewColumnId, 10));
                this.sort(colIndex, !(sort.flags != null && $.inArray('asc', sort.flags) >= 0));
                return;
            }

            meta.view.sortBys = sortBys;
            meta.sort = {};
            $.each(meta.view.sortBys, function(i, sort) {
                var col = findColumn(sort.viewColumnId);
                meta.sort[sort.viewColumnId] = {
                    ascending: (sort.flags != null && $.inArray('asc', sort.flags) >= 0),
                    column: col 
                    };
            });
            sortConfigured = true;

            $(listeners).trigger('sort_change');

            // Sort
            doSort();

            // If there's an active filter, or grouping function, re-apply now
            // that we're sorted
            configureActive(active);
        };

        /**
         * Sort the data by a single column.
         *
         * @param order either a column index or a sort function
         * @param descending true to sort descending if order is a column index
         */
        this.sort = function(order, descending)
        {
            // Load the types
            if (typeof order == 'function')
            {
                orderFn = order;
            }
            else
            {
                // Column reference expressions
                if (typeof order == 'object')
                {
                    orderCol = order;
                }
                else
                {
                    orderCol = meta.columns[0][order];
                }

                meta.sort = {};
                meta.sort[orderCol.id] = {column: orderCol, ascending: !descending};

                // Update the view in-memory, so we can always serialize it to
                //  the server and get the correct sort options
                meta.view.sortBys = [{
                    viewColumnId: orderCol.id,
                    asc: !descending
                }];

                var r1 = "a" + orderCol.dataLookupExpr;
                var r2 = "b" + orderCol.dataLookupExpr;

                // Swap expressions for descending sort
                if (descending)
                {
                    var temp = r1;
                    r1 = r2;
                    r2 = temp;
                }

                // Compile an ordering function specific to the column positions
                var sortGen = columnType(order).sortGen;
                if (sortGen)
                {
                    orderFn = sortGen(r1, r2);
                }
                else
                {
                    orderFn = null;
                }

                // Record preprocessing function for when we actually perform
                // the sort
                orderPrepro = columnType(order).sortPreprocessor;
                if (orderPrepro && !orderFn)
                {
                    if (descending)
                    {
                        orderFn = function(a, b) {
                            return a[0] > b[0] ? -1 : a[0] < b[0] ? 1 : 0;
                        };
                    }
                    else
                    {
                        orderFn = function(a, b) {
                            return a[0] < b[0] ? -1 : a[0] > b[0] ? 1 : 0;
                        };
                    }
                }

                // Install the grouping function, if applicable
                if (orderCol.group === true)
                {
                    groupFn = columnType(order).group;
                }
                else
                {
                    groupFn = orderCol.group;
                }

                sortConfigured = true;
            }

            $(listeners).trigger('sort_change');

            // Sort
            doSort();

            // If there's an active filter, or grouping function, re-apply now
            // that we're sorted
            configureActive(active);
        };

        var getChildRows = function(row)
        {
            if (row.childRows) { return row.childRows; }

            var cols = meta.columns[row.level || 0];
            var childRows = row.childRows = [];
            var childLevel = (row.level || 0) + 1;

            for (var i = 0; i < cols.length; i++)
            {
                var col = cols[i];
                if (!col.body) { continue; }

                var cell = row[col.dataIndex];
                if (!cell && !self.useBlankRows()) { continue; }
                if (!cell) { cell = []; }

                var numCells = (cell.length || 0) + (self.useBlankRows() ? 1 : 0);
                for (var j = 0; j < numCells; j++) {
                    var childRow = childRows[j];
                    if (!childRow)
                    {
                        childRow = childRows[j] = [];
                        childRow.id = "t" + nextTempID++;
                        childRow.level = childLevel;
                        childRow.parent = row;
                    }

                    // Set up saving & error arrays so we don't need to do
                    // two level checks in the row renderer
                    if (!childRow.saving) { childRow.saving = []; }
                    childRow.saving[col.dataIndex] = [];
                    if (!childRow.error) { childRow.error = []; }
                    childRow.error[col.dataIndex] = [];
                    childRow[col.dataIndex] = cell[j];
                    if (!childRow[col.dataIndex])
                    {
                        childRow[col.dataIndex] = [];
                        childRow[col.dataIndex].type = 'blank';
                    }
                    setRowMetadata([childRow[col.dataIndex]], col.metaChildren,
                        col.dataMungeChildren);
                }
            }

            if (childRows.length)
            { childRows[childRows.length - 1].groupLast = true; }
            return childRows;
        };

        /**
         * Open or close a row (open rows display nested records).
         */
        var nextTempID = 0;
        this.expand = function(row, open, skipEvent)
        {
            // Determine whether to expand/open or unexpand/close the row
            if (open === undefined)
            { open = !row.expanded; }
            if (open === row.expanded)
            { return; }

            // Create child rows
            if (open)
            {
                // Create the child rows
                var childRows = getChildRows(row);

                // Install child rows into the active set if the row is open
                if (active == rows)
                { active = active.slice(); }
                for (var i = 0; i < active.length; i++)
                {
                    if (active[i] == row)
                    {
                        var after = active.splice(i + 1, active.length - i + 1);
                        active = active.concat(childRows).concat(after);
                        break;
                    }
                }
            }
            else
            {
                // Remove the child rows
                if (row.childRows && row.childRows.length)
                {
                    for (i = 0; i < active.length; i++)
                    {
                        if (active[i] == row)
                        {
                            active.splice(i + 1, row.childRows.length);
                            break;
                        }
                    }
                }
            }

            // Record the new row state
            row.expanded = open;
            if (open)
            {
                if (!expanded) { expanded = {}; }
                expanded[row.id] = true;
            }
            else if (expanded)
            { delete expanded[row.id]; }

            // Update IDs for the rows that moved
            installIDs(true);

            // Fire events
            if (!skipEvent) { this.change([ row ]); }
        };

        /**
         * Get or set the base URL for retrieving child documents.  This is set automatically when you use the ajax
         * calls.
         */
        this.baseURL = function(newBaseURL) {
            if (newBaseURL) {
                baseURL = newBaseURL;
                autoBaseURL = !baseURL;
            }
            return baseURL;
        };

        // Run sorting based on the current filter configuration.  Does not
        // fire events
        var doSort = function()
        {
            removeSpecialRows();

            if (!sortConfigured) { return; }

            if (self.isProgressiveLoading())
            {
                getTempView();
                // Bail out early, since the server does the sorting
                return;
            }

            // Apply preprocessing function if necessary.  We then sort a new
            // array that contains a [ 'value', originalRecord ] pair for each
            // item.  This allows us to avoid complex ordering functions.
            if (orderPrepro) {
                var toSort = new Array(active.length);
                for (var i = 0; i < active.length; i++) {
                    var rec = active[i];
                    toSort[i] = [ orderPrepro(rec[orderCol.dataIndex], orderCol),
                        rec ];
                }
            }
            else
            {
                toSort = active;
            }

            // Perform the actual sort
            if (orderFn) { toSort.sort(orderFn); }
            else { toSort.sort(); }

            // If we sorted a preprocessed set, update the original set
            if (orderPrepro)
            {
                for (i = 0; i < toSort.length; i++)
                { active[i] = toSort[i][1]; }
            }

            // Update ID lookup
            installIDs(true);
        };

        var getTempView = function()
        {
            // If we're doing progressive loading, set up a temporary
            //  view, then construct a query with a special URL and
            //  appropriate params to get rows back for the specified view
            // Don't include columns since we want them all back, and we
            //  don't need to send all that extra data over or modify columns
            //  accidentally
            var tempView = $.extend({}, meta.view,
                    {originalViewId: meta.view.id, columns: null});
            var ajaxOptions = $.extend({},
                    supplementalAjaxOptions,
                    { url: '/views/INLINE/rows.json?' + $.param(
                        $.extend({}, supplementalAjaxOptions.data,
                        {   method: 'index',
                            include_ids_after: curOptions.pageSize,
                            include_aggregates: true
                        })),
                    type: 'POST',
                    contentType: 'application/json',
                    data: $.json.serialize(tempView)
            });
            doLoad(self, loadTempView, ajaxOptions);
        };

        /**
         * When we load the sorted data from the server, we may have
         *  a different set of full rows than was previously loaded, updated
         *  data, or possibly new rows.  We may also have rows that were already
         *  loaded, but did not come back with the sort.  So do some work to
         *  get active & rows in-sync
         */
        var loadTempView = function(config)
        {
            if (config.meta)
            {
                this.updateAggregateHash(config.meta.aggregates);
            }

            var installActiveOnly = true;
            // active is now the new set of rows from the server, and not
            //  linked-to or based-on rows
            active = config.rows || config.data;
            setRowMetadata(active, meta.metaColumns, meta.dataMungeColumns);
            for (var i = 0; i < active.length; i++)
            {
                // If it is not an object, just an id, try to look it up from rows
                if (typeof active[i] != 'object')
                {
                    var curRow = self.getByID(active[i]);
                    if (curRow == undefined)
                    {
                        rows.push(active[i]);
                        installActiveOnly = false;
                    }
                    else
                    {
                        active[i] = curRow;
                    }
                }
                else
                {
                    // If it is a full row, then update rows with it (even if
                    //  this row was already loaded, since it may have updated data)
                    curRow = active[i];
                    var rowPos = lookup[curRow.id];
                    if (rowPos == undefined)
                    {
                        rows.push(curRow);
                        installActiveOnly = false;
                        rowsLoaded++;
                    }
                    else
                    {
                        if (typeof rows[rowPos] != 'object')
                        {
                            rowsLoaded++;
                        }
                        rows[rowPos] = curRow;
                    }
                }
            }
            installIDs(installActiveOnly);
            configureActive(null, true);
        };

        /**
         * Filter the data.
         *
         * @param filter either filter text or a filtering function
         * @param timeout an optional async delay value (in milliseconds)
         */
        this.filter = function(filter, timeout)
        {
            if (filterTimer) { clearTimeout(filterTimer); }
            // Configure for filtering.  toFilter is an optimized set that may
            // be a subset of all rows if a previous filter is in place.
            var toFilter = configureFilter(filter);

            // If there's nothing to filter, return now
            if (!toFilter || !filterFn) { return; }

            // Filter
            if (timeout)
            {
                // Filter, but only after a short timeout
                filterTimer = setTimeout(function() {
                    window.clearTimeout(filterTimer);
                    configureActive(toFilter || active);
                }, 250);
            }
            else
            {
                configureActive(toFilter);
            }
        };

        var configureFilter = function(filter)
        {
            var toFilter;
            if (typeof filter == "function") { filterFn = filter; }
            else
            {
                if (filter == null) { filter = ""; }
                if (filter == filterText) { return null; }

                // Clear the filter if it contains less than the minimum characters
                if (filter.length < curOptions.filterMinChars || filter.length == 0)
                {
                    filterFn = null;
                    filterText = "";
                    meta.view.searchString = null;
                    if (self.isProgressiveLoading())
                    {
                        getTempView();
                    }
                    else if (active != rows)
                    {
                        active = rows;
                        $(listeners).trigger('client_filter');
                        configureActive();
                    }
                    return null;
                }

                // Generate a filter function
                var regexp = createRegExp(filter);
                var filterParts = [ "(function(r) { return false" ];
                var rootColumns = meta.columns[0];
                for (var i = 0; i < rootColumns.length; i++)
                {
                    if (columnType(i).filterText)
                    {
                        // Textual column -- apply the regular expression to
                        // each instance
                        filterParts.push(' || (r', rootColumns[i].dataLookupExpr, ' + "").match(regexp)');
                    }
                    else if (rootColumns[i] == "picklist")
                    {
                        // Picklist column -- prefilter and then search by ID
                        var options = rootColumns[i].options;
                        if (options) {
                            var matches = [];
                            for (var key in options)
                            {
                                if (options[key].text.match(regexp))
                                { matches.push(key); }
                            }
                            for (var j = 0; j < matches.length; j++)
                            {
                                filterParts.push(' || (r' +
                                    rootColumns[j].dataLookupExpr + ' == "' +
                                    matches[j] + '")');
                            }
                        }
                    }
                }
                filterParts.push("; });");
                filterFn = new Function('regexp',
                    'return ' + filterParts.join(''))(regexp);

                // Filter the current filter set if the filter is a subset of
                // the current filter
                if (filter.substring(0, filterText.length) == filterText)
                { toFilter = active; }
                filterText = filter;
                meta.view.searchString = filterText;
            }

            return toFilter || rows;
        };

        // Create a regular expression to match user entered text
        var createRegExp = function(text)
        {
            // Collapse whitespace
            text = $.trim(text).replace(/\s+/, ' ');

            // Detect case and perform case sensitive match if capital letters
            // are present
            if (text.match(/[A-Z]/)) { var modifiers = ""; }
            else { modifiers = "i"; }

            // Escape special characters and create the regexp
            return new RegExp(
                text.replace(/(\/|\.|\*|\+|\?|\||\(|\)|\[|\]|\{|\})/g, "\\$1"),
                modifiers);
        };

        /* Clear out the filter for a particular column.  Takes a column obj
         *  or a column index.
         * This clears both the short version stored on the meta obj, and
         * updates the meta.view.viewFilters that is sent to the server. */
        var clearColumnFilterData = function(filterCol)
        {
            // Turn index into obj
            if (typeof filterCol != 'object')
            {
                filterCol = meta.columns[0][filterCol];
            }

            if (meta.columnFilters != null)
            {
                var cf = meta.columnFilters[filterCol.dataIndex];
                // First check if this is the only viewFilter; if so, clear it
                if (meta.view.viewFilters == cf.viewFilter)
                {
                    meta.view.viewFilters = null;
                }
                else
                {
                    // Else it is a child of the top-level filter; splice it out
                    meta.view.viewFilters.children.splice(
                            $.inArray(cf.viewFilter,
                                meta.view.viewFilters.children), 1);
                    // If the top-level filter is empty, get rid of it
                    if (meta.view.viewFilters.children.length < 1)
                    {
                        meta.view.viewFilters = null;
                    }
                }
                meta.columnFilters[filterCol.dataIndex] = null;
            }
        };

        /* Filter a single column (column obj or index) on a value.
         *  These filters are additive (all ANDed at the top level).
         *  Currently it only supports one filter per column.
         */
        this.filterColumn = function(filterCol, filterVal)
        {
            // Turn index into obj
            if (typeof filterCol != 'object')
            {
                filterCol = meta.columns[0][filterCol];
            }

            if (meta.columnFilters == null)
            {
                meta.columnFilters = {};
            }

            // If there is already a filter for this column, clear it out
            if (meta.columnFilters[filterCol.dataIndex])
            {
                clearColumnFilterData(filterCol);
            }

            // Update the view in-memory, so we can always serialize it to
            //  the server and get the correct filter
            var filterItem = { type: 'operator', value: 'EQUALS', children: [
                { type: 'column', columnId: filterCol.id  },
                { type: 'literal', value: filterVal } ] };
                //{ type: 'subColumnType', value: },
            if (meta.view.viewFilters == null)
            {
                // Make it the top-level filter
                meta.view.viewFilters = filterItem;
            }
            else if (meta.view.viewFilters.type == 'operator' &&
                meta.view.viewFilters.value == 'AND')
            {
                // Add it to the top-level filter
                if (!meta.view.viewFilters.children)
                {
                    meta.view.viewFilters.children = [];
                }
                meta.view.viewFilters.children.push(filterItem);
            }
            else
            {
                // Else push the top-level filter down one level, and
                //  add this to the new top-level filter
                var topF = { type: 'operator', value: 'AND', children: [
                    meta.view.viewFilters, filterItem
                ] };
                meta.view.viewFilters = topF;
            }

            // Store the filter in an easier format to deal with elsewhere;
            //  also keep a pointer back to the viewFilter
            meta.columnFilters[filterCol.dataIndex] =
                {column: filterCol, value: filterVal, viewFilter: filterItem};

            this.columnFilterChange(filterCol);

            // Reload the view from the server; eventually we should do this
            //  locally if not in progressiveLoading mode
            getTempView();
        };

        /* Clear out the filtr for a particular column */
        this.clearColumnFilter = function(filterCol)
        {
            // Turn index into obj
            if (typeof filterCol != 'object')
            {
                filterCol = meta.columns[0][filterCol];
            }

            if (meta.columnFilters == null)
            {
                meta.columnFilters = {};
            }

            if (meta.columnFilters[filterCol.dataIndex])
            {
                clearColumnFilterData(filterCol);
            }

            this.columnFilterChange();

            getTempView();
        };

        // Apply filtering, grouping, and sub-row expansion to the active set.
        // This applies current settings to the active set and then notifies
        // listeners of the data change.
        var configureActive = function(filterSource, loadedTempView)
        {
            var activeOnly = active != rows;
            removeSpecialRows();
            var idChange;
            // If we just loaded a temp view, the set is already filtered
            if (!loadedTempView && filterFn)
            {
                doFilter(filterSource);
                idChange = true;
            }
            if (groupFn)
            {
                doGroup();
                idChange = true;
            }

            if (expanded)
            {
                doExpansion();
                idChange = true;
            }

            // Add in blank row at the end
            if (self.useBlankRows())
            {
                var blankRow = [];
                blankRow.level = 0;
                blankRow.type = 'blank';
                blankRow.id = 'blank';
                active.push(blankRow);
            }

            if (idChange)
            { installIDs(activeOnly); }
            dataChange();
        };

        // Remove "special" (non-top-level) rows
        var removeSpecialRows = function() {
            var i = 0;
            while (i < active.length)
            {
                if (active[i].level || active[i].type == 'blank')
                { active.splice(i, 1); }
                else { i++; }
            }
            if (rows != active)
            {
                i = 0;
                while (i < rows.length)
                {
                    if (rows[i].level || rows[i].type == 'blank')
                    { rows.splice(i, 1); }
                    else { i++; }
                }
            }
        };

        // Run filtering based on current filter configuration
        var doFilter = function(toFilter)
        {
            // Remove the filter timer, if any
            if (filterTimer)
            {
                window.clearTimeout(filterTimer);
                filterTimer = null;
            }

            if (self.isProgressiveLoading())
            {
                getTempView();
                // Bail out early, since the server does the sorting
                return;
            }

            // Perform the actual filter
            active = $.grep(toFilter || rows, filterFn);
            $(listeners).trigger('client_filter');
        };

        // Generate group headers based on the current grouping configuration.
        // Does not fire events.  Note that grouping is not currently supported
        // in progressive rendering mode.
        var doGroup = function()
        {
            removeSpecialRows();
            if (!groupFn || !orderCol) { return; }
            var i = 0;
            var currentGroup;
            var groupOn = orderCol.dataIndex;
            while (i < active.length) {
                var group = groupFn(active[i][groupOn]);
                if (group != currentGroup) {
                    active.splice(i, 0, {
                        level: -1,
                        type: 'group',
                        title: group,
                        id: 'special-' + i
                    });
                    i++;
                    currentGroup = group;
                }
                i++;
            }
            // Update ID lookup
            installIDs(true);
        };

        // Expand rows that the user has opened
        var doExpansion = function() {
            var newActive;
            var lastCopied = 0;

            for (var i = 0; i < active.length; i++)
            {
                if (expanded[active[i].id])
                {
                    if (!newActive) { newActive = []; }
                    newActive.push.apply(newActive, active.slice(lastCopied, lastCopied = i + 1));
                    var childRows = getChildRows(active[i]);
                    newActive.push.apply(newActive, childRows);
                }
            }
            if (newActive) {
                newActive.push.apply(newActive, active.slice(lastCopied, active.length));
                active = newActive;
            }
        };

        // Install initial metadata
        if (meta) { this.meta(meta); }
        else { this.meta({}); }

        // Install initial rows
        if (rows) { this.rows(rows); }
        else { rows = []; }
    };

    $.fn.extend({
        /**
         * Returns and (optionally) sets the Blist model for the element.  If
         * the element has no model associated with it one is created.
         */
        blistModel: function(model) {
            if (model) {
                this.each(function() {
                    var currentModel = $(this).data('blistModel');
                    if (currentModel) { currentModel.removeListener(this); }
                });
                this.data('blistModel', model);
                this.each(function() {
                    model.addListener(this);
                });
                this.trigger('meta_change', [ model ]);
                this.trigger('load', [ model ]);
                return model;
            }
            var currentModel = this.data('blistModel');
            if (currentModel) { return currentModel; }
            return this.blistModel(new blist.data.Model());
        }
    });
})(jQuery);<|MERGE_RESOLUTION|>--- conflicted
+++ resolved
@@ -374,22 +374,11 @@
          */
         this.load = function(config)
         {
-<<<<<<< HEAD
+            //console.profile();
             if (config.meta) { this.meta(config.meta); }
             if (config.rows || config.data)
             { this.rows(config.rows || config.data); }
-=======
-            //console.profile();
-            if (config.meta)
-			{
-                this.meta(config.meta);
-			}
-            if (config.rows || config.data)
-			{
-                this.rows(config.rows || config.data);
-			}
             //console.profileEnd();
->>>>>>> f5ba93ee
         };
 
         /**
