(function(){

/* Properties on Dataset:

    + displayType: from core server, this can be set by the client to tell the
        front-end how to render data.  Available values: 'calendar', 'chart',
        'map', 'form'
    + viewType: set by core server, this defines whether a dataset is tabular data,
        blobby data, or an href.  Possible values: 'tabular', 'blobby', 'href'
    + type: set by this Model, it rolls up several pieces of data to give a simple
        type for the Dataset that code can check against.  Possible values:
        'blist', 'filter', 'grouped', 'chart', 'map', 'form', 'calendar',
        'blob', 'href'
    + styleClass: set by this Model, this can be set as a class on an HTML element
        to pick up styling for this type of Dataset
    + displayName: set by this Model, a displayable string that should used in the
        UI to indicate this item.  For example, it can be 'dataset',
        'filtered view', 'grouped view', etc.

    + temporary: True if the dataset has been modified and not saved
    + minorChange: Only valid when temporary is set.  If this is true, it is a
        minor update (such as a map viewport being changed) and doesn't
        really invalidate most actions like sharing, embedding, etc.
*/

this.Dataset = ServerModel.extend({
    _init: function (v)
    {
        this._super();

        this.registerEvent(['columns_changed', 'valid', 'query_change',
            'set_temporary', 'clear_temporary', 'row_change', 'blob_change',
            'row_count_change', 'column_resized', 'displayformat_change',
            'displaytype_change', 'column_totals_changed', 'removed']);

        $.extend(this, v);

        // This ID really shouldn't be changing; if it does, this URL
        // will be out-of-date...
        var selfUrl = '/views/' + this.id;
        Dataset.addProperties(this, ColumnContainer('column',
                selfUrl + '.json', selfUrl + '/columns'), Dataset.prototype);

        if (!$.isBlank(this.approvalHistory))
        {
            Dataset.addProperties(this, Dataset.modules.approvalHistory,
                Dataset.prototype);
        }

        this.updateColumns();

        this._adjustProperties();

        this.temporary = false;
        this.minorChange = true;
        this.valid = this._checkValidity();

        this._pendingRowEdits = {};
        this._pendingRowDeletes = {};

        this._rows = {};
        this._rowIDLookup = {};
        this._rowsLoading = {};
        this._pendingRowReqs = [];

        this._aggregatesStale = true;

        this._origObj = this.cleanCopy();

        this._commentCache = {};
        this._commentByID = {};

        if (!$.isBlank(blist.snapshot) && blist.snapshot.takeSnapshot)
        {
            this.snapshotting = true;

            if (!$.isBlank(blist.snapshot.forcedTimeout))
            {
                this._setupDefaultSnapshotting(blist.snapshot.forcedTimeout * 1000);
            }
            else if (_.isFunction(this.supportsSnapshotting) && this.supportsSnapshotting())
            {
                if (_.isFunction(this._setupSnapshotting))
                {
                    this._setupSnapshotting();
                }
            }
            else
            {
                this._setupDefaultSnapshotting(5000);
            }
        }
    },

    rowForID: function(id)
    {
        return this._rowIDLookup[parseInt(id) || id];
    },

    rowForIndex: function(index)
    {
        return this._rows[index];
    },

    rowIndex: function(id, successCallback)
    {
        var ds = this;
        if (!$.isBlank(ds.rowForID(id)))
        { successCallback(ds.rowForID(id).index); }
        else
        {
            var gotID = function(data) { successCallback(data[id]); };
            ds.makeRequest({url: '/views/' + ds.id + '/rows.json',
                params: {method: 'getByIds', indexesOnly: true, ids: id},
                success: gotID, type: 'POST'});
        }
    },

    _childRowForID: function(id, parRow, parCol)
    {
        // Someday an actual lookup for child rows might be good; but these
        // should be rare and small, so don't bother yet
        var cell = parRow[parCol.lookup];
        return _.detect(cell || {}, function(sr) { return sr.id == id; });
    },

    isDefault: function() { return _.include(this.flags || [], 'default'); },

    isPublic: function()
    {
        var ds = this;
        return _.any(this.grants || [], function(grant)
        { return _.include(grant.flags || [], 'public') &&
            ((ds.type == 'form' && grant.type == 'contributor') ||
                ds.type != 'form'); });
    },

    hasRight: function(right)
    {
        return _.include(this.rights, right);
    },

    canEditPublished: function()
    {
        return this.hasRight('update_view');
    },

    canUpdate: function()
    {
        return (this.isUnpublished() || !this.isDefault()) && this.hasRight('update_view');
    },

    isGrid: function()
    {
        return this.metadata.renderTypeConfig.visible.table;
    },

    isAltView: function()
    {
        return !_.isEqual(['table', 'fatrow', 'page'],
            this.metadata.availableDisplayTypes);
    },

    isGrouped: function()
    {
        return ((this.query || {}).groupBys || []).length > 0;
    },

    isFederated: function()
    {
        return !$.isBlank(this.domainCName);
    },

    isArcGISDataset: function()
    {
        if (this.metadata && this.metadata.custom_fields
            && this.metadata.custom_fields.Basic
            && this.metadata.custom_fields.Basic.Source)
        {
            return true;
        }
        return false;
    },

    isPublished: function()
    {
        return this.publicationStage == 'published';
    },

    isUnpublished: function()
    {
        return this.publicationStage == 'unpublished';
    },

    isSnapshot: function()
    {
        return this.publicationStage == 'snapshotted';
    },

    renderWithArcGISServer: function()
    {
        // Render everything using ArcGIS Server since we can't preemptively tell
        // if something is more than 500 rows or not.
        return this.isArcGISDataset();
    },

    invalidMessage: function()
    {
        return this.message || 'Columns required for this view are missing';
    },

    save: function(successCallback, errorCallback, allowedKeys)
    {
        var ds = this;
        if (!ds.hasRight('update_view')) { return false; }

        var vizIds = $.isBlank(ds.visibleColumns) ? null :
            _.pluck(ds.visibleColumns, 'id');
        var dsSaved = function(newDS)
        {
            ds._update(newDS, true, false, true);
            ds._clearTemporary();
            if (!$.isBlank(vizIds) &&
                !_.isEqual(vizIds, _.pluck(ds.visibleColumns, 'id')))
            { ds.setVisibleColumns(vizIds); }
            if (_.isFunction(successCallback)) { successCallback(ds); }
        };

        this.makeRequest({url: '/views/' + this.id + '.json',
            type: 'PUT', data: JSON.stringify(cleanViewForSave(this, allowedKeys)),
            error: errorCallback,
            success: dsSaved
        });

        return true;
    },

    saveNew: function(successCallback, errorCallback)
    {
        var dsOrig = this;
        var dsCreated = function(newDS)
        {
            newDS = new Dataset(newDS);
            if (!$.isBlank(dsOrig.accessType))
            { newDS.setAccessType(dsOrig.accessType); }
            if (_.isFunction(successCallback)) { successCallback(newDS); }
        };

        var ds = cleanViewForCreate(this);
        // Can't handle saving a new view with tags
        if (!$.isBlank(ds.columns))
        {
            ds.columns = _.reject(ds.columns,
                function(c) { return c.dataTypeName == 'tag'; });
        }

        // Munge permissions for forms, since those don't get carried over
        // or inherited
        if (dsOrig.isPublic() && dsOrig.type == 'form')
        {
            ds.flags = ds.flags || [];
            ds.flags.push('dataPublicAdd');
        }

        this.makeRequest({url: '/views.json', type: 'POST',
            data: JSON.stringify(ds),
            error: errorCallback,
            success: dsCreated
        });
    },

    update: function(newDS, fullUpdate, minorUpdate)
    {
<<<<<<< HEAD
        var ds = this;
        // If any updated key exists but is set to invalid, then we can't save
        // it on this dataset; so make minorUpdate false
        if (!_.isEqual(newDS, ds._cleanUnsaveable(newDS)))
        { minorUpdate = false; }
        this._markTemporary(minorUpdate);
=======
        var origCopy = cleanViewForSave(this);
>>>>>>> 59f81319
        this._update(newDS, fullUpdate, fullUpdate);
        if (!_.isEqual(origCopy, cleanViewForSave(this)))
        { this._markTemporary(minorUpdate); }
    },

    reload: function(successCallback)
    {
        var ds = this;
        if (ds.type == 'blob')
        {
            ds.trigger('blob_change');
            return;
        }
        ds._aggregatesStale = true;
        ds._loadRows(0, 1, function()
            {
                ds._invalidateRows();
                if (_.isFunction(successCallback)) { successCallback(); }
            }, true, true);
    },

    showRenderType: function(rt)
    {
        var ds = this;
        if (ds.metadata.renderTypeConfig.visible[rt]) { return; }
        var md = $.extend(true, {}, ds.metadata);
        md.renderTypeConfig.visible[rt] = true;
        ds.update({metadata: md}, false, true);
    },

    hideRenderType: function(rt)
    {
        var ds = this;
        if (!ds.metadata.renderTypeConfig.visible[rt]) { return; }
        var md = $.extend(true, {}, ds.metadata);
        delete md.renderTypeConfig.visible[rt];
        ds.update({metadata: md}, false, true);
    },

    toggleRenderType: function(rt)
    {
        if (this.metadata.renderTypeConfig.visible[rt])
        { this.hideRenderType(rt); }
        else
        { this.showRenderType(rt); }
    },

    userGrants: function()
    {
        return _.reject(this.grants || [],
                function(g) { return _.include(g.flags || [], 'public'); });
    },

    removeGrant: function(grant, successCallback, errorCallback)
    {
        var ds = this;

        var grantDeleted = function()
        {
            ds.grants = _.reject(ds.grants || [], function(g)
            {
                return (!$.isBlank(grant.userId) && grant.userId == g.userId) ||
                    (!$.isBlank(grant.userEmail) && grant.userEmail == g.userEmail);
            });
            if (_.isFunction(successCallback)) { successCallback(); }
        }

        ds.makeRequest({url: '/api/views/' + ds.id + '/grants/i',
            params: {method: 'delete'}, type: 'PUT', data: JSON.stringify(grant),
            success: grantDeleted, error: errorCallback});
    },

    createGrant: function(grant, successCallback, errorCallback, isBatch)
    {
        var ds = this;

        var grantCreated = function(response)
        {
            ds.grants = ds.grants || [];
            ds.grants.push(response);
            if (_.isFunction(successCallback)) { successCallback(); }
        };

        ds.makeRequest({url: '/api/views/' + ds.id + '/grants/',
                type: 'POST', data: JSON.stringify(grant), batch: isBatch,
                success: grantCreated, error: errorCallback});
    },

    replaceGrant: function(oldGrant, newGrant, successCallback, errorCallback)
    {
        var ds = this;

        var grantDeleted = function()
        {
            ds.createGrant(newGrant, successCallback, errorCallback);
        };

        // Core server only accepts creation or deletion for grants, so...
        ds.removeGrant(oldGrant, grantDeleted, errorCallback);
    },

    makePublic: function(successCallback, errorCallback)
    {
        var ds = this;

        if (!ds.isPublic())
        {
            ds.grants = ds.grants || [];
            ds.grants.push({type: (ds.type == 'form' ? 'contributor' : 'viewer'),
                flags: ['public']});

            ds.makeRequest({url: '/views/' + ds.id,
                      params: {method: 'setPermission', value:
                         (ds.type == 'form' ? 'public.add' : 'public.read')},
                    type: 'PUT',
                    success: successCallback, error: errorCallback});
        }
        else if (_.isFunction(successCallback)) { successCallback(); }
    },

    makePrivate: function(successCallback, errorCallback)
    {
        var ds = this;

        if (ds.isPublic())
        {
            ds.grants = _.reject(ds.grants,
                function(g) { return _.include(g.flags || [], 'public') &&
                    g.inherited !== true; });

            ds.makeRequest({url: '/views/' + ds.id + '.json', type: 'PUT',
                    params: {method: 'setPermission', value: 'private'},
                    success: successCallback, error: errorCallback});
        }
        else if (_.isFunction(successCallback)) { successCallback(); }
    },

    notifyUsers: function(successCallback, errorCallback)
    {
        this.makeRequest({url: '/api/views/' + this.id + '.json',
            params: {method: 'notifyUsers'}, type: 'POST',
            success: successCallback, error: errorCallback});
    },

    addColumn: function(column, successCallback, errorCallback, customParams)
    {
        if (!$.isBlank((column || {}).parentId))
        {
            var par = this.columnForID(column.parentId);
            if ($.isBlank(par))
            { throw 'Column ' + column.parentId + ' not found'; }
            par.addChildColumn(column, successCallback, errorCallback);
            // True means abort (don't handle)
            return true;
        }
    },

    getTotalRows: function(callback)
    {
        this.getRows(0, 1, callback);
    },

    getClusters: function(successCallback, errorCallback)
    {
        var ds = this;

        ds.makeRequest({
            params: {method: 'clustered'},
            inline: true,
            success: successCallback,
            error: errorCallback
        });
    },

    // Callback may be called multiple times with smaller batches of rows
    getRows: function(start, len, callback)
    {
        var ds = this;

        var pageSize = 100;
        var reqs = [];
        var curReq;
        var pendReq;
        var finish = start + len - 1;
        var loaded = [];
        var pendingRemoved = [];
        var now = new Date().getTime();

        var doLoaded = function()
        {
            if (loaded.length > 0 || ds.totalRows == 0)
            {
                callback(loaded);
                loaded = [];
            }
        };

        while (start <= finish &&
            ($.isBlank(ds.totalRows) || start < ds.totalRows))
        {
            var r = ds._rows[start];
            // If this is an expired pending orw, clean it out and mark
            // it null so it gets reloaded
            if (!$.isBlank(r) && r.pending && now > r.expires)
            {
                delete ds._rows[r.index];
                delete ds._rowIDLookup[r.id];
                pendingRemoved.push(r);
                r = null;
            }

            if ($.isBlank(r))
            {
                doLoaded();
                if (ds._rowsLoading[start])
                {
                    if (!$.isBlank(curReq))
                    {
                        reqs.push(curReq);
                        curReq = null;
                    }

                    if ($.isBlank(pendReq))
                    {
                        pendReq = {start: start, length: 1,
                            callback: callback};
                    }
                    else
                    { pendReq.length++; }
                }
                else
                {
                    if (!$.isBlank(pendReq))
                    {
                        ds._pendingRowReqs.push(pendReq);
                        pendReq = null;
                    }

                    if ($.isBlank(curReq))
                    { curReq = {start: start, finish: start}; }
                    else
                    {
                        if (start - curReq.start + 1 > pageSize)
                        {
                            reqs.push(curReq);
                            curReq = {start: start};
                        }
                        else { curReq.finish = start; }
                    }
                }
            }
            else
            {
                if (!$.isBlank(curReq))
                {
                    reqs.push(curReq);
                    curReq = null;
                }
                if (!$.isBlank(pendReq))
                {
                    ds._pendingRowReqs.push(pendReq);
                    pendReq = null;
                }
                loaded.push(r);
            }
            start++;
        }

        doLoaded();

        if (pendingRemoved.length > 0)
        { ds.trigger('row_change', [pendingRemoved, true]); }

        if (!$.isBlank(curReq))
        {
            if (_.isUndefined(curReq.finish))
            {
                curReq.finish = curReq.start;
            }
            reqs.push(curReq);
            curReq = null;
        }
        if (!$.isBlank(pendReq))
        {
            ds._pendingRowReqs.push(pendReq);
            pendReq = null;
        }

        if (reqs.length > 0)
        {
            var loadAllRows = function()
            {
                _.each(reqs, function(req)
                {
                    if (req.start >= ds.totalRows) { return false; }
                    if (req.finish >= ds.totalRows)
                    { req.finish = ds.totalRows - 1; }
                    ds._loadRows(req.start, req.finish - req.start + 1, callback);
                });
            };

            if ($.isBlank(ds.totalRows))
            {
                // Need to make init req to get all the meta
                var initReq = reqs.shift();
                ds._loadRows(initReq.start, initReq.finish - initReq.start + 1,
                    function(rows)
                    {
                        if (_.isFunction(callback)) { callback(rows); }
                        loadAllRows();
                    }, true);
            }
            else
            {
                // Just request rows
                loadAllRows();
            }
        }
    },

    // Assume it goes at the end
    createRow: function(data, parRowId, parColId, successCallback, errorCallback)
    {
        var ds = this;

        var parCol;
        if (!$.isBlank(parColId)) { parCol = this.columnForID(parColId); }
        var parRow;
        if (!$.isBlank(parRowId)) { parRow = this.rowForID(parRowId); }

        data = data || {};
        var newRow = {invalid: {}, error: {}, changed: {}};
        _.each(!$.isBlank(parCol) ? parCol.childColumns : ds.columns, function(c)
        {
            if (!$.isBlank(data[c.lookup]))
            { newRow[c.lookup] = data[c.lookup]; }
        });
        newRow.id = 'saving' + _.uniqueId();
        delete newRow.uuid;

        if ($.isBlank(parRow))
        {
            newRow.index = data.index || ds.totalRows;
            $.addItemsToObject(ds._rows, newRow, newRow.index);
            ds._rowIDLookup[newRow.id] = newRow;
            ds.totalRows++;
            ds.trigger('row_count_change');
        }
        else
        {
            parRow[parCol.lookup] = parRow[parCol.lookup] || [];
            if (!$.isBlank(data.index))
            { parRow[parCol.lookup].splice(data.index, 0, newRow); }
            else { parRow[parCol.lookup].push(newRow); }
            ds.trigger('row_change', [[parRow], true]);
        }


        _.each(!$.isBlank(parCol) ? parCol.realChildColumns : ds.realColumns,
            function(c) { newRow.changed[c.lookup] = true; });

        var key = newRow.id;
        if (!$.isBlank(parRow)) { key += ':' + parRow.id +  ':' + parCol.id; }
        ds._pendingRowEdits[key] = [];

        var reqObj = {row: newRow, rowData: ds._rowData(newRow,
            _.pluck(_.reject(!$.isBlank(parCol) ? parCol.realChildColumns :
                ds.realColumns, function(c)
                { return c.dataTypeName == 'nested_table'; }), 'id'), parCol),
            parentRow: parRow, parentColumn: parCol,
            success: successCallback, error: errorCallback};
        if ($.isBlank(ds._pendingRowCreates))
        {
            ds._serverCreateRow(reqObj);
            ds._pendingRowCreates = [];
        }
        else
        { ds._pendingRowCreates.push(reqObj); }

        return newRow.id;
    },

    setRowValue: function(value, rowId, columnId, isInvalid, parRowId, parColId)
    {
        var parCol;
        var col;
        if (!$.isBlank(parColId))
        {
            parCol = this.columnForID(parColId);
            col = parCol.childColumnForID(columnId);
        }
        else { col = this.columnForID(columnId); }

        if ($.isBlank(col)) { throw 'Column ' + columnId + ' not found'; }
        if (col.isMeta) { throw 'Cannot modify metadata on rows: ' + columnId; }

        var row;
        if (!$.isBlank(parRowId))
        {
            var parRow = this.rowForID(parRowId);
            row = this._childRowForID(rowId, parRow, parCol);
        }
        else
        { row = this.rowForID(rowId); }
        if ($.isBlank(row))
        { throw 'Row ' + rowId + ' not found while setting value'; }

        row[col.lookup] = value;

        delete row.error[col.lookup];

        row.changed[col.lookup] = true;

        row.invalid[col.lookup] = isInvalid || false;

        this._setRowFormatting(row);

        this.trigger('row_change', [[parRow || row]]);
    },

    saveRow: function(rowId, parRowId, parColId, successCallback, errorCallback)
    {
        var ds = this;
        var parCol;
        if (!$.isBlank(parColId)) { parCol = this.columnForID(parColId); }

        var parRow;
        var row;
        if (!$.isBlank(parRowId))
        {
            parRow = this.rowForID(parRowId);
            row = this._childRowForID(rowId, parRow, parCol);
        }
        else
        { row = this.rowForID(rowId); }
        if ($.isBlank(row))
        { throw 'Row ' + rowId + ' not found while saving'; }

        // Keep track of which columns need to be saved, and only use those values
        var saving = _.keys(row.changed);

        var sendRow = ds._rowData(row, saving, parCol);

        var reqObj = {row: row, rowData: sendRow, columnsSaving: saving,
            parentRow: parRow, parentColumn: parCol,
            success: successCallback, error: errorCallback};

        var key = row.id;
        if (!$.isBlank(parRow)) { key += ':' + parRow.id + ':' + parCol.id; }
        if (!$.isBlank(ds._pendingRowEdits[key]))
        {
            ds._pendingRowEdits[key].push(reqObj);
            return;
        }

        ds._pendingRowEdits[key] = [];
        ds._serverSaveRow(reqObj);
    },

    removeRows: function(rowIds, parRowId, parColId,
        successCallback, errorCallback)
    {
        var ds = this;
        rowIds = $.makeArray(rowIds);

        var parCol;
        if (!$.isBlank(parColId)) { parCol = this.columnForID(parColId); }
        var parRow;
        if (!$.isBlank(parRowId)) { parRow = this.rowForID(parRowId); }

        _.each(rowIds, function(rId)
        {
            // Subrows need UUID
            var uuid;
            if ($.isBlank(parRow))
            {
                var r = ds.rowForID(rId);
                if ($.isBlank(r)) { return; }
                uuid = r.uuid;
                $.removeItemsFromObject(ds._rows, r.index, 1);
                delete ds._rowIDLookup[rId];
                ds.totalRows--;
            }
            else
            {
                parRow[parCol.lookup] = _.reject(parRow[parCol.lookup],
                    function(cr)
                    {
                        if (cr.id == rId)
                        {
                            uuid = cr.uuid;
                            return true;
                        }
                        return false;
                    });
            }

            var key = rId;
            if (!$.isBlank(parRow)) { key += ':' + parRow.id + ':' + parCol.id; }
            if (!$.isBlank(ds._pendingRowEdits[key]))
            {
                ds._pendingRowDeletes[key] = {rowId: uuid, parRowId: parRowId,
                    parColId: parColId};
                return;
            }

            ds._serverRemoveRow(uuid, parRowId, parColId, true);
        });

        if (!$.isBlank(parRow)) { ds.trigger('row_change', [[parRow], true]); }
        else { ds.trigger('row_count_change'); }
        ds._aggregatesStale = true;
        _.each(!$.isBlank(parCol) ? parCol.realChildColumns : ds.realColumns,
            function(c) { c.invalidateData(); });
        ds.sendBatch({success: successCallback, error: errorCallback});
    },

    getAggregates: function(callback, customAggs)
    {
        var ds = this;
        var aggResult = function(aggs)
        {
            _.each(aggs, function(a)
            {
                var c = ds.columnForID(a.columnId);
                // Might be a child column...
                if ($.isBlank(c))
                {
                    // Look through each nested table, and find if it has a child
                    // column -- find the first real one
                    _.each(ds.columnsForType('nested_table', true), function(pc)
                    { c = c || pc.childColumnForID(a.columnId); });
                }
                if (!$.isBlank(c)) { c.aggregates[a.name] = parseFloat(a.value); }
            });

            if ($.isBlank(customAggs))
            {
                ds._aggregatesStale = false;
                if (_.isFunction(callback)) { callback(); }
            }
        };

        var isStale = ds._aggregatesStale ||
            _.any(customAggs || {}, function(aList, cId)
            {
                var col = ds.columnForID(cId);
                if ($.isBlank(col)) { return true; }
                return _.any($.makeArray(aList),
                    function(a) { return $.isBlank(col.aggregates[a]); });
            });

        if (isStale)
        {
            var args = {success: aggResult, params: {method: 'getAggregates'},
                inline: true};

            if (!$.isBlank(customAggs))
            {
                var ilViews = [];
                _.each(customAggs, function(aggList, cId)
                {
                    _.each(aggList, function(a, i)
                    {
                        if ($.isBlank(ilViews[i]))
                        { ilViews[i] = ds.cleanCopy(); }
                        var col = _.detect(ilViews[i].columns, function(c)
                        { return c.id == parseInt(cId); });
                        col.format.aggregate = a;
                    });
                });
                _.each(ilViews, function(v)
                {
                    args = $.extend({}, args,
                        {data: JSON.stringify(v), batch: true});
                    ds.makeRequest(args);
                });
                ds.sendBatch(callback);
            }
            else { ds.makeRequest(args); }
        }
        else
        { callback(); }
    },

    aggregatesChanged: function(skipStale)
    {
        if (!skipStale) { this._aggregatesStale = true; }
        this.trigger('column_totals_changed');
    },

    updateRating: function(rating, successCallback, errorCallback)
    {
        this.makeRequest({url: '/views/' + this.id + '/ratings.json',
            type: 'POST', data: JSON.stringify(rating),
            success: successCallback, error: errorCallback});
    },

    remove: function(successCallback, errorCallback)
    {
        var ds = this;
        var dsRemoved = function()
        {
            ds.trigger('removed');
            if (_.isFunction(successCallback)) { successCallback(); }
        };

        ds.makeRequest({url: '/views/' + ds.id + '.json',
            type: 'DELETE', success: dsRemoved, error: errorCallback});
    },

    registerOpening: function(referrer)
    {
        var params = {method: 'opening'};
        if (!$.isBlank(referrer)) { params.referrer = referrer; }
        this.makeRequest({url: '/views/' + this.id + '.json', params: params, type: 'POST'});
    },

    _getCommentCacheKey: function(comment)
    {
        return $.isBlank(comment.rowId) ? this.id :
            _.compact([comment.rowId, comment.tableColumnId]).join('_');
    },

    getComments: function(callback, rowId, tcId)
    {
        var ds = this;
        var cacheId = ds._getCommentCacheKey({rowId: rowId, tableColumnId: tcId});
        if ($.isBlank(ds._commentCache[cacheId]))
        {
            ds.makeRequest({url: '/views/' + ds.id + '/comments.json',
                params: !$.isBlank(rowId) ? {r: rowId} : null,
                type: 'GET', pageCache: true, success: function(comms)
                {
                    ds._commentCache[cacheId] = ds._commentCache[cacheId] || [];
                    _.each(comms, function(c)
                    {
                        ds._commentByID[c.id] = c;
                        var ccId = ds._getCommentCacheKey(c);
                        ds._commentCache[ccId] = ds._commentCache[ccId] || [];
                        ds._commentCache[ccId].push(c);
                    });
                    callback(ds._commentCache[cacheId]);
                }});
        }
        else { callback(ds._commentCache[cacheId]); }
    },

    getCommentLocations: function(callback)
    {
        var ds = this;
        if ($.isBlank(ds._commentLocations))
        {
            ds.makeRequest({url: '/views/' + ds.id + '/comments.json',
                params: {method: 'getCellsWithComments'}, type: 'GET', pageCache: true,
                success: function(ci)
                {
                    ds._commentLocations = {};
                    var rowChanges = {};
                    _.each(ci, function(item)
                    {
                        var c = ds.columnForTCID(item.tablecolumnid);
                        if ($.isBlank(c)) { return; }

                        ds._commentLocations[item.rowid] = ds._commentLocations[item.rowid] || {};
                        ds._commentLocations[item.rowid][item.tablecolumnid] = true;
                        var r = ds.rowForID(item.rowid);
                        if (!$.isBlank(r))
                        {
                            r.annotations = r.annotations || {};
                            r.annotations[c.lookup] = 'comments';
                            rowChanges[item.rowid] = r;
                        }
                    });
                    ds.trigger('row_change', [_.values(rowChanges)]);
                    if (_.isFunction(callback))
                    { callback(ds._commentLocations); }
                }});
        }
        else { if(_.isFunction(callback)) { callback(ds._commentLocations); } }
    },

    addComment: function(comment, successCallback, errorCallback)
    {
        var ds = this;

        var cacheId = ds._getCommentCacheKey(comment);
        var addedComment = function(newCom)
        {
            if ($.isBlank(newCom.rowId))
            { ds.numberOfComments++; }
            if (!$.isBlank(ds._commentCache[cacheId])) { ds._commentCache[cacheId].unshift(newCom); }
            ds._commentByID[newCom.id] = newCom;

            if (!$.isBlank(ds._commentLocations) && !$.isBlank(newCom.rowId))
            {
                ds._commentLocations[newCom.rowId] = ds._commentLocations[newCom.rowId] || {};
                ds._commentLocations[newCom.rowId][newCom.tableColumnId] = true;
                var r = ds.rowForID(newCom.rowId);
                var c = ds.columnForTCID(newCom.tableColumnId);
                if (!$.isBlank(r) && !$.isBlank(c))
                {
                    r.annotations = r.annotations || {};
                    r.annotations[c.lookup] = 'comments';
                    ds.trigger('row_change', [[r]]);
                }
            }

            if (_.isFunction(successCallback)) { successCallback(newCom); }
        };

        ds.makeRequest({url: '/views/' + ds.id + '/comments.json',
                type: 'POST', data: JSON.stringify(comment),
                success: addedComment, error: errorCallback});
    },

    flagComment: function(commentId, successCallback, errorCallback)
    {
        var ds = this;

        var com = ds._commentByID[commentId];
        if (!$.isBlank(com))
        {
            com.flags = com.flags || [];
            if (!_.include(com.flags, 'flag')) { com.flags.push('flag'); }
        }

        ds.makeRequest({url: '/views/' + this.id + '/comments/' +
                commentId + '.json', type: 'PUT',
                data: JSON.stringify({ flags: [ 'flag' ] }),
                success: successCallback, error: errorCallback});
    },

    rateComment: function(commentId, thumbsUp, successCallback, errorCallback)
    {
        var ds = this;

        var com = ds._commentByID[commentId];
        if (!$.isBlank(com))
        {
            if ((com.currentUserRating || {}).thumbUp !== thumbsUp)
            {
                var dir = thumbsUp ? 'up' : 'down';
                com[dir + 'Ratings']++;
                if (!$.isBlank(com.currentUserRating))
                { com[(thumbsUp ? 'down' : 'up') + 'Ratings']--; }
                com.currentUserRating = com.currentUserRating || {};
                com.currentUserRating.thumbUp = thumbsUp;
            }
        }

        ds.makeRequest({url: '/views/' + ds.id + '/comments/' +
                commentId + '/ratings.json', params: {thumbsUp: thumbsUp},
                type: 'POST', success: successCallback, error: errorCallback});
    },

    getRelatedViewCount: function(callback)
    {
        var ds = this;
        if ($.isBlank(ds._relatedViews) && $.isBlank(ds._relViewCount))
        { ds._loadRelatedViews(function(c) { callback(c); }, true); }
        else if (!$.isBlank(ds._relViewCount))
        { callback(ds._relViewCount); }
        else
        { callback(ds._relatedViews.length); }
    },

    getParentDataset: function(callback)
    {
        var ds = this;
        if (($.isBlank(ds._parent) || $.isBlank(ds._parent.columns)) &&
            $.isBlank(ds.noParentAvailable))
        {
            ds.makeRequest({url: '/views/' + this.id + '.json',
                params: {method: 'getDefaultView'},
                success: function(parDS)
                {
                    if (parDS.id == ds.id)
                    { ds._parent = ds; }
                    else
                    {
                        ds._parent = new Dataset(parDS);
                        if (!$.isBlank(ds.accessType))
                        { ds._parent.setAccessType(ds.accessType); }
                    }
                    callback(ds._parent);
                },
                error: function(xhr)
                {
                    if (JSON.parse(xhr.responseText).code == 'permission_denied')
                    { ds.noParentAvailable = true; }
                    callback();
                }});
        }
        else { callback(ds._parent); }
    },

    getRelatedViews: function(callback)
    {
        var ds = this;
        if ($.isBlank(ds._relatedViews))
        {
            ds._loadRelatedViews(function()
            { callback(ds._relatedViews); });
        }
        else { callback(ds._relatedViews); }
    },

    redirectTo: function(urlparams)
    {
        var qs = '';
        if (!$.isBlank(urlparams))
        {
            qs = '?' + $.toParam(urlparams);
        }
        window.location = this.url + qs;
    },

    getSignature: function(successCallback, errorCallback)
    {
        // If not already signed, then we need to create it first
        this.makeRequest({url: '/views/' + this.id + '/signatures.json',
            type: (this.signed === true) ? 'GET' : 'POST',
            success: successCallback, error: errorCallback});
    },

    _cachedLinkedColumnOptions: {},

    getLinkedColumnOptions: function(keyCol, notUsed, $field, curVal)
    {
        var ds = this;
        var localKeyColumnId = keyCol && keyCol["format.linkedKey"] ?
            keyCol["format.linkedKey"] : keyCol;

        if ($.isBlank(localKeyColumnId) || isNaN(localKeyColumnId))
        {
            return [];
        }

        var viewUid = ds.columnForID(localKeyColumnId).format.linkedDataset;

        if ($.isBlank(ds._cachedLinkedColumnOptions[viewUid]))
        {
            ds.makeRequest({url: '/api/views/' + viewUid + '.json',
                pageCache: true, type: 'GET',
                error: function(req)
                {
                    alert('Fail to get columns from dataset ' + viewUid);
                },
                success: function(linkedDataset)
                {
                    var lds = new Dataset(linkedDataset);
                    if (!$.isBlank(ds.accessType))
                    { lds.setAccessType(ds.accessType); }
                    ds._cachedLinkedColumnOptions[viewUid] = [];
                    var cldo = ds._cachedLinkedColumnOptions[viewUid];
                    var opt;

                    _.each(lds.columns || [], function(c)
                    {
                        if (c.canBeLinkSource())
                        {
                            opt = {value: String(c.id), text: c.name,
                                dataType: c.dataTypeName};
                            cldo.push(opt);
                        }
                    });
                    if (ds._cachedLinkedColumnOptions[viewUid].length <= 0)
                    {
                        alert('Dataset ' + viewUid + ' does not have any columns.');
                    }
                    else
                    {
                        $field.data('linkedFieldValues', '_reset');
                        _.each($field.data('linkedGroup'), function(f) {
                            $(f).trigger('change');
                        });
                        _.defer(function() { $field.val(curVal); });
                    }
                }});
             return [];
        }

        // set up another key to get the remote columns.  used by add new
        // column dialog.
        ds._cachedLinkedColumnOptions[localKeyColumnId] =
            ds._cachedLinkedColumnOptions[viewUid];

        return ds._cachedLinkedColumnOptions[viewUid];
    },

    getLinkSourceDataType: function(col, linkSrcColId, keyColId)
    {
        var localKeyColId = col && col.format ? col.format['linkedKey'] : keyColId;
        var ds = blist.dataset;
        var keyCol = ds.columnForID(localKeyColId);
        if (keyCol == undefined) { return null; }
        var viewUid = keyCol.format.linkedDataset;
        var remoteColumns = ds._cachedLinkedColumnOptions[viewUid];
        if (remoteColumns == null) { return null; }

        for (var n = remoteColumns.length - 1; n >= 0; n--)
        {
            if (remoteColumns[n].value == linkSrcColId)
            {
                var dt = remoteColumns[n].dataType;
                return { value: dt, text: blist.data.types[dt].title };
            }
        }

        return null;
    },

    hasDatasetLinkColumn: function()
    {
        // no link column in bnb
        var ds = this;
        if (ds && ds.parentId) { return false; }
        return _.any(ds.columns,
            function(c)
            {
                return (c.dataTypeName == 'dataset_link');
            });
    },

    supportsSnapshotting: function()
    {
        // if you don't override me, you don't know how to be snapshotted
        return false;
    },

    takeSnapshot: function()
    {
        var name = blist.snapshot.name;
        // use the current viewport
        setTimeout(function()
                   {
                       socrataScreenshot.defineRegion(name, 0, 0, window.innerWidth, window.innerHeight);
                       socrataScreenshot.snap(name);
                       socrataScreenshot.done();
                   }, 1000);
    },


    getFullSnapshotUrl: function(name)
    {
        name = this._getThumbNameOrDefault(name);

        if ($.isBlank(this._getCroppedThumbnailMeta(name)))
        { return null; }

        return this.getSnapshotNamed(name);
    },

    getSnapshotNamed: function(name)
    {
        return '/api/views/' + this.id + '/snapshots/' + escape(name);
    },

    getCroppedSnapshotUrl: function(name)
    {
        name = this._getThumbNameOrDefault(name);
        // make sure the crop has been created
        var meta = this._getCroppedThumbnailMeta(name);
        if ($.isBlank(meta))
        {
            return null;
        }

        return this.getSnapshotNamed(meta.filename);
    },

    // ask the core server to take a new picture
    requestSnapshot: function(name, callback)
    {
        this._updateSnapshot('snapshot', name, callback);
    },

    cropSnapshot: function(name, callback)
    {
        this._updateSnapshot('cropExisting', name, callback);
    },

    // Publishing
    makeUnpublishedCopy: function(successCallback, pendingCallback, errorCallback)
    {
        var ds = this;
        if (ds.isDefault())
        {
            ds.makeRequest({url: '/api/views/' + ds.id + '/publication.json',
                params: {method: 'copy'}, type: 'POST',
                pending: function()
                {
                    ds.copyPending = true;
                    if (_.isFunction(pendingCallback)) { pendingCallback(); }
                },
                error: errorCallback,
                success: function(r)
                {
                    delete ds.copyPending;
                    var uc = new Dataset(r);
                    if (_.isFunction(successCallback))
                    { successCallback(uc); }
                }});
        }
        else
        {
            ds.getParentDataset(function(parDS)
            {
                ds._startRequest();
                parDS.makeUnpublishedCopy(function()
                {
                    ds._finishRequest();
                    if (_.isFunction(successCallback))
                    { successCallback.apply(ds, arguments); }
                }, pendingCallback, errorCallback);
            });
        }
    },

    publish: function(successCallback, errorCallback)
    {
        var ds = this;
        ds.makeRequest({url: '/api/views/' + ds.id + '/publication.json', type: 'POST',
            error: errorCallback,
            success: function(r)
            {
                var pubDS = new Dataset(r);
                if (_.isFunction(successCallback))
                { successCallback(pubDS); }
            }});
    },

    getPublishedDataset: function(callback)
    {
        var ds = this;
        if ($.isBlank(ds._publishedViews))
        {
            ds._loadPublicationViews(function()
            {
                callback(_.detect(ds._publishedViews, function(v) { return v.isDefault(); }));
            });
        }
        else
        {
            callback(_.detect(ds._publishedViews, function(v) { return v.isDefault(); }));
        }
    },

    getUnpublishedDataset: function(callback)
    {
        var ds = this;
        if ($.isBlank(ds._publishedViews))
        {
            ds._loadPublicationViews(function()
            { callback(ds._unpublishedView); });
        }
        else
        {
            callback(ds._unpublishedView);
        }
    },

    getSnapshotDatasets: function(callback)
    {
        var ds = this;
        if ($.isBlank(ds._snapshotViews))
        {
            ds._loadPublicationViews(function()
            {
                callback(_.select(ds._snapshotViews, function(v) { return v.isDefault(); }));
            });
        }
        else
        {
            callback(_.select(ds._snapshotViews, function(v) { return v.isDefault(); }));
        }
    },

    cleanFilters: function(excludeTemporary)
    {
        var ds = this;
        var filters;
        if (!$.isBlank((ds.query || {}).filterCondition))
        { filters = $.extend(true, {}, ds.query.filterCondition); }
        if (!$.isBlank((ds.query || {}).namedFilters))
        {
            var newFilters = [];
            _.each(ds.query.namedFilters, function(nf)
            {
                if (excludeTemporary && nf.temporary) { return; }
                // Named filter keys off of main type; so just check displayType and
                // not renderTypeConfig.visible
                if (!$.isBlank(nf.displayTypes) &&
                    !_.include(nf.displayTypes, ds.displayType)) { return; }
                nf = $.extend(true, {}, nf);
                delete nf.temporary;
                delete nf.displayTypes;
                newFilters.push(nf);
            });
            if (newFilters.length > 0)
            {
                if ($.isBlank(filters))
                { filters = {children: [], type: 'operator', value: 'AND'}; }
                else if (filters.type != 'operator' || filters.value != 'AND')
                {
                    filters = {type: 'operator', value: 'AND',
                        children: [filters]};
                }
                filters.children = filters.children.concat(newFilters);
            }
        }
        return filters;
    },

    cleanCopy: function(allowedKeys)
    {
        var dsCopy = this._super(allowedKeys);
        if (!$.isBlank(dsCopy.query))
        {
            dsCopy.query.filterCondition = this.cleanFilters();
            delete dsCopy.query.namedFilters;
        }
        return dsCopy;
    },

    changeOwner: function(userId, successCallback, errorCallback)
    {
        var ds = this;

        ds.makeRequest({
            url: '/views/' + ds.id + '?method=plagiarize&userId=' + userId,
            type: 'PUT',
            success: successCallback,
            error: errorCallback
        });
    },

    // Private methods

    _checkValidity: function()
    {
        return $.isBlank(this.message);
    },

    _markTemporary: function(minorChange)
    {
        var oldMinor = this.minorChange;
        this.minorChange = this.minorChange && (minorChange || false);
        if (!this.temporary || oldMinor !== this.minorChange)
        {
            this.temporary = true;
            this.trigger('set_temporary');
        }
    },

    _clearTemporary: function()
    {
        if (this.temporary)
        {
            this.temporary = false;
            this.minorChange = true;
            this.trigger('clear_temporary');
        }
    },

    _adjustProperties: function()
    {
        var ds = this;
        ds.originalViewId = ds.id;

        ds.type = getType(ds);

        if (ds.isUnpublished())
        { ds.styleClass = 'Unpublished'; }
        else if (ds.type == 'blist' && ds.isSnapshot())
        { ds.styleClass = 'Snapshotted'; }
        else
        { ds.styleClass = ds.type.capitalize(); }

        if ($.isBlank(ds.displayType))
        {
            ds.displayType = {
                'tabular': 'table',
                'blobby': 'blob',
                'href': 'href'
            }[ds.viewType || 'tabular'];
        }
        ds.displayName = getDisplayName(ds);

        // If we are an invalid filter, we're not really that invalid, because
        // the core server has already removed the offending clause. So just
        // ignore the message, and the view will load fine without the clause
        // on the non-existant column
        if (!$.isBlank(ds.message) && ds.type == 'filter')
        { delete ds.message; }

        if (!ds._addedProperties)
        {
            var types = [ds.type];
            if ($.subKeyDefined(ds, 'metadata.availableDisplayTypes'))
            {
                // Make sure main type is last so that those functions get
                // priority. Yes, this is a hack; we should probably redo
                // the module system sometime soon...
                types = _.without(ds.metadata.availableDisplayTypes, ds.type);
                types.push(ds.type);
            }
            _.each(types, function(t)
            {
                Dataset.addProperties(ds, Dataset.modules[t] || {},
                    Dataset.prototype);
            });
            ds._addedProperties = true;
        }

        ds.displayFormat = ds.displayFormat || {};

        if (_.isFunction(ds._convertLegacy)) { ds._convertLegacy(); }

        if (!$.subKeyDefined(ds, 'metadata.availableDisplayTypes'))
        {
            ds.metadata = ds.metadata || {};
            var adt;
            if (_.include(['blob', 'href', 'form'], ds.type))
            { adt = [ds.type]; }
            else
            {
                adt = ['table', 'fatrow', 'page'];
                if (!$.isBlank(ds.displayType) &&
                    !_.include(['blist', 'filter', 'grouped'], ds.type))
                { adt.unshift(ds.displayType); }
            }
            ds.metadata.availableDisplayTypes = adt;
        }
        if (!$.subKeyDefined(ds, 'metadata.renderTypeConfig.visible'))
        {
            ds.metadata = $.extend(true, {renderTypeConfig: {visible: {}}}, ds.metadata);
            ds.metadata.renderTypeConfig.visible[ds.displayType] = true;
        }

        ds.url = ds._generateUrl();
        ds.fullUrl = ds._generateUrl(true);
        ds.shortUrl = ds._generateShortUrl(true);
        ds.apiUrl = ds._generateApiUrl();
        ds.domainUrl = ds._generateBaseUrl(ds.domainCName);
    },

    _update: function(newDS, forceFull, updateColOrder, masterUpdate)
    {
        var ds = this;

        // Back-update the ID, because we don't want the new temporary one
        newDS.id = ds.id;

        // Don't care about unsaved, want to keep default
        newDS.flags = _.without(newDS.flags || [], 'unsaved');
        if (_.include(ds.flags || [], 'default') &&
            !_.include(newDS.flags || [], 'default'))
        {
            newDS.flags = newDS.flags || [];
            newDS.flags.push('default');
        }

        var oldGroupings = (ds.query || {}).groupBys;
        var oldGroupAggs = {};
        if ((oldGroupings || []).length > 0)
        {
            _.each(ds.realColumns, function(c)
            {
                if (!$.isBlank(c.format.grouping_aggregate))
                { oldGroupAggs[c.id] = c.format.grouping_aggregate; }
            });
        }

        var oldQuery = ds.query || {};
        var oldSearch = ds.searchString;
        var oldDispFmt = ds.displayFormat;
        var oldDispType = ds.displayType;
        var oldRTConfig = ds.metadata.renderTypeConfig;
        var oldCondFmt = ds.metadata.conditionalFormatting;

        if (forceFull)
        {
            // If we are updating the entire dataset, then clean out all the
            // valid keys; then the next lines will copy all the new ones over
            _.each(ds._validKeys, function(v, k)
            { if (k != 'columns') { delete ds[k]; } });
        }

        _.each(newDS, function(v, k)
        { if (k != 'columns' && ds._validKeys[k]) { ds[k] = v; } });

        ds._adjustProperties();

        if (!$.isBlank(newDS.columns))
        { ds.updateColumns(newDS.columns, forceFull, updateColOrder); }

        // Update sorts on each column
        _.each(ds.realColumns || [], function(c)
                { delete c.sortAscending; });
        _.each((ds.query || {}).orderBys || [], function(ob)
        {
            var c = ds.columnForID(ob.expression.columnId);
            if (!$.isBlank(c)) { c.sortAscending = ob.ascending; }
        });

        // the core server will do this anyway.
        ds.query = ds.query || {};

        ds._updateGroupings(oldGroupings, oldGroupAggs);

        // Clean out any empty keys in the query
        _.each(['namedFilters', 'filterCondition', 'sortBys', 'groupBys'],
            function(k) { if (_.isEmpty(ds.query[k])) { delete ds.query[k]; } });

        var needsDTChange;
        if (!_.isEqual(oldRTConfig.visible, ds.metadata.renderTypeConfig.visible))
        {
            // If we have a visible type that's not available, add it
            _.each(ds.metadata.renderTypeConfig.visible, function(v, type)
            {
                if (v && !_.include(ds.metadata.availableDisplayTypes, type))
                { ds.metadata.availableDisplayTypes.unshift(type); }
            });
            // Can't hide everything
            if (_.isEmpty(ds.metadata.renderTypeConfig.visible))
            { ds.metadata.renderTypeConfig.visible[ds.displayType] = true; }
            // displayType should always be the most important visible availableDisplayType
            ds.displayType = _.detect(ds.metadata.availableDisplayTypes,
                function(adt) { return ds.metadata.renderTypeConfig.visible[adt]; });
            needsDTChange = true;
        }
        else if (oldDispType != ds.displayType)
        {
            // displayType changed without rtConfig.visible being updated
            // If we're given a displayType not in our list, then add it
            if (!$.isBlank(ds.displayType) &&
                !_.include(ds.metadata.availableDisplayTypes, ds.displayType))
            { ds.metadata.availableDisplayTypes.unshift(ds.displayType); }
            // Make only this type visible
            ds.metadata.renderTypeConfig.visible = {};
            ds.metadata.renderTypeConfig.visible[ds.displayType] = true;
            needsDTChange = true;
        }

        var needQueryChange = !_.isEqual(oldRTConfig.visible,
                    ds.metadata.renderTypeConfig.visible) &&
                _.any(ds.query.namedFilters || [], function(nf)
                    { return _.any(nf.displayTypes || [], function(nd)
                        { return oldRTConfig.visible[nd] ||
                            ds.metadata.renderTypeConfig.visible[nd]; }); });

        if (needQueryChange || (oldSearch !== ds.searchString) ||
                !_.isEqual(oldQuery, ds.query))
        {
            if (needQueryChange || oldSearch !== ds.searchString ||
                !_.isEqual(oldQuery.filterCondition, ds.query.filterCondition) ||
                !_.isEqual(oldQuery.namedFilters, ds.query.namedFilters) ||
                !_.isEqual(oldQuery.groupBys, ds.query.groupBys))
            { ds._rowCountInvalid = true; }
            ds.trigger('query_change');
            ds._aggregatesStale = true;
            // Clear out the rows, since the data is different now
            ds._invalidateRows();
        }
        else if (!_.isEqual(oldCondFmt, ds.metadata.conditionalFormatting))
        {
            // If we aren't invalidating all the rows, but conditional formatting
            // changed, then redo all the colors and re-render
            _.each(ds._rows, function(r) { ds._setRowFormatting(r); });
            ds.trigger('row_change', [_.values(ds._rows)]);
        }

        if (needsDTChange)
        { ds.trigger('displaytype_change'); }

        if (!_.isEqual(oldDispFmt, ds.displayFormat))
        { ds.trigger('displayformat_change'); }

        if (masterUpdate)
        { ds._origObj = ds.cleanCopy(); }
        else if (_.isEqual(ds._origObj, ds.cleanCopy()))
        { ds._clearTemporary(); }

        var oldValid = ds.valid;
        ds.valid = ds._checkValidity();
        if (!oldValid && ds.valid) { ds.trigger('valid'); }
    },

    _updateGroupings: function(oldGroupings, oldGroupAggs)
    {
        var ds = this;
        // Do we care if there was a grouping but now there isn't?
        // Yes
        if ($.isBlank((ds.query || {}).groupBys) &&
            $.isBlank(oldGroupings)) { return; }

        // Save off original column order to restore later
        var isNewOrder = $.isBlank(oldGroupings);
        if (isNewOrder) { ds._origColOrder = _.pluck(ds.visibleColumns, 'id'); }

        var curGrouped = {};
        _.each(ds.realColumns, function(c)
        {
            if (c.format.drill_down) { curGrouped[c.id] = true; }
            delete c.format.drill_down;
        });

        var newColOrder = [];
        _.each(ds.query.groupBys || [], function(g)
        {
            var col = ds.columnForID(g.columnId);
            if ($.isBlank(col)) { return; }

            if ($.isBlank(col.format.grouping_aggregate))
            {
                if (!curGrouped[col.id]) { col.width += 30; }
                col.format.drill_down = 'true';
            }

            if (col.hidden && !_.any(oldGroupings || [], function(og)
                { return og.columnId == col.id; }))
            { col.update({flags: _.without(col.flags, 'hidden')}); }

            newColOrder.push(col.id);
        });

        var newGroupAggs = {};
        _(ds.realColumns).chain()
            .select(function(c)
                { return !$.isBlank(c.format.grouping_aggregate); })
            .each(function(c)
            {
                if (c.hidden && !oldGroupAggs[c.id])
                { c.update({flags: _.without(c.flags, 'hidden')}); }
                newGroupAggs[c.id] = c.format.grouping_aggregate;

                newColOrder.push(c.id);
            });

        if ($.isBlank(ds.query.groupBys))
        {
            if (!$.isBlank(ds._origColOrder))
            { ds.setVisibleColumns(ds._origColOrder, null, true) }
        }
        else
        {
            _.each(ds.realColumns, function(c)
            {
                var i = _.indexOf(newColOrder, c.id);
                if (i < 0 && !c.hidden)
                {
                    var f = c.flags || [];
                    f.push('hidden');
                    c.update({flags: f});
                }
                if (isNewOrder)
                {
                    if (i < 0) { i = c.position + newColOrder.length; }
                    c.position = i + 1;
                }
            });

            ds.updateColumns();
        }

        if (!_.isEqual(oldGroupAggs, newGroupAggs))
        {
            ds._columnsInvalid = true;
            ds._invalidateRows();
        }
    },

    _adjustVisibleColumns: function(visColIds)
    {
        var ds = this;
        if (ds.isGrouped())
        {
            // Hide columns not grouped or rolled-up
            visColIds = _.select(visColIds, function(cId)
            {
                var c = ds.columnForID(cId);
                return !$.isBlank(c.format.grouping_aggregate) ||
                    _.any(ds.query.groupBys, function(g)
                        { return g.columnId == c.id; });
            });
        }
        return visColIds;
    },

    makeRequest: function(req)
    {
        if (req.inline)
        {
            req.url = '/views/INLINE/rows.json';
            req.type = 'POST';
            req.data = req.data || JSON.stringify(this.cleanCopy());
        }
        delete req.inline;

        this._super(req);
    },

    _invalidateRows: function()
    {
        var invRows = _.values(this._rows);
        this._rows = {};
        this._rowsLoading = {};
        this._pendingRowReqs = [];
        this._rowIDLookup = {};
        delete this.totalRows;
        _.each(this.columns || [], function(c) { c.invalidateData(); });
        this.trigger('row_change', [invRows, true]);
    },

    _loadRows: function(start, len, callback, includeMeta, fullLoad)
    {
        var ds = this;
        var params = {method: 'getByIds', start: start, 'length': len, asHashes: true};

        if (includeMeta || ds._rowCountInvalid || ds._columnsInvalid)
        { params.meta = true; }

        var rowsLoaded = function(result)
        {
            var oldCount = ds.totalRows;
            if (!$.isBlank(result.meta))
            {
                ds.totalRows = result.meta.totalRows;
                delete ds._rowCountInvalid;
                delete ds._columnsInvalid;
                if (!fullLoad)
                {
                    result.meta.view.query.filterCondition =
                        ds.query.filterCondition;
                    if (!$.isBlank(ds.query.namedFilters))
                    {
                        result.meta.view.query.namedFilters =
                            ds.query.namedFilters;
                    }
                }
                ds._update(result.meta.view, true, true, fullLoad);
            }

            if (fullLoad) { ds._clearTemporary(); }

            var rows;
            // If this result is marked pending, then we got no data, and we need
            // placeholder rows
            if (result.pending)
            {
                rows = [];
                var oldRows = [];
                // Make them expire after a short time, which will force a reload
                // the next time something wants to render them
                var expires = new Date().getTime() + 30000;
                for (var i = 0; i < len; i++)
                {
                    var newRow = {invalid: {}, error: {}, changed: {},
                        index: i + start, pending: true, expires: expires,
                        id: 'pending_' + _.uniqueId()};

                    // If an existing row, clean it out
                    if (!$.isBlank(ds._rows[newRow.index]))
                    {
                        var oldRow = ds._rows[newRow.index];
                        oldRows.push(oldRow);
                        delete ds._rowIDLookup[oldRow.id];
                    }

                    ds._rows[newRow.index] = newRow;
                    ds._rowIDLookup[newRow.id] = newRow;
                    rows.push(newRow);
                }
                if (oldRows.length > 0)
                { ds.trigger('row_change', [oldRows, true]); }
            }
            // Normal load
            else
            { rows = ds._addRows(result.data || result, start); }

            // Mark all rows as loaded
            for (var i = 0; i < len; i++)
            { delete ds._rowsLoading[i + start]; }

            if (oldCount !== ds.totalRows)
            { ds.trigger('row_count_change'); }

            if (_.isFunction(callback)) { callback(rows); }

            var pending = ds._pendingRowReqs;
            ds._pendingRowReqs = [];
            _.each(pending, function(p)
            { ds.getRows(p.start, p.length, p.callback); });
        };

        // Keep track of rows that are being loaded
        for (var i = 0; i < len; i++)
        { ds._rowsLoading[i + start] = true; }

        var req = {success: rowsLoaded, params: params, inline: !fullLoad, type: 'POST'};
        if (fullLoad)
        { req.url = '/views/' + ds.id + '/rows.json'; }
        ds.makeRequest(req);
    },

    _addRows: function(newRows, start)
    {
        var ds = this;
        var translateRow = function(r, parCol)
        {
            var adjVals = {invalid: {}, changed: {}, error: {}};
            _.each(r, function(val, id)
            {
                var newVal;
                // A few columns don't have original lookups
                var lId = {sid: 'id', 'id': 'uuid'}[id] || id;
                var c = $.isBlank(parCol) ? ds.columnForID(lId) : parCol.childColumnForID(lId);

                if (c.isMeta && c.name == 'meta')
                { newVal = JSON.parse(val || 'null'); }

                if ($.isPlainObject(val))
                {
                    // First, convert an empty array into a null
                    // Booleans in the array don't count because location type
                    // has a flag that may be set even if there is no data.  If
                    // some type actually cares about only having a boolean,
                    // this will need to be made more specific
                    if (_.all(val, function(v)
                        { return $.isBlank(v) || _.isBoolean(v); }))
                    { newVal = null; }
                }

                if (c.renderTypeName == 'checkbox' && val === false ||
                        c.renderTypeName == 'stars' && val === 0)
                { newVal = null; }

                if (c.renderTypeName == 'geospatial' && r.sid)
                { newVal = $.extend({}, val, {row_id: r.sid}); }

                if (c.dataTypeName == 'nested_table' && _.isArray(val))
                {
                    _.each(val, function(cr) { translateRow(cr, c); });
                }

                // A few columns have different ids we use than the core server gives us
                if (id != c.lookup) { newVal = newVal || val; }

                if (!_.isUndefined(newVal))
                { adjVals[c.lookup] = newVal; }
            });
            $.extend(r, adjVals);

            _.each((r.meta || {}).invalidCells || {}, function(v, tcId)
            {
                if (!$.isBlank(v))
                {
                    var c = !$.isBlank(parCol) ? parCol.childColumnForTCID(tcId) :
                        ds.columnForTCID(tcId);
                    if (!$.isBlank(c))
                    {
                        r.invalid[c.id] = true;
                        r[c.lookup] = v;
                    }
                }
            });
            delete (r.meta || {}).invalidCells;

            _.each((ds._commentLocations || {})[r.id] || {}, function(v, tcId)
            {
                var c = ds.columnForTCID(tcId);
                if (!$.isBlank(c))
                {
                    r.annotations = r.annotations || {};
                    r.annotations[c.lookup] =  'comments';
                }
            });

            ds._setRowFormatting(r);
        };

        var adjRows = [];
        var oldRows = [];
        _.each(newRows, function(r, i)
        {
            translateRow(r);
            r.index = start + i;

            // If a row already exists at this index, clean it out
            if (!$.isBlank(ds._rows[r.index]) && r.id != ds._rows[r.index].id)
            {
                var oldRow = ds._rows[r.index];
                oldRows.push(oldRow);
                delete ds._rowIDLookup[oldRow.id];
            }

            ds._rows[r.index] = r;
            ds._rowIDLookup[r.id] = r;
            adjRows.push(r);
        });

        if (oldRows.length > 0)
        { ds.trigger('row_change', [oldRows, true]); }

        return adjRows;
    },

    _setRowFormatting: function(row)
    {
        // This reads metadata.conditionalFormatting, which is an ordered
        // array of conditions & colors. The row will get the color of the
        // first condition that it matches, or no color if it matches none
        // of them.
        // metadata.conditionalFormatting is an array. Each entry is an object
        // with two keys: color and condition.
        // * color: String of CSS color, such as '#ffffff' or
        //          'rgba(255, 255, 255, 1)'
        // * condition: Can be true, in which case any row will match this
        //          condition. This is a good way to make a default as the
        //          last item in the list. Otherwise it is an object. In the basic
        //          case, this has three keys:
        //   * tableColumnId: Identifies a column to look up the cell value in this
        //          row to use for comparision
        //   * operator: How to do the comparison; operators available are the same
        //          as for filter conditions
        //   * value: Value to compare against
        //   Alternately, you can have more complex expressions by providing
        //   a key of children which has an array of condition objects.
        //   In this case, operator is still required, but should be either
        //   'and' or 'or' to control how the multiple conditions are combined
        //
        // Simple example to mark rows that have too high a measurement, too low,
        // or within range:
        // metadata.conditionalFormatting: [
        //   {
        //     color: '#ff9999',
        //     condition: {
        //       tableColumnId: 123,
        //       operator: 'greater_than',
        //       value: 100
        //     }
        //   },
        //   {
        //     color: '#9999ff',
        //     condition: {
        //       tableColumnId: 123,
        //       operator: 'less_than',
        //       value: 20
        //     }
        //   },
        //   {
        //     color: '#99ff99',
        //     condition: true
        //   }
        // ]

        // First clear color & icon, as they will be set properly later
        row.color = row.icon = null;

        var ds = this;
        var cf = ds.metadata.conditionalFormatting;
        if (!_.isArray(cf)) { return null; }

        var matchesCondition;
        matchesCondition = function(c)
        {
            if (c === true) { return true; }
            if (!$.subKeyDefined(c, 'operator') ||
                !$.subKeyDefined(c, 'tableColumnId') &&
                !$.subKeyDefined(c, 'children')) { return false; }

            // Handle array of sub-conditions
            if (!$.isBlank(c.children))
            {
                var func = c.operator.toLowerCase() == 'or' ? 'any' : 'all';
                return _[func](c.children, function(cc)
                { return matchesCondition(cc); });
            }

            var col = ds.columnForTCID(c.tableColumnId);
            if ($.isBlank(col)) { return false; }
            // Make sure this type of condition is supported for this column
            if (!_.any(col.renderType.filterConditions, function(fc)
                { return c.operator.toUpperCase() == fc.value; }))
            { return false; }

            var rowVal = row[col.lookup];
            if ($.isPlainObject(rowVal) && !$.isBlank(c.subColumn))
            { rowVal = rowVal[c.subColumn]; }

            var condVal = c.value;
            // Need to translate some values in a more comparable format
            if (col.renderTypeName == 'drop_down_list')
            {
                // This is a numeric comparison, so use indices
                _.each(col.dropDownList.values, function(ddv, i)
                {
                    if (ddv.id == rowVal) { rowVal = i; }
                    condVal = _.map($.makeArray(condVal), function(cv)
                        { return ddv.id == cv ? i : cv; });
                });
                if (condVal.length == 1) { condVal = condVal[0]; }
            }
            if (col.renderTypeName == 'dataset_link' && !$.isBlank(col.dropDownList))
            {
                // Assume condVal is already in the displayable version
                _.each(col.dropDownList.values, function(ddv)
                { if (ddv.id == rowVal) { rowVal = ddv.description; } });
            }

            if (col.renderTypeName == 'location')
            {
                // human_address in a location column is a JSON string; but we really want to compare
                // the objects, without any of the blank keys. So munge it
                var mungeLoc = function(v)
                {
                    if (_.isString((v || {}).human_address))
                    {
                        v = $.extend({}, v, {human_address: $.deepCompact(JSON.parse(v.human_address))});
                        _.each(_.keys(v.human_address), function(k)
                            { v.human_address[k] = v.human_address[k].toLowerCase(); });
                    }
                    return v;
                };
                condVal = mungeLoc(condVal);
                rowVal = mungeLoc(rowVal);
            }

            if (_.isNumber(condVal)) { rowVal = parseFloat(rowVal); }

            var getResult = function(v, cv)
            {
                if (_.isString(v)) { v = v.toLowerCase(); }
                if (_.isString(cv)) { cv = cv.toLowerCase(); }

                switch (c.operator.toLowerCase())
                {
                    case 'equals':
                        return _.isEqual(v, cv);
                        break;
                    case 'not_equals':
                        return !_.isEqual(v, cv);
                        break;
                    case 'greater_than':
                        return v > cv;
                        break;
                    case 'greater_than_or_equals':
                        return v >= cv;
                        break;
                    case 'less_than':
                        return v < cv;
                        break;
                    case 'less_than_or_equals':
                        return v <= cv;
                        break;
                    case 'starts_with':
                        return (v || '').startsWith(cv);
                        break;
                    case 'contains':
                        return (v || '').indexOf(cv) > -1;
                        break;
                    case 'not_contains':
                        return (v || '').indexOf(cv) < 0;
                        break;
                    case 'is_blank':
                        return $.isBlank(v);
                        break;
                    case 'is_not_blank':
                        return !$.isBlank(v);
                        break;
                    case 'between':
                        if (!_.isArray(cv)) { return false; }
                        return cv[0] <= v && v <= cv[1];
                        break;
                }
                return false;
            };

            if (_.isArray(rowVal))
            {
                return _.any(rowVal, function(v)
                    { return getResult(v, condVal); });
            }
            else if ($.isPlainObject(rowVal))
            {
                var func = c.operator.toLowerCase() == 'is_not_blank' ? 'any' : 'all';
                return _[func](rowVal, function(v, k)
                    {
                        var cv = $.isPlainObject(condVal) ? condVal[k] : condVal;
                        if (!$.isBlank(cv) ||
                            c.operator.toLowerCase().endsWith('_blank'))
                        { return getResult(v, cv); }
                        return true;
                    });
            }
            else { return getResult(rowVal, condVal); }
        };

        var relevantCondition = _.detect(cf, function(c)
            { return matchesCondition(c.condition); }) || {};

        if (relevantCondition.color)
        { row.color = relevantCondition.color; }

        if (relevantCondition.icon)
        { row.icon = relevantCondition.icon; }
    },

    _rowData: function(row, savingIds, parCol)
    {
        var ds = this;
        var data = {};
        _.each(savingIds, function(cId)
        {
            var c = !$.isBlank(parCol) ? parCol.childColumnForID(cId) :
                ds.columnForID(cId);
            data[c.lookup] = row[c.lookup];
        });

        // Tags has to be sent as a special key
        if (!$.isBlank(data.tags))
        {
            data._tags = data.tags;
            delete data.tags;
        }

        // Copy over desired metadata columns
        data.position = row.position;
        data.meta = row.meta;

        // Invalid values need to be saved into metadata
        _.each(row.invalid, function(isI, cId)
        {
            if (isI)
            {
                var c = !$.isBlank(parCol) ? parCol.childColumnForID(cId) :
                    ds.columnForID(cId);
                data.meta = data.meta || {};
                data.meta.invalidCells = data.meta.invalidCells || {};
                data.meta.invalidCells[c.tableColumnId] = data[cId];
                data[cId] = null;
            }
        });

        // Metadata is a JSON sring
        if (!$.isBlank(data.meta))
        { data.meta = JSON.stringify(data.meta); }

        return data;
    },

    _serverCreateRow: function(req, isBatch)
    {
        var ds = this;
        var rowCreated = function(rr)
        {
            var oldID = req.row.id;
            // Add metadata to new row
            // FIXME: The server response for this should be changing; we can
            // run into problems if there is a user column named something like
            // '_id'
            _.each(rr, function(v, k)
                {
                    if (k.startsWith('_'))
                    {
                        var adjName = k.slice(1);
                        var c = !$.isBlank(req.parentColumn) ?
                            req.parentColumn.childColumnForID(adjName) :
                            ds.columnForID(adjName);
                        var l = $.isBlank(c) ? adjName : c.lookup;
                        // If this value is changed, then don't overwrite it
                        // with what comes back from the server. This probably
                        // only applies to creating a row via tags
                        if (!req.row.changed[l])
                        { req.row[l] = v; }
                    }
                });
            if (req.row.underlying)
            {
                req.row.noMatch = true;
                delete req.row.underlying;
            }

            if ($.isBlank(req.parentRow))
            {
                ds._rowIDLookup[req.row.id] = req.row;
                delete ds._rowIDLookup[oldID];
            }

            ds._setRowFormatting(req.row);

            var oldKey = oldID;
            var newKey = req.row.id;
            if (!$.isBlank(req.parentRow))
            {
                oldKey += ':' + req.parentRow.id + ':' + req.parentColumn.id;
                newKey += ':' + req.parentRow.id + ':' + req.parentColumn.id;
            }
            ds._pendingRowEdits[newKey] = ds._pendingRowEdits[oldKey];
            delete ds._pendingRowEdits[oldKey];
            ds._pendingRowDeletes[newKey] = ds._pendingRowDeletes[oldKey];
            delete ds._pendingRowDeletes[oldKey];

            // We can have old IDs embedded in child row keys; so messy cleanup...
            if ($.isBlank(req.parentRow))
            {
                var updateKeys = function(pendingItems)
                {
                    _.each(_.keys(pendingItems), function(k)
                    {
                        var nk = k.replace(':' + oldKey + ':', ':' + newKey + ':');
                        if (nk != k)
                        {
                            pendingItems[nk] = pendingItems[k];
                            delete pendingItems[k];
                        }
                    });
                };
                updateKeys(ds._pendingRowEdits);
                updateKeys(ds._pendingRowDeletes);
            }

            _.each(!$.isBlank(req.parentColumn) ?
                req.parentColumn.realChildColumns : ds.realColumns, function(c)
            { delete req.row.changed[c.lookup]; });

            ds.trigger('row_change', [[{id: oldID}, req.parentRow || req.row]]);
            ds._processPending(req.row.id, (req.parentRow || {}).id,
                (req.parentColumn || {}).id);

            ds.aggregatesChanged();
            if (_.isFunction(req.success)) { req.success(req.row); }
        };

        var rowErrored = function(xhr)
        {
            _.each(!$.isBlank(req.parentColumn) ?
                req.parentColumn.realChildColumns : ds.realColumns, function(c)
                    { req.row.error[c.id] = true; });
            ds.trigger('row_change', [[req.parentRow || req.row]]);
            if (_.isFunction(req.error)) { req.error(xhr); }
        };

        // On complete, kick off any pending creates
        var rowCompleted = function()
        {
            if ((ds._pendingRowCreates || []).length > 0)
            {
                while (ds._pendingRowCreates.length > 0)
                { ds._serverCreateRow(ds._pendingRowCreates.shift(), true); }
                ds.sendBatch();
            }
            else
            {
                delete ds._pendingRowCreates;
            }
        };

        var url = '/views/' + ds.id + '/rows';
        if (!$.isBlank(req.parentRow))
        {
            url += '/' + req.parentRow.id + '/columns/' + req.parentColumn.id +
                '/subrows';
        }
        url += '.json';
        ds.makeRequest({url: url,
            type: 'POST', data: JSON.stringify(req.rowData), batch: isBatch,
            success: rowCreated, error: rowErrored, complete: rowCompleted});
    },

    _updateLinkedColumns: function(keyCol, row, newRow)
    {
        var ds = this;
        if (keyCol.dataTypeName == "dataset_link")
        {
            for (var n = ds.columns.length - 1; n >= 0; n--)
            {
                var col = ds.columns[n];
                if (!col.isLinked()) continue;
                var uname = col.underscoreName(ds);
                row[col.id] = newRow[uname];
            }
        }
    },

    _serverSaveRow: function(r, isBatch)
    {
        var ds = this;
        // On save, unmark each item, and fire an event
        var rowSaved = function(newRow)
        {
            _.each(r.columnsSaving, function(cId)
                { delete r.row.changed[cId]; });

            _.each(r.columnsSaving, function(cId)
            {
                var col = !$.isBlank(r.parentColumn) ?
                    r.parentColumn.childColumnForID(cId) :
                    ds.columnForID(cId);
                ds._updateLinkedColumns(col, r.row, newRow);
            });

            if (!newRow._underlying) { delete r.row.noMatch; }

            ds.trigger('row_change', [[r.parentRow || r.row]]);
            ds.aggregatesChanged();
            if (_.isFunction(r.success)) { r.success(r.row); }
        };

        // On error, mark as such and notify
        var rowErrored = function(xhr)
        {
            _.each(r.columnsSaving, function(cId)
                { r.row.error[cId] = true; });
            ds.trigger('row_change', [[r.parentRow || r.row]]);
            if (_.isFunction(r.error)) { r.error(xhr); }
        };

        // On complete, kick off any pending saves/deletes
        var rowCompleted = function()
        {
            ds._processPending(r.row.id, (r.parentRow || {}).id,
                (r.parentColumn || {}).id);
        };


        var url = '/views/' + ds.id + '/rows/';
        if (!$.isBlank(r.parentRow))
        { url += r.parentRow.id + '/columns/' + r.parentColumn.id + '/subrows/'; }
        url += r.row.uuid + '.json';
        ds.makeRequest({url: url, type: 'PUT', data: JSON.stringify(r.rowData),
            batch: isBatch,
            success: rowSaved, error: rowErrored, complete: rowCompleted});

        ds._aggregatesStale = true;
        _.each(r.columnsSaving, function(cId)
        {
            (!$.isBlank(r.parentColumn) ? r.parentColumn.childColumnForID(cId) :
                ds.columnForID(cId)).invalidateData();
        });
    },

    _serverRemoveRow: function(rowId, parRowId, parColId, isBatch)
    {
        var ds = this;
        var rowRemoved = function() { ds.aggregatesChanged(); };

        var url = '/views/' + ds.id + '/rows/';
        if (!$.isBlank(parRowId))
        { url += parRowId + '/columns/' + parColId + '/subrows/'; }
        url += rowId + '.json';
        ds.makeRequest({batch: isBatch, url: url, type: 'DELETE',
            success: rowRemoved});
    },

    _processPending: function(rowId, parRowId, parColId)
    {
        var ds = this;
        var key = rowId;
        if (!$.isBlank(parRowId)) { key += ':' + parRowId + ':' + parColId; }

        // Are there any pending edits to this row?
        // If so, save the next one
        if (ds._pendingRowEdits[key] &&
            ds._pendingRowEdits[key].length > 0)
        {
            while (ds._pendingRowEdits[key].length > 0)
            {
                // Do save
                ds._serverSaveRow(ds._pendingRowEdits[key].shift(), true);
            }
            ds.sendBatch();
        }
        else
        {
            delete ds._pendingRowEdits[key];
            if (ds._pendingRowDeletes[key])
            {
                var pd = ds._pendingRowDeletes[key];
                ds._serverRemoveRow(pd.rowId, pd.parRowId, pd.parColId);
                delete ds._pendingRowDeletes[key];
            }
        }
    },

    _generateUrl: function(includeDomain)
    {
        var ds = this;
        var base = '';

        // federated dataset has nonblank domain cname
        if (includeDomain || !$.isBlank(ds.domainCName))
        { base = ds._generateBaseUrl(ds.domainCName); }

        return base + "/" + $.urlSafe(ds.category || "dataset") +
               "/" + $.urlSafe(ds.name) +
               "/" + ds.id;
    },

    _generateShortUrl: function(includeDomain)
    {
        var ds = this;
        var base = '';

        // federated dataset has nonblank domain cname
        if (includeDomain || !$.isBlank(ds.domainCName))
        { base = ds._generateBaseUrl(ds.domainCName, true); }

        return base + '/d/' + ds.id;
    },

    _generateApiUrl: function()
    {
        return this._generateBaseUrl() + '/api/views/' + this.id;
    },

    _viewRemoved: function(view)
    {
        var ds = this;
        if (!$.isBlank(ds._relatedViews))
        { ds._relatedViews = _.without(ds._relatedViews, view); }
        if (!$.isBlank(ds._relViewCount)) { ds._relViewCount--; }
        if (!$.isBlank(ds._parent) && ds._parent.id == view.id)
        { delete ds._parent; }
    },

    _loadRelatedViews: function(callback, justCount)
    {
        var ds = this;
        var processDS = function(views)
        {
            views = _.map(views, function(v)
            {
                if (v instanceof Dataset) { return v; }

                var nv = new Dataset(v);
                nv.bind('removed', function() { ds._viewRemoved(this); });
                if (!$.isBlank(ds.accessType)) { nv.setAccessType(ds.accessType); }
                return nv;
            });

            var parDS = _.detect(views, function(v)
                    { return _.include(v.flags || [], 'default'); });
            if (!$.isBlank(parDS))
            {
                ds._parent = parDS;
                views = _.without(views, parDS);
            }

            ds._relatedViews = views;

            if (_.isFunction(callback)) { callback(); }
        };

        var processCount = function(count)
        {
            // Subtract one for dataset
            ds._relViewCount = Math.max(0, count - 1);
            if (_.isFunction(callback)) { callback(ds._relViewCount); }
        };

        this.makeRequest({url: '/views.json', pageCache: true, type: 'GET',
                data: { method: justCount ? 'getCountForTableId' : 'getByTableId',
                tableId: this.tableId },
                success: justCount ? processCount : processDS});
    },

    _loadPublicationViews: function(callback)
    {
        var ds = this;
        var processDS = function(views)
        {
            views = _.map(views, function(v)
            {
                if (v instanceof Dataset) { return v; }

                var nv = new Dataset(v);
                if (!$.isBlank(ds.accessType)) { nv.setAccessType(ds.accessType); }
                return nv;
            });

            ds._publishedViews = _.select(views, function(v) { return v.isPublished(); });
            ds._snapshotViews = _.select(views, function(v) { return v.isSnapshot(); });
            // There should be only one
            ds._unpublishedView = _.detect(views, function(v) { return v.isUnpublished(); });

            if (_.isFunction(callback)) { callback(); }
        };

        ds.makeRequest({url: '/api/views/' + ds.id + '.json', pageCache: true, type: 'GET',
                params: { method: 'getPublicationGroup' }, success: processDS});
    },

    _setupDefaultSnapshotting: function(delay)
    {
        // by default, just wait til the rows are loaded
        this.bind('finish_request', function()
        {
            var ds = this;
            // if there was already a return call, e.g. aggregates
            if (!$.isBlank(ds._snapshotTimer))
            { clearTimeout(ds._snapshotTimer); }

            ds._snapshotTimer = setTimeout(function()
                { _.defer(ds.takeSnapshot); }, (delay  || 1000));
        });
    },

    _getThumbNameOrDefault: function(name)
    {
        return name || "page";
    },

    _getCroppedThumbnailMeta: function(name)
    {
        return ((this.metadata || {}).thumbnail || {})[name];
    },

    _updateSnapshot: function(method, name, callback)
    {
        var ds = this;
        ds.makeRequest({
            success: function(response) {
                ds._updateThumbnailCallback(response, callback);
            },
            error: callback,
            type: 'POST',
            url: '/views/' + ds.id + '/snapshots?method=' + method + '&name=' +
                ds._getThumbNameOrDefault(name)
        });
    },

    _updateThumbnailCallback: function(response, callback)
    {
        if ((response.metadata || {}).thumbnail)
        {
            this.metadata.thumbnail = response.metadata.thumbnail;
        }
        callback(response);
    },

    _cleanUnsaveable: function(md)
    {
        var ds = this;
        var adjMD = md;
        if (ds.isPublished() && ds.isDefault())
        {
            adjMD = $.extend(true, {}, md);
            // Can't save name, columns, or any query but a single sort-by on published datasets
            delete adjMD.columns;
            delete adjMD.name;

            // If they give us a blank query obj, don't do unnecessary modifications
            if (!$.isBlank(adjMD.query) && _.isEmpty(adjMD.query))
            { /* nothing */ }
            else if ($.subKeyDefined(adjMD, 'query.orderBys') && adjMD.query.orderBys.length < 2)
            {
                adjMD.query = {orderBys: adjMD.query.orderBys};
            }
            else { delete adjMD.query; }
        }
        return adjMD;
    },

    _validKeys: {
        attribution: true,
        attributionLink: true,
        category: true,
        columns: true,
        description: true,
        disabledFeatureFlags: true,
        displayFormat: true,
        displayType: true,
        flags: true,
        iconUrl: true,
        id: true,
        licenseId: true,
        message: true,
        metadata: true,
        moderationStatus: true,
        name: true,
        originalViewId: true,
        privateMetadata: true,
        publicationAppendEnabled: true,
        query: true,
        queryString: true,
        searchString: true,
        tags: true,
        termsAndConditions: true
    }

});

Dataset.modules = {};

var cachedLinkedDatasetOptions = {};

Dataset.getLinkedDatasetOptions = function(linkedDatasetUid, col, $field, curVal,
    useRdfKeyAsDefault)
{
    var viewUid = linkedDatasetUid;
    if ($.isBlank(viewUid) || !viewUid.match(blist.util.patterns.UID))
    {
        return [];
    }

    if (cachedLinkedDatasetOptions[viewUid] == null)
    {
        $.Tache.Get({url: '/api/views/' + viewUid + '.json',
            error: function(req)
            {
                alert('Fail to get columns from dataset ' + viewUid);
           },
            success: function(linkedDataset)
            {
                var lds = new Dataset(linkedDataset);
                cachedLinkedDatasetOptions[viewUid] = [];
                var cldo = cachedLinkedDatasetOptions[viewUid];

                var opt;
                var rdfSubject = linkedDataset && linkedDataset.metadata &&
                        linkedDataset.metadata.rdfSubject ?
                        linkedDataset.metadata.rdfSubject : undefined;

                _.each(lds.columns || [], function(c)
                {
                    if (c.canBeDatasetLink())
                    {
                        opt = {value: String(c.id), text: c.name};
                        if (useRdfKeyAsDefault && opt.value === rdfSubject)
                        {
                            opt.selected = true;
                        }
                        cldo.push(opt);
                    }
                });

                if (cachedLinkedDatasetOptions[viewUid].length <= 0)
                {
                    alert('Dataset ' + viewUid + ' does not have any columns.');
                }
                else
                {
                    $field.data('linkedFieldValues', '_reset');
                    _.each($field.data('linkedGroup'), function(f) {
                        $(f).trigger('change');
                    });
                    _.defer(function() { $field.val(curVal); });
                }
            }});
         return [];
    }

    return cachedLinkedDatasetOptions[viewUid];
};

Dataset.getLinkedDatasetOptionsDefault = function(linkedDatasetUid, col, $field,
    curVal)
{
    return Dataset.getLinkedDatasetOptions(linkedDatasetUid, col, $field, curVal,
        true);
};

Dataset.getLinkedDatasetOptionsNoDefault = function(linkedDatasetUid, col, $field,
    curVal)
{
    return Dataset.getLinkedDatasetOptions(linkedDatasetUid, col, $field, curVal,
        false);
};

Dataset.createFromMapLayerUrl = function(url, successCallback, errorCallback)
{
    $.ajax({url: '/api/layers.json?method=createMapLayerDataset&url='
        + escape(url), type: 'POST', contentType: 'application/json',
        dataType: 'json', success: function(view)
        {
            if(_.isFunction(successCallback))
            { successCallback(new Dataset(view)) }
        }, error: errorCallback});
};

Dataset.createFromViewId = function(id, successCallback, errorCallback)
{
    $.Tache.Get({
        url: '/api/views/' + id + '.json',
        success: function(view)
            {
                if(_.isFunction(successCallback))
                { successCallback(new Dataset(view)) }
            },
        error: errorCallback});
};

var VIZ_TYPES = ['chart', 'annotatedtimeline', 'imagesparkline',
    'areachart', 'barchart', 'columnchart', 'linechart', 'piechart'];
var MAP_TYPES = ['map', 'geomap', 'intensitymap'];

/* The type string is not always the simplest thing -- a lot of munging
 * goes on in Rails; we roughly duplicate it here */
function getType(ds)
{
    var type = ds.displayType || 'table';

    if (ds.viewType == 'blobby') { type = 'blob'; }
    else if (ds.viewType == 'href') { type = 'href'; }
    else if (_.include(['table', 'fatrow', 'page'], type) &&
        _.include(ds.flags || [], 'default')) { type = 'blist'; }

    else if (_.include(VIZ_TYPES, type)) { type = 'chart'; }
    else if (_.include(MAP_TYPES, type)) { type = 'map'; }
    else if (type == 'calendar') {} // Do nothing; but avoid the else cases

    // We have to inspect the message because if it is invalid, the groupBy is gone
    else if (!$.isBlank(ds.query) && !$.isBlank(ds.query.groupBys) &&
        ds.query.groupBys.length > 0 || (ds.message || '').indexOf('roll up') >= 0)
    { type = 'grouped'; }
    else if (_.include(['table', 'fatrow', 'page'], type) &&
        !_.include(ds.flags || [], 'default'))
    { type = 'filter'; }

    return type;
};

function getDisplayName(ds)
{
    var retType = ds.type;

    switch (ds.type)
    {
        case 'blist':
            retType = 'dataset';
            break;
        case 'filter':
            retType = 'filtered view';
            break;
        case 'grouped':
            retType = 'grouped view';
            break;
        case 'blob':
            retType = 'embedded file';
            break;
        case 'href':
            retType = 'linked dataset';
            break;
    }

    return retType;
};

function cleanViewForSave(ds, allowedKeys)
{
    var dsCopy = ds.cleanCopy(allowedKeys);
    dsCopy = ds._cleanUnsaveable(dsCopy);

    if (!$.isBlank(dsCopy.query))
    { dsCopy.query.filterCondition = ds.cleanFilters(true); }

    return dsCopy;
};

function cleanViewForCreate(ds)
{
    var dsCopy = ds.cleanCopy();

    if (!_.isUndefined(dsCopy.metadata))
    {
        delete dsCopy.metadata.facets;
        delete dsCopy.metadata.filterCondition;
    }

    if (!$.isBlank(dsCopy.query))
    { dsCopy.query.filterCondition = ds.cleanFilters(true); }

    return dsCopy;
};

})();<|MERGE_RESOLUTION|>--- conflicted
+++ resolved
@@ -271,16 +271,12 @@
 
     update: function(newDS, fullUpdate, minorUpdate)
     {
-<<<<<<< HEAD
         var ds = this;
         // If any updated key exists but is set to invalid, then we can't save
         // it on this dataset; so make minorUpdate false
         if (!_.isEqual(newDS, ds._cleanUnsaveable(newDS)))
         { minorUpdate = false; }
-        this._markTemporary(minorUpdate);
-=======
         var origCopy = cleanViewForSave(this);
->>>>>>> 59f81319
         this._update(newDS, fullUpdate, fullUpdate);
         if (!_.isEqual(origCopy, cleanViewForSave(this)))
         { this._markTemporary(minorUpdate); }
