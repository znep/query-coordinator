(function($)
 {
    if (blist.sidebarHidden.sharing)
   { return; }

    // Construct what the core server considers a Grant
    var createGrantObject = function($line)
    {
        return {userId: $line.attr('data-uid'),
                userEmail: $line.attr('data-email'),
                type: $line.find('.type').val().toLowerCase()}
    };

    var commonError = function()
    {
        $('#gridSidebar_shareDataset .sharingFlash').addClass('error')
            .text('There was an error modifying your shares. Please try again later');
    };

    // Send an update request to the C.S. to delete the grant
    var removeShare = function(event)
    {
        event.preventDefault();
        var $line = $(event.target).closest('.line');

        blist.dataset.removeGrant(createGrantObject($line),
            function()
            {
                $line.slideToggle();
                updateShareText($line.closest('form'));
            }, commonError);
    };

    var changeShare = function(event)
    {
        var $line = $(event.target).closest('.line');

        var existingGrant = createGrantObject($line);

        blist.dataset.replaceGrant(
            $.extend({}, existingGrant, {type: $line.attr('data-currtype')}),
            existingGrant,
            function()
            {
                $('#gridSidebar_shareDataset .sharingFlash').removeClass('error')
                    .addClass('notice')
                    .text('Your permissions have been updated');
                // Update the hidden type in case they update again
                $line.attr('data-currtype', existingGrant.type);
            }, commonError);
    };

    var grabShares = function(context, grants)
    {
        var shares = [];
        // Grab user object for each grant
        _.each(grants, function(grant)
        {
            if (!$.isBlank(grant.userId))
            {
                $.socrataServer.addRequest({
                    url: '/users/' + grant.userId + '.json',
                    type: 'GET',
                    data: {},
                    success: function(response)
                    {
                        shares.push($.extend({},response,
                            {shareType: grant.type,
                             shareInherited: grant.inherited}));
                    }
                });
            }
            else if (!$.isBlank(grant.userEmail))
            {
                shares.push({userEmail: grant.userEmail,
                    displayName: grant.userEmail,
                    shareType: grant.type,
                    shareInherited: grant.inherited});
            }
        });
        // Then match up with the grants
        if (!$.socrataServer.runRequests({
                success: function(response)
                { sharesRenderCallback(context, shares); }
            }))
        { sharesRenderCallback(context, shares); }
    };

    var sharesRenderCallback = function(context, data)
    {
        var $ul = context.find('ul.itemsList');
        $ul.empty();

        // Pure render each of the shares out
        _.each(data, function(share)
        {
            var $li = $.renderTemplate('sharesList', share, {
                    '.name': 'displayName',
                    'li@data-uid': 'id',
                    'li@data-currtype': 'shareType',
                    'li@data-email': 'userEmail',
                    'li@class+': function(a) { return (a.context.shareInherited === true ? 'inherited' : '');  }
                });
            $li.find('.type').val($.capitalize(share.shareType));

            if (!$.isBlank(share.profileImageUrlSmall))
            { $li.find('.profileImage').css('background-image', 'url(' + share.profileImageUrlSmall + ')'); }

            $ul.append($li);
        });

        _.defer(function(){
            $ul.find('li > select').uniform();
        });

        context.find('.type').change(changeShare);
        context.find('.removeShareLink').click(removeShare);
    };

    var togglePermissions = function(event)
    {
        event.preventDefault();

        var $link = $(event.target);

        var serverValue = blist.dataset.isPublic() ?
            'private' : $link.attr('data-public-perm');

        blist.dataset['make' + (blist.dataset.isPublic() ? 'Private' : 'Public')](
            function()
            {
                $link.text(blist.dataset.isPublic() ? 'Public' : 'Private');
                $('#gridSidebar').gridSidebar().updateEnabledSubPanes();
            },
            function(request, textStatus, errorThrown)
            {
                $('#gridSidebar_shareDataset .sharingFlash').addClass('error')
                    .text('There was an error modifying your dataset ' +
                        'permissions. Please try again later');
            }
        );
    };

    var updateShareText = function(context)
    {
        var $span = context.find('.andSharedHint');
        var $friends = context.find('.friendsHint');

        var friends = blist.dataset.userGrants();
        if (friends.length == 0)
        {
            $span.addClass('hide');
            context.find('.noShares').show();
        }
        else
        {
            $span.removeClass('hide');
            $friends
                .text((friends.length > 1) ? 'friends' : 'friend');
        }
    };

    var displayName = blist.dataset.displayName;

    var config =
    {
        name: 'edit.shareDataset',
        priority: 8,
        title: 'Sharing',
        subtitle: 'Manage sharing and permissions of this ' + displayName,
        noReset: true,
        onlyIf: function()
        {
            return blist.dataset.valid && !blist.dataset.temporary;
        },
        disabledSubtitle: function()
        {
            return 'This view must be valid and saved';
        },
        sections: [
            {
                customContent: {
                    template: 'sharingForm',
                    data: {},
                    directive: {},
                    callback: function($formElem)
                    {

                        $formElem.find('.shareDatasetButton').click(function(event)
                        {
                            event.preventDefault();
                            if(_.isFunction(blist.dialog.sharing))
                            { blist.dialog.sharing(event); }
                        });

                        $formElem.find('.shareNotifyLink').click(function(event)
                        {
                            event.preventDefault();
                            blist.dataset.notifyUsers(function(responseData)
                                { $formElem.find('.shareNoticeSent').fadeIn(); });
                        });

                        // If the publicness is inherited from the parent dataset, they can't make it private
                        var publicGrant = _.detect(blist.dataset.grants || [], function(grant)
                            {
                                return _.include(grant.flags || [], 'public');
                            }),
                            $toggleLink = $formElem.find('.toggleDatasetPermissions');

                        if ($.isBlank(publicGrant) || publicGrant.inherited == false)
                        {
                            $toggleLink.click(togglePermissions)
                                .text(blist.dataset.isPublic() ? 'Public' : 'Private');
                        }
                        else
                        { $toggleLink.replaceWith($('<span>Public</span>')); }

                        $formElem.find('.datasetTypeName').text(displayName);
                        $formElem.find('.datasetTypeNameUpcase')
                            .text(displayName.capitalize());

<<<<<<< HEAD
                        // Clear out the message area
                        $('#gridSidebar_shareDataset .sharingFlash').text('')
                            .removeClass('error').removeClass('notice');

                        // When this pane gets refreshed, update to reflect who
                        // it's shared with
=======
                        // When this pane gets refreshed, update to reflect who it's shared with
>>>>>>> 32c1b991
                        updateShareText($formElem);

                        var grants = blist.dataset.userGrants();

                        // If they have no shares
                        if ($.isBlank(grants) || grants.length == 0)
                        {
                            _.defer(function(){
                                $formElem.find('.loadingShares, .itemsList').hide();
                                $formElem.find('.noShares').fadeIn();
                            });
                            return;
                        }

                        _.defer(function(){
                            $formElem.find('.shareNotifyArea').fadeIn();
                        });

                        // Start ajax for getting user names from UIDs
                        grabShares($formElem, grants);
                    }
                }
            }
        ],
        showCallback: function(sidebarObj, $currentPane)
        {
            $currentPane
                .find('.flash')
                .text('')
                .removeClass('error notice');
        },
        finishBlock: {
            buttons: [$.gridSidebar.buttons.done]
        }
    };

    $.gridSidebar.registerConfig(config);

 })(jQuery);<|MERGE_RESOLUTION|>--- conflicted
+++ resolved
@@ -219,16 +219,7 @@
                         $formElem.find('.datasetTypeNameUpcase')
                             .text(displayName.capitalize());
 
-<<<<<<< HEAD
-                        // Clear out the message area
-                        $('#gridSidebar_shareDataset .sharingFlash').text('')
-                            .removeClass('error').removeClass('notice');
-
-                        // When this pane gets refreshed, update to reflect who
-                        // it's shared with
-=======
                         // When this pane gets refreshed, update to reflect who it's shared with
->>>>>>> 32c1b991
                         updateShareText($formElem);
 
                         var grants = blist.dataset.userGrants();
