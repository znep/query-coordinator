import _ from 'lodash';
import * as Links from '../links';
import * as dsmapiLinks from '../dsmapiLinks';
import {
  upsertFromServer,
  upsertStarted,
  upsertSucceeded,
  upsertFailed,
  updateFromServer,
  updateStarted,
  updateSucceeded,
  updateFailed,
  updateProgress,
  createTable,
  batch
} from './database';
import { addNotification, removeNotificationAfterTimeout } from './notifications';
import { uploadNotification } from '../lib/notifications';
import { push } from 'react-router-redux';
import { socrataFetch, checkStatus, getJson } from '../lib/http';
import { parseDate } from '../lib/parseDate';
import { joinChannel } from './channels';

function xhrPromise(method, url, file, uploadUpdate, dispatch) {
  return new Promise((res, rej) => {
    const xhr = new XMLHttpRequest();

    xhr.open(method, url);

    let percent;

    if (xhr.upload) {
      xhr.upload.onprogress = evt => {
        percent = evt.loaded / evt.total * 100;
        dispatch(updateProgress('uploads', uploadUpdate, percent));
      };
    }

    xhr.onload = () => {
<<<<<<< HEAD
      if (xhr.status >= 200 && xhr.status < 300) {
        res(xhr);
=======
      if (xhr.status === 200) {
        const { resource: inputSchema } = JSON.parse(xhr.responseText);
        dispatch(updateSucceeded('uploads', uploadUpdate));
        // these writes to uploads and input_schemas usually happen before polling succeeds
        // but can also happen after in the case of a very small dataset
        dispatch(upsertFromServer('uploads', {
          id: uploadId,
          finished_at: new Date()
        }));
        dispatch(upsertFromServer('input_schemas', {
          id: inputSchema.id,
          total_rows: inputSchema.total_rows
        }));
        dispatch(removeNotificationAfterTimeout(uploadNotification(uploadId)));
>>>>>>> 1134f86a
      } else {
        rej({
          xhr,
          percent
        });
      }
    };

    xhr.onerror = () => {
      rej({
        xhr,
        percent
      });
    };

    xhr.setRequestHeader('Content-type', file.type);

    xhr.send();
  });
}

export const uploadFile = (uploadId, file) => dispatch => {
  const uploadUpdate = {
    id: uploadId
  };

  dispatch(updateStarted('uploads', uploadUpdate));

  dispatch(addNotification(uploadNotification(uploadId)));

  return xhrPromise('POST', dsmapiLinks.uploadBytes(uploadId), file, uploadUpdate, dispatch)
    .then(resp => JSON.parse(resp.responseText))
    .then(() => {
      dispatch(updateSucceeded('uploads', uploadUpdate));

      dispatch(
        updateFromServer('uploads', {
          id: uploadId,
          finished_at: new Date()
        })
      );

      dispatch(removeNotificationAfterTimeout(uploadNotification(uploadId)));
    })
    .catch(err => dispatch(updateFailed('uploads', uploadUpdate, err.xhr.status, err.percent)));
};

const SCHEMA_POLL_INTERVAL_MS = 500;

// TODO: change from polling to websocket; would look something like
// joinChannel('upload:${uploadId}', {
//   insert_input_schema: (inputSchema) => {
//     dispatch(...)
//   }
// });
const pollForOutputSchema = uploadId => (dispatch, getState) => {
  const { routing } = getState();

  function pollAgain() {
    setTimeout(() => {
      dispatch(pollForOutputSchema(uploadId));
    }, SCHEMA_POLL_INTERVAL_MS);
  }

  return socrataFetch(dsmapiLinks.uploadShow(uploadId))
    .then(resp => {
      if (resp.status === 404) {
        pollAgain();

        throw new Error('Upload failed: trying again');
      } else if (resp.status === 500) {
        dispatch(updateFailed('uploads', { id: uploadId }));

        throw new Error('Upload failed: terminating');
      } else {
        return resp;
      }
    })
    .then(getJson)
    .then(resp => {
      const upload = resp.resource;

      if (_.get(upload, 'schemas[0].output_schemas.length') > 0) {
        const outputSchemaIds = _.chain(upload.schemas)
          .flatMap(is => is.output_schemas)
          .map(os => {
            dispatch(insertChildrenAndSubscribeToOutputSchema(os));
            return os.id;
          })
          .value();

        console.log('\n\nHEY', outputSchemaIds);

        dispatch(subscribeToUpload(dispatch, upload));

        dispatch(
          push(Links.showOutputSchema(uploadId, upload.schemas[0].id, outputSchemaIds[0])(routing.location))
        );
      } else {
        pollAgain();
      }
    })
    .catch(err => err);
};

export const createUpload = file => (dispatch, getState) => {
  const { routing } = getState();

  const uploadInsert = {
    filename: file.name
  };

  dispatch(upsertStarted('uploads', uploadInsert));

  return socrataFetch(dsmapiLinks.uploadCreate, {
    method: 'POST',
    body: JSON.stringify({
      filename: file.name
    })
  })
    .then(checkStatus)
    .then(getJson)
    .then(resp => {
      const newUpload = resp.resource;

      dispatch(
        upsertSucceeded('uploads', uploadInsert, {
          id: newUpload.id,
          created_by: newUpload.created_by
        })
      );

      dispatch(push(Links.showUpload(newUpload.id)(routing.location)));

      return Promise.all([
        dispatch(uploadFile(newUpload.id, file)),
        dispatch(pollForOutputSchema(newUpload.id))
      ]);
    })
    .catch(err => dispatch(upsertFailed('uploads', uploadInsert, err)));
};

export function insertAndSubscribeToUpload(dispatch, upload) {
  dispatch(
    upsertFromServer('uploads', {
      ..._.omit(upload, ['schemas']),
      inserted_at: parseDate(upload.inserted_at),
      finished_at: upload.finished_at ? parseDate(upload.finished_at) : null,
      failed_at: upload.failed_at ? parseDate(upload.failed_at) : null,
      created_by: upload.created_by
    })
  );

  if (upload.failed_at) {
    dispatch(addNotification(uploadNotification(upload.id)));
  } else {
    dispatch(subscribeToUpload(upload));
  }
}

function subscribeToUpload(upload) {
  return dispatch =>
    upload.schemas.forEach(inputSchema => {
      dispatch(
        upsertFromServer('input_schemas', {
          id: inputSchema.id,
          name: inputSchema.name,
          total_rows: inputSchema.total_rows,
          upload_id: upload.id
        })
      );

      dispatch(subscribeToRowErrors(inputSchema.id));

      dispatch(batch(inputSchema.input_columns.map(column => upsertFromServer('input_columns', column))));
    });
}

function subscribeToRowErrors(inputSchemaId) {
  return dispatch => {
    const channelName = `row_errors:${inputSchemaId}`;
    dispatch(
      joinChannel(channelName, {
        errors: event => {
          dispatch(
            updateFromServer('input_schemas', {
              id: inputSchemaId,
              num_row_errors: event.errors
            })
          );
        }
      })
    );
  };
}

export function insertChildrenAndSubscribeToOutputSchema(outputSchemaResponse) {
  return dispatch => {
    dispatch(upsertFromServer('output_schemas', toOutputSchema(outputSchemaResponse)));

    dispatch(subscribeToOutputSchema(outputSchemaResponse));

    const actions = [];

    outputSchemaResponse.output_columns.forEach(outputColumn => {
      const transform = outputColumn.transform;

      actions.push(upsertFromServer('transforms', transform));

      actions.push(
        upsertFromServer('output_columns', {
          ..._.omit(outputColumn, ['transform']),
          transform_id: outputColumn.transform.id
        })
      );

      actions.push(
        upsertFromServer('output_schema_columns', {
          id: `${outputSchemaResponse.id}-${outputColumn.id}`,
          output_schema_id: outputSchemaResponse.id,
          output_column_id: outputColumn.id,
          is_primary_key: outputColumn.is_primary_key
        })
      );
    });

    outputSchemaResponse.output_columns.forEach(outputColumn => {
      dispatch(createTableAndSubscribeToTransform(outputColumn.transform));
    });

    dispatch(batch(actions));
  };
}

function createTableAndSubscribeToTransform(transform) {
  return (dispatch, getState) => {
    const db = getState().db;
    // maybe create table
    const tableName = `transform_${transform.id}`;
    if (!db[tableName]) {
      dispatch(createTable(tableName));
    }
<<<<<<< HEAD
    // maybe subscribe to transform
    if (transform.completed_at && transform.contiguous_rows_processed) {
      // do nothing
    } else if (transform.completed_at) {
      const inputColumnId = transform.transform_input_columns[0].input_column_id;
      const inputColumn = db.input_columns[inputColumnId];
      const inputSchema = db.input_schemas[inputColumn.input_schema_id];
      dispatch(
        updateFromServer('transforms', {
          id: transform.id,
          contiguous_rows_processed: inputSchema.total_rows
        })
      );
    } else {
      const channelName = `transform_progress:${transform.id}`;
      dispatch(
        joinChannel(channelName, {
          max_ptr: maxPtr => {
            dispatch(
              updateFromServer('transforms', {
                id: transform.id,
                contiguous_rows_processed: maxPtr.end_row_offset
              })
            );
          },
          errors: errorsMsg => {
            dispatch(
              updateFromServer('transforms', {
                id: transform.id,
                num_transform_errors: errorsMsg.count
              })
            );
          }
        })
      );
    }
=======
    const channelName = `transform_progress:${transform.id}`;
    dispatch(joinChannel(channelName, {
      max_ptr: (maxPtr) => {
        dispatch(updateFromServer('transforms', {
          id: transform.id,
          contiguous_rows_processed: maxPtr.end_row_offset
        }));
      },
      errors: (errorsMsg) => {
        dispatch(updateFromServer('transforms', {
          id: transform.id,
          num_transform_errors: errorsMsg.count
        }));
      }
    }));
>>>>>>> 1134f86a
  };
}

function toOutputSchema(os) {
  return {
    id: os.id,
    input_schema_id: os.input_schema_id,
    error_count: os.error_count,
    inserted_at: os.inserted_at ? parseDate(os.inserted_at) : null,
    created_by: os.created_by
  };
}

function subscribeToOutputSchema(outputSchema) {
  return dispatch => {
    const channelName = `output_schema:${outputSchema.id}`;
    dispatch(
      joinChannel(channelName, {
        update: updatedOutputSchema => {
          dispatch(
            updateFromServer(
              'output_schemas',
              toOutputSchema({
                ...outputSchema,
                ...updatedOutputSchema
              })
            )
          );
        }
      })
    );
  };
}<|MERGE_RESOLUTION|>--- conflicted
+++ resolved
@@ -37,25 +37,8 @@
     }
 
     xhr.onload = () => {
-<<<<<<< HEAD
       if (xhr.status >= 200 && xhr.status < 300) {
         res(xhr);
-=======
-      if (xhr.status === 200) {
-        const { resource: inputSchema } = JSON.parse(xhr.responseText);
-        dispatch(updateSucceeded('uploads', uploadUpdate));
-        // these writes to uploads and input_schemas usually happen before polling succeeds
-        // but can also happen after in the case of a very small dataset
-        dispatch(upsertFromServer('uploads', {
-          id: uploadId,
-          finished_at: new Date()
-        }));
-        dispatch(upsertFromServer('input_schemas', {
-          id: inputSchema.id,
-          total_rows: inputSchema.total_rows
-        }));
-        dispatch(removeNotificationAfterTimeout(uploadNotification(uploadId)));
->>>>>>> 1134f86a
       } else {
         rej({
           xhr,
@@ -298,44 +281,6 @@
     if (!db[tableName]) {
       dispatch(createTable(tableName));
     }
-<<<<<<< HEAD
-    // maybe subscribe to transform
-    if (transform.completed_at && transform.contiguous_rows_processed) {
-      // do nothing
-    } else if (transform.completed_at) {
-      const inputColumnId = transform.transform_input_columns[0].input_column_id;
-      const inputColumn = db.input_columns[inputColumnId];
-      const inputSchema = db.input_schemas[inputColumn.input_schema_id];
-      dispatch(
-        updateFromServer('transforms', {
-          id: transform.id,
-          contiguous_rows_processed: inputSchema.total_rows
-        })
-      );
-    } else {
-      const channelName = `transform_progress:${transform.id}`;
-      dispatch(
-        joinChannel(channelName, {
-          max_ptr: maxPtr => {
-            dispatch(
-              updateFromServer('transforms', {
-                id: transform.id,
-                contiguous_rows_processed: maxPtr.end_row_offset
-              })
-            );
-          },
-          errors: errorsMsg => {
-            dispatch(
-              updateFromServer('transforms', {
-                id: transform.id,
-                num_transform_errors: errorsMsg.count
-              })
-            );
-          }
-        })
-      );
-    }
-=======
     const channelName = `transform_progress:${transform.id}`;
     dispatch(joinChannel(channelName, {
       max_ptr: (maxPtr) => {
@@ -351,7 +296,6 @@
         }));
       }
     }));
->>>>>>> 1134f86a
   };
 }
 
@@ -368,20 +312,14 @@
 function subscribeToOutputSchema(outputSchema) {
   return dispatch => {
     const channelName = `output_schema:${outputSchema.id}`;
-    dispatch(
-      joinChannel(channelName, {
-        update: updatedOutputSchema => {
-          dispatch(
-            updateFromServer(
-              'output_schemas',
-              toOutputSchema({
-                ...outputSchema,
-                ...updatedOutputSchema
-              })
-            )
-          );
-        }
-      })
-    );
+
+    dispatch(joinChannel(channelName, {
+      update: (updatedOutputSchema) => {
+        dispatch(updateFromServer('output_schemas', toOutputSchema({
+          ...outputSchema,
+          ...updatedOutputSchema
+        })));
+      }
+    }));
   };
 }