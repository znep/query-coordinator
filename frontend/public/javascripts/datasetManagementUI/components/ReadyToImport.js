<<<<<<< HEAD
import React, { PropTypes } from 'react';
=======
import React, { PropTypes, Component } from 'react';
>>>>>>> 818a3991
import { connect } from 'react-redux';
import { commaify } from '../../common/formatNumber';
import * as dsmapiLinks from '../dsmapiLinks';
import { showModal } from 'actions/modal';
import SocrataIcon from '../../common/components/SocrataIcon';
import styles from 'styles/ReadyToImport.scss';
<<<<<<< HEAD

const SubI18n = I18n.show_output_schema.ready_to_import;

const ReadyToImport = ({ upload, inputSchema, importableRows, errorRows, outputSchema, openModal }) => {
  let errorExportButton;
=======
import { Modal, ModalHeader, ModalContent, ModalFooter, attachTo } from 'socrata-components';
import { nextHelpItem, closeHelpModal, openHelpModal, previousHelpItem } from '../actions/readyToImport';
import classNames from 'classnames';

const SubI18n = I18n.show_output_schema.ready_to_import;

class ReadyToImport extends Component {
  componentDidMount() {
    // this.attachFlyouts(); // TODO: Need to make flyouts show on top, refs: EN-15574
  }

  componentDidUpdate() {
    // this.attachFlyouts(); // TODO: Need to make flyouts show on top, refs: EN-15574
  }

  attachFlyouts() {
    if (this.flyoutParentEl) {
      attachTo(this.flyoutParentEl);
    }
  }

  errorString(start, end) {
    return (<span>
      {SubI18n.help_modal[start]}
      <span className={styles.errorCount}> {this.props.errorRows} </span>
      {SubI18n.help_modal[end]}
    </span>);
  }

  modal(title, content) {
    const { nextModal, modalIndex, previousModal, closeModal } = this.props;

    const isDone = modalIndex === (this.modals().length - 1);
    const buttonText = isDone ? SubI18n.help_modal.done : SubI18n.help_modal.next;
    const modalProps = {
      onDismiss: closeModal,
      className: styles.modalInception
    };

    const headerProps = {
      title,
      onDismiss: closeModal
    };

    const previousButton = modalIndex > 0 ? (
      <button
        onClick={previousModal}
        className={styles.previousButton}>
        {SubI18n.help_modal.previous}
      </button>) : null;

    return (
      <Modal {...modalProps} >
        <ModalHeader {...headerProps} />
        <ModalContent>
          {content}
        </ModalContent>
        <ModalFooter>
          {this.dots()}

          {previousButton}
          <button
            onClick={nextModal}
            className={styles.nextButton}>
            {buttonText}
          </button>
        </ModalFooter>
      </Modal>
    );
  }

  whyWontTheyImport() {
    return this.modal(this.errorString('why_wont_start', 'why_wont_end'),
      <div className="help">
        <p>
          {SubI18n.help_modal.we_love_your_data}&nbsp;
          <span className={styles.typesOfErrors}>{SubI18n.help_modal.two_types_of_errors}</span>
        </p>

        <div className="kinds">
          <div className="type-errors">
            <h6>{SubI18n.help_modal.type_errors}</h6>
            <img
              alt="{SubI18n.help_modal.type_errors}"
              className={styles.helpVis1a}
              src="/images/datasetManagementUI/help-visual-1a.png" />
            <p className={styles.caption}>{SubI18n.help_modal.type_error_blurb}</p>
          </div>
          <div className="row-errors">
            <h6>{SubI18n.help_modal.row_errors}</h6>
            <img
              alt="{SubI18n.help_modal.row_errors}"
              className={styles.helpVis1b}
              src="/images/datasetManagementUI/help-visual-1b.png" />
            <p className={styles.caption}>{SubI18n.help_modal.row_error_blurb}</p>
          </div>
        </div>
      </div>
    );
  }

  whatCanIDoAboutIt() {
    return this.modal(SubI18n.help_modal.error_file,
      <div className="help">
        <p>{SubI18n.help_modal.error_file_blurb}</p>
        <h6>{this.errorString('you_can_download_start', 'you_can_download_end')}</h6>
        <img
          alt="{SubI18n.help_modal.error_file_blurb}"
          className={styles.helpVis2}
          src="/images/datasetManagementUI/help-visual-2.png" />
        <p className={styles.caption}>{SubI18n.help_modal.error_file_sub_blurb}</p>
      </div>
    );
  }

  howToGetRowsBackInDataset() {
    return this.modal(this.errorString('clean_data_start', 'clean_data_end'),
      <div className="help">
        <p>{SubI18n.help_modal.get_rows_into_dataset_blurb}</p>
        <h6>{SubI18n.help_modal.clean_data_blurb}</h6>
        <img
          alt="{SubI18n.help_modal.get_rows_into_dataset_blurb}"
          className={styles.helpVis3}
          src="/images/datasetManagementUI/help-visual-3.png" />
        <p className={styles.caption}>{SubI18n.help_modal.clean_data_sub_blurb}</p>
      </div>
    );
  }

  dots() {
    const { modalIndex } = this.props;
    const dots = this.modals().map((_, i) => (
      <div
        key={`${i}`}
        className={classNames(styles.dot, { [styles.dotSelected]: i === modalIndex })}>
        &middot;
      </div>
    ));
    return (
      <div className={styles.dotsWrap}>
        <div className={styles.dots}>{dots}</div>
      </div>
    );
  }
>>>>>>> 818a3991

  const errorExportActualButton = (
    <button className={styles.errorsBtn} disabled={!(outputSchema.error_count > 0)}>
      {I18n.export_errors}
      <SocrataIcon name="download" />
    </button>
  );

  if (outputSchema.error_count > 0) {
    const errorTableLink = dsmapiLinks.errorExport(upload.id, inputSchema.id, outputSchema.id);

    errorExportButton = (
      <a href={errorTableLink}>
        {errorExportActualButton}
      </a>
    );
  } else {
    errorExportButton = errorExportActualButton;
  }

  return (
    <div className={styles.readyToImport}>
      <p>
        {SubI18n.ready_to_import}{' '}
        <span className={styles.importableRows}>{commaify(importableRows)}</span>{' '}
        {SubI18n.rows}
      </p>
      <p>
        {SubI18n.will_not_be_imported}{' '}
        <span data-cheetah-hook="error-rows" className={styles.errorRows}>{commaify(errorRows)}</span>
      </p>
      // TODO: add flyout to help icon
      <span
        className={styles.helpModalIcon}
        onClick={() => openModal('ErrorsHelp')}></span>
      {errorExportButton}
    </div>
  );
};

ReadyToImport.propTypes = {
  outputSchema: PropTypes.object.isRequired,
  errorRows: PropTypes.number.isRequired,
  upload: PropTypes.object.isRequired,
  importableRows: PropTypes.number.isRequired,
  inputSchema: PropTypes.object.isRequired,
  openModal: PropTypes.func.isRequired
};

const mapStateToProps = ({ db, routing }) => {
  const outputSchema = db.output_schemas[routing.outputSchemaId];
  const inputSchema = db.input_schemas[outputSchema.input_schema_id];
  const upload = db.uploads[inputSchema.upload_id];
  const errorRows = outputSchema.error_count || 0;
  const importableRows = Math.max(0, inputSchema.total_rows - errorRows);

  return {
    upload,
    inputSchema,
    importableRows,
    errorRows,
    outputSchema
  };
};

const mapDispatchToProps = (dispatch) => ({
  openModal: componentName => dispatch(showModal(componentName))
});

export default connect(mapStateToProps, mapDispatchToProps)(ReadyToImport);<|MERGE_RESOLUTION|>--- conflicted
+++ resolved
@@ -1,166 +1,15 @@
-<<<<<<< HEAD
 import React, { PropTypes } from 'react';
-=======
-import React, { PropTypes, Component } from 'react';
->>>>>>> 818a3991
 import { connect } from 'react-redux';
 import { commaify } from '../../common/formatNumber';
 import * as dsmapiLinks from '../dsmapiLinks';
 import { showModal } from 'actions/modal';
 import SocrataIcon from '../../common/components/SocrataIcon';
 import styles from 'styles/ReadyToImport.scss';
-<<<<<<< HEAD
 
 const SubI18n = I18n.show_output_schema.ready_to_import;
 
 const ReadyToImport = ({ upload, inputSchema, importableRows, errorRows, outputSchema, openModal }) => {
   let errorExportButton;
-=======
-import { Modal, ModalHeader, ModalContent, ModalFooter, attachTo } from 'socrata-components';
-import { nextHelpItem, closeHelpModal, openHelpModal, previousHelpItem } from '../actions/readyToImport';
-import classNames from 'classnames';
-
-const SubI18n = I18n.show_output_schema.ready_to_import;
-
-class ReadyToImport extends Component {
-  componentDidMount() {
-    // this.attachFlyouts(); // TODO: Need to make flyouts show on top, refs: EN-15574
-  }
-
-  componentDidUpdate() {
-    // this.attachFlyouts(); // TODO: Need to make flyouts show on top, refs: EN-15574
-  }
-
-  attachFlyouts() {
-    if (this.flyoutParentEl) {
-      attachTo(this.flyoutParentEl);
-    }
-  }
-
-  errorString(start, end) {
-    return (<span>
-      {SubI18n.help_modal[start]}
-      <span className={styles.errorCount}> {this.props.errorRows} </span>
-      {SubI18n.help_modal[end]}
-    </span>);
-  }
-
-  modal(title, content) {
-    const { nextModal, modalIndex, previousModal, closeModal } = this.props;
-
-    const isDone = modalIndex === (this.modals().length - 1);
-    const buttonText = isDone ? SubI18n.help_modal.done : SubI18n.help_modal.next;
-    const modalProps = {
-      onDismiss: closeModal,
-      className: styles.modalInception
-    };
-
-    const headerProps = {
-      title,
-      onDismiss: closeModal
-    };
-
-    const previousButton = modalIndex > 0 ? (
-      <button
-        onClick={previousModal}
-        className={styles.previousButton}>
-        {SubI18n.help_modal.previous}
-      </button>) : null;
-
-    return (
-      <Modal {...modalProps} >
-        <ModalHeader {...headerProps} />
-        <ModalContent>
-          {content}
-        </ModalContent>
-        <ModalFooter>
-          {this.dots()}
-
-          {previousButton}
-          <button
-            onClick={nextModal}
-            className={styles.nextButton}>
-            {buttonText}
-          </button>
-        </ModalFooter>
-      </Modal>
-    );
-  }
-
-  whyWontTheyImport() {
-    return this.modal(this.errorString('why_wont_start', 'why_wont_end'),
-      <div className="help">
-        <p>
-          {SubI18n.help_modal.we_love_your_data}&nbsp;
-          <span className={styles.typesOfErrors}>{SubI18n.help_modal.two_types_of_errors}</span>
-        </p>
-
-        <div className="kinds">
-          <div className="type-errors">
-            <h6>{SubI18n.help_modal.type_errors}</h6>
-            <img
-              alt="{SubI18n.help_modal.type_errors}"
-              className={styles.helpVis1a}
-              src="/images/datasetManagementUI/help-visual-1a.png" />
-            <p className={styles.caption}>{SubI18n.help_modal.type_error_blurb}</p>
-          </div>
-          <div className="row-errors">
-            <h6>{SubI18n.help_modal.row_errors}</h6>
-            <img
-              alt="{SubI18n.help_modal.row_errors}"
-              className={styles.helpVis1b}
-              src="/images/datasetManagementUI/help-visual-1b.png" />
-            <p className={styles.caption}>{SubI18n.help_modal.row_error_blurb}</p>
-          </div>
-        </div>
-      </div>
-    );
-  }
-
-  whatCanIDoAboutIt() {
-    return this.modal(SubI18n.help_modal.error_file,
-      <div className="help">
-        <p>{SubI18n.help_modal.error_file_blurb}</p>
-        <h6>{this.errorString('you_can_download_start', 'you_can_download_end')}</h6>
-        <img
-          alt="{SubI18n.help_modal.error_file_blurb}"
-          className={styles.helpVis2}
-          src="/images/datasetManagementUI/help-visual-2.png" />
-        <p className={styles.caption}>{SubI18n.help_modal.error_file_sub_blurb}</p>
-      </div>
-    );
-  }
-
-  howToGetRowsBackInDataset() {
-    return this.modal(this.errorString('clean_data_start', 'clean_data_end'),
-      <div className="help">
-        <p>{SubI18n.help_modal.get_rows_into_dataset_blurb}</p>
-        <h6>{SubI18n.help_modal.clean_data_blurb}</h6>
-        <img
-          alt="{SubI18n.help_modal.get_rows_into_dataset_blurb}"
-          className={styles.helpVis3}
-          src="/images/datasetManagementUI/help-visual-3.png" />
-        <p className={styles.caption}>{SubI18n.help_modal.clean_data_sub_blurb}</p>
-      </div>
-    );
-  }
-
-  dots() {
-    const { modalIndex } = this.props;
-    const dots = this.modals().map((_, i) => (
-      <div
-        key={`${i}`}
-        className={classNames(styles.dot, { [styles.dotSelected]: i === modalIndex })}>
-        &middot;
-      </div>
-    ));
-    return (
-      <div className={styles.dotsWrap}>
-        <div className={styles.dots}>{dots}</div>
-      </div>
-    );
-  }
->>>>>>> 818a3991
 
   const errorExportActualButton = (
     <button className={styles.errorsBtn} disabled={!(outputSchema.error_count > 0)}>
