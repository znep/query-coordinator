--- conflicted
+++ resolved
@@ -55,11 +55,6 @@
   }
 
   .modal-content {
-<<<<<<< HEAD
-=======
-    width: 1100px;
-    height: calc(100vh - 120px);
->>>>>>> 60133ad0
     margin-left: auto;
     margin-right: auto;
 
@@ -87,8 +82,6 @@
         padding-right: 20px;
       }
 
-<<<<<<< HEAD
-=======
       .form-select-small {
         width: 150px;
         display: inline-flex;
@@ -123,7 +116,6 @@
         }
       }
 
->>>>>>> 60133ad0
       .text-input {
         width: 300px;
       }
@@ -158,6 +150,11 @@
     position: fixed;
     width: 100%;
     margin: 0;
+  }
+
+  .modal-content {
+    width: 1100px;
+    height: calc(100vh - 120px);
   }
 }
 
