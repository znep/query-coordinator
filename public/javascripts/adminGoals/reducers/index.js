import Immutable from 'immutable';
import { combineReducers } from 'redux-immutablejs';

import goalTableData from './goalTableData';
import editMultipleItemsForm from './editMultipleItemsForm';
import quickEditForm from './quickEditForm';
import notification from './notification';
<<<<<<< HEAD
import dataExport from './dataExport';
=======
import feedbackFlannel from './feedbackFlannel';
>>>>>>> 49b72807

export default combineReducers({
  notification,
  goalTableData,
  translations: state => state || Immutable.fromJS(window.translations || {}),
  editMultipleItemsForm,
  quickEditForm,
<<<<<<< HEAD
  dataExport
=======
  feedbackFlannel
>>>>>>> 49b72807
});<|MERGE_RESOLUTION|>--- conflicted
+++ resolved
@@ -5,11 +5,8 @@
 import editMultipleItemsForm from './editMultipleItemsForm';
 import quickEditForm from './quickEditForm';
 import notification from './notification';
-<<<<<<< HEAD
 import dataExport from './dataExport';
-=======
 import feedbackFlannel from './feedbackFlannel';
->>>>>>> 49b72807
 
 export default combineReducers({
   notification,
@@ -17,9 +14,6 @@
   translations: state => state || Immutable.fromJS(window.translations || {}),
   editMultipleItemsForm,
   quickEditForm,
-<<<<<<< HEAD
-  dataExport
-=======
+  dataExport,
   feedbackFlannel
->>>>>>> 49b72807
 });