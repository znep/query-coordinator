angular.module('dataCards.directives').directive('stickyHeader', function(AngularRxExtensions) {
  return {
    restrict: 'A',
    link: function($scope, element, attrs) {
      function addWindowBindings() {
        $(window).resize(onResize);
        $(window).scroll(onScroll);
        element.on('$destroy', function() {
          removeWindowBindings();
        });
      };

      function removeWindowBindings() {
        $(window).off('resize', onResize);
        $(window).off('resize', onScroll);
      };

      function onResize() {
        $scope.$apply(function() {
          pollLayout();
        });
      };

      function onScroll() {
        $scope.$apply(function() {
          pollLayout();
        });
      };

      function pollLayout() {
        var windowScrollTop = $(document).scrollTop();
        var headerPositionTop = element.offset().top;
        var headerHeight = element.height();

        var availableContentHeight = headerHeight + Math.max(0, headerPositionTop - windowScrollTop);

        $scope.headerIsStuck = windowScrollTop >= headerPositionTop;

        $scope.$emit('stickyHeaderAvailableContentHeightChanged', availableContentHeight);
      };

      var resizeListenKey = attrs.updateOnResize;
      if (!_.isEmpty(resizeListenKey)) {
<<<<<<< HEAD
        $scope.$on('elementResized', function(event, arguments) {
          if (arguments[0] === resizeListenKey) {
            pollLayout();
          }
=======

        $scope.$on(resizeListenKey, function() {
          pollLayout();
>>>>>>> fcfcdcf2
        });
      }

      addWindowBindings();
      pollLayout();
    }
  }
});<|MERGE_RESOLUTION|>--- conflicted
+++ resolved
@@ -41,16 +41,8 @@
 
       var resizeListenKey = attrs.updateOnResize;
       if (!_.isEmpty(resizeListenKey)) {
-<<<<<<< HEAD
-        $scope.$on('elementResized', function(event, arguments) {
-          if (arguments[0] === resizeListenKey) {
-            pollLayout();
-          }
-=======
-
         $scope.$on(resizeListenKey, function() {
           pollLayout();
->>>>>>> fcfcdcf2
         });
       }
 
