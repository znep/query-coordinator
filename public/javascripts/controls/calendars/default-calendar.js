--- conflicted
+++ resolved
@@ -1,28 +1,6 @@
 (function($)
 {
-<<<<<<< HEAD
-    $.fn.socrataCalendar = function(options)
-    {
-        // Check if object was already created
-        var socrataCalendar = $(this[0]).data("socrataVisualization");
-        if (!socrataCalendar)
-        {
-            socrataCalendar = new socrataCalendarObj(options, this[0]);
-        }
-        return socrataCalendar;
-    };
-
-    var socrataCalendarObj = $.socrataVisualization.extend({
-        _init: function()
-        {
-            var defaults = { editEnabled: false };
-            arguments[0] = $.extend(defaults, arguments[0]);
-            this._super.apply(this, arguments);
-        },
-
-=======
     $.Control.extend('socrataCalendar', {
->>>>>>> 65911d96
         initializeVisualization: function()
         {
             setUpCalendar(this);
@@ -103,7 +81,7 @@
             $link.parents('.bt-wrapper').data('socrataTip-$element')
                 .socrataTip().hide();
         }
-    }, null, 'socrataVisualization');
+    }, {editEnabled: false}, 'socrataVisualization');
 
 
     // Private methods
