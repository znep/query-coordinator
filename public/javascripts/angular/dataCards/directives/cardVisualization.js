angular.module('dataCards.directives').directive('cardVisualization', function(AngularRxExtensions, CardTypeMapping, $timeout, $log) {

  return {
    restrict: 'E',
    scope: {
      'model': '=',
      'whereClause': '='
    },
    templateUrl: '/angular_templates/dataCards/cardVisualization.html',
    link: function($scope, element, attrs) {
      AngularRxExtensions.install($scope);

      var modelSubject = $scope.observe('model').filter(_.identity);
<<<<<<< HEAD
      var datasetObservable = modelSubject.observeOnLatest('page.dataset');
      var columns = datasetObservable.observeOnLatest('columns');
=======
>>>>>>> acead201

      $scope.bindObservable('cardType', modelSubject.observeOnLatest('cardType'));
      $scope.bindObservable('expanded', modelSubject.observeOnLatest('expanded'));
      $scope.bindObservable('cardSize', modelSubject.observeOnLatest('cardSize'));

    }
  };

});<|MERGE_RESOLUTION|>--- conflicted
+++ resolved
@@ -11,11 +11,6 @@
       AngularRxExtensions.install($scope);
 
       var modelSubject = $scope.observe('model').filter(_.identity);
-<<<<<<< HEAD
-      var datasetObservable = modelSubject.observeOnLatest('page.dataset');
-      var columns = datasetObservable.observeOnLatest('columns');
-=======
->>>>>>> acead201
 
       $scope.bindObservable('cardType', modelSubject.observeOnLatest('cardType'));
       $scope.bindObservable('expanded', modelSubject.observeOnLatest('expanded'));
