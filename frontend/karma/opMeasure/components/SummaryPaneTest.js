import { shallow } from 'enzyme';
import React from 'react';
import { assert } from 'chai';

import { AboutThisMeasure } from 'components/AboutThisMeasure';
import { SummaryPane } from 'components/SummaryPane';

describe('SummaryPane', () => {
  const getProps = (props) => {
<<<<<<< HEAD
    return {
      coreView: {
        name: 'My Measure',
        description: 'My measure has a description',
        rowsUpdatedAt: 123,
        viewLastModified: 345,
        createdAt: 456
      },
      activePane: 'summary',
      measure: {
=======
    return _.merge({}, {
      measure: {
        name: 'My Measure',
        description: 'My measure has a description',
>>>>>>> 82548ef3
        metadata: {
          analysis: 'Some analysis text',
          methods: 'Some methods text'
        }
      }
    }, props);
  };

  it('renders a scrollable section with metric-related cards', () => {
    const element = shallow(<SummaryPane {...getProps()} />);
    const scrollPane = element.find('.scroll-pane');

    assert.isTrue(scrollPane.exists());
    assert.isTrue(scrollPane.find('#latest-metric').exists());
    assert.isTrue(scrollPane.find('#metric-visualization').exists());
  });

  it('renders a section for methods and analysis', () => {
    const element = shallow(<SummaryPane {...getProps()} />);

    assert.isTrue(element.find('.methods-and-analysis').exists());
  });

  it('renders AboutThisMeasure', () => {
    const element = shallow(<SummaryPane {...getProps()} />);

    assert.isTrue(element.find('Connect(AboutThisMeasure)').exists());
  });
});<|MERGE_RESOLUTION|>--- conflicted
+++ resolved
@@ -7,8 +7,7 @@
 
 describe('SummaryPane', () => {
   const getProps = (props) => {
-<<<<<<< HEAD
-    return {
+    return _.merge({}, {
       coreView: {
         name: 'My Measure',
         description: 'My measure has a description',
@@ -18,12 +17,6 @@
       },
       activePane: 'summary',
       measure: {
-=======
-    return _.merge({}, {
-      measure: {
-        name: 'My Measure',
-        description: 'My measure has a description',
->>>>>>> 82548ef3
         metadata: {
           analysis: 'Some analysis text',
           methods: 'Some methods text'
