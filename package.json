--- conflicted
+++ resolved
@@ -1,10 +1,6 @@
 {
   "name": "socrata-visualizations",
-<<<<<<< HEAD
-  "version": "20.21.0",
-=======
-  "version": "21.0.0",
->>>>>>> aba06d45
+  "version": "21.1.0",
   "license": "UNLICENSED",
   "repository": {
     "type": "git",
