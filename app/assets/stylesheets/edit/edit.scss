--- conflicted
+++ resolved
@@ -143,14 +143,8 @@
     }
   }
 
-<<<<<<< HEAD
-  .content-panel-btn, #story-save-btn {
-    color: $header-color;
-    background-color: transparent;
-=======
-  .panel-btn {
+  .panel-btn, #story-save-btn {
     padding: 0.8rem 1.5rem;
->>>>>>> 6a9c46c3
 
     &.active {
       color: $header-text-color;
@@ -162,14 +156,14 @@
     }
 
     &:disabled {
-      color: darken($header-color, 40%);
+      color: darken($header-text-color, 40%);
     }
   }
 }
 
 #story-save-error-bar {
   position: absolute;
-  top: 7rem;
+  top: 7.5rem;
   left: 0;
   right: 0;
   text-align: center;
