--- conflicted
+++ resolved
@@ -477,12 +477,6 @@
 
       /* Region mouseover tooltip effect */
 
-<<<<<<< HEAD
-      if ($('#choro-flyout').length == 0) {
-        $('body').append('<div class="flyout flyout-table top" id="choro-flyout"><div class="flyout-arrow"></div><span class="content"></span></div>');
-        $('#choro-flyout').hide();
-      }
-=======
       var $tooltip;
 
       var initializeChoroFlyout = function() {
@@ -507,7 +501,6 @@
 
         return $tooltip;
       };
->>>>>>> 864b686d
 
       var positionTooltip = function($tooltip, e){
         var top = e.pageY;
@@ -550,12 +543,7 @@
         var value = feature.properties[AGGREGATE_VALUE_PROPERTY_NAME];
         var message = String(featureHumanReadableName).capitaliseEachWord() +
                       ': ' +
-<<<<<<< HEAD
-                      $.commaify(value || '(No Value)') +
-                      ' ' + $scope.rowDisplayUnit.pluralize();
-=======
                       $.commaify(value || '(No Value)');
->>>>>>> 864b686d
 
         $tooltip.find('.content').removeClass('undefined');
 
