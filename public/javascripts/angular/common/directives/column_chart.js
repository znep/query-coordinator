--- conflicted
+++ resolved
@@ -3,11 +3,7 @@
   var renderColumnChart = function(element, unFilteredData, filteredData, filtered, dimensions) {
     var barPadding = 0.25;
     var topMargin = 20; // TODO calculate this dynamically
-<<<<<<< HEAD
     var bottomMargin = 120;
-=======
-    var bottomMargin = 100;
->>>>>>> 273c2550
     var tipHeight = 10;
     var tipWidth = 10;
 
@@ -25,7 +21,8 @@
     var truncationMarker = element.find('.truncation-marker');
     var truncationMarkerWidth = truncationMarker.width();
 
-    if (chartWidth <= 0 || (unFilteredData.length != filteredData.length)) {
+    if (chartWidth <= 0 || unFilteredData.length != filteredData.length ||
+      unFilteredData.length <= 0 || filteredData.length <= 0) {
       return;
     }
 
@@ -279,7 +276,6 @@
         scope.observe('filteredData'),
         function(cardDimensions, unFilteredData, filteredData) {
           if (unFilteredData && filteredData) {
-<<<<<<< HEAD
             renderColumnChart(
               element,
               unFilteredData,
@@ -288,24 +284,8 @@
               cardDimensions
             );
           }
-=======
-          renderColumnChart(
-            element,
-            theData[0], // This s/b unfiltered
-            theData[1], // This s/b filtered
-            false,//!!theData[1],
-            element.closest('.card').dimensions()
-          );
->>>>>>> 273c2550
-        }
-        }
-        renderColumnChart(
-          element,
-          scope.unFilteredData,
-          scope.filteredData,
-          false,//!!scope.filteredData[0],
-          dimensions
-        );
+        }
+      )
     }
   }
 
