describe('Filter models', function() {
  beforeEach(module('dataCards'));

  function parseAsJson(obj) {
    return JSON.parse(JSON.stringify(obj));
  };

  describe('IsNullFilter', function() {
    var fakeColumnName = _.uniqueId();
    it('should throw if the constructor is passed non-booleans', inject(function(Filter) {
      expect(function() { new Filter.IsNullFilter(); }).to.throw();
      expect(function() { new Filter.IsNullFilter(null); }).to.throw();
      expect(function() { new Filter.IsNullFilter(0); }).to.throw();
      expect(function() { new Filter.IsNullFilter(3); }).to.throw();
      expect(function() { new Filter.IsNullFilter(''); }).to.throw();
    }));

    it('should generate correct SOQL for isNull = true', inject(function(Filter) {
      var filter = new Filter.IsNullFilter(true);
      expect(filter.generateSoqlWhereFragment(fakeColumnName)).to.equal(fakeColumnName + " IS NULL");
    }));

    it('should generate correct SOQL for isNull = false', inject(function(Filter) {
      var filter = new Filter.IsNullFilter(false);
      expect(filter.generateSoqlWhereFragment(fakeColumnName)).to.equal(fakeColumnName + " IS NOT NULL");
    }));

    it('should serialize and deserialize properly', inject(function(Filter) {
      var filterNotNull = new Filter.IsNullFilter(false);
      var filterNull = new Filter.IsNullFilter(true);

      var deserializedFilterNotNull = Filter.deserialize(parseAsJson(filterNotNull.serialize()));
      var deserializedFilterNull = Filter.deserialize(parseAsJson(filterNull.serialize()));

      expect(deserializedFilterNotNull).to.deep.equal(filterNotNull);
      expect(deserializedFilterNull).to.deep.equal(filterNull);
    }));
  });

  describe('BinaryOperatorFilter', function() {
    var fakeColumnName = _.uniqueId();
    it('should generate correct SOQL for the given operator and string operand', inject(function(Filter) {
      var filter = new Filter.BinaryOperatorFilter('>', 'CKAN');
      expect(filter.generateSoqlWhereFragment('SOCRATA')).to.equal("SOCRATA>'CKAN'");
    }));

    it('should throw if the constructor is passed bad or unsupported arguments', inject(function(Filter) {
      expect(function() { new Filter.BinaryOperatorFilter(); }).to.throw();
      expect(function() { new Filter.BinaryOperatorFilter(null); }).to.throw();
      expect(function() { new Filter.BinaryOperatorFilter(0); }).to.throw();
      expect(function() { new Filter.BinaryOperatorFilter(3); }).to.throw();
      expect(function() { new Filter.BinaryOperatorFilter('foo'); }).to.throw();

      expect(function() { new Filter.BinaryOperatorFilter('', ''); }).to.throw();
      expect(function() { new Filter.BinaryOperatorFilter('=', null); }).to.throw();
      expect(function() { new Filter.BinaryOperatorFilter(null, 'asd'); }).to.throw();
      expect(function() { new Filter.BinaryOperatorFilter(undefined, 'dsa'); }).to.throw();
    }));

    it('should serialize and deserialize properly', inject(function(Filter) {
      var filter = new Filter.BinaryOperatorFilter('<', 'some_field');
      var filterWithHumanName = new Filter.BinaryOperatorFilter('<', 'some_field', 'some human-readable text');

      var deserializedFilter = Filter.deserialize(parseAsJson(filter.serialize()));
      var deserializedFilterWithHumanName = Filter.deserialize(parseAsJson(filterWithHumanName.serialize()));

      expect(deserializedFilter).to.deep.equal(filter);
      expect(deserializedFilterWithHumanName).to.deep.equal(filterWithHumanName);
    }));
  });

  describe('TimeRangeFilter', function() {

    it('should throw if the constructor is passed non-Dates', inject(function(Filter) {
      expect(function() { new Filter.TimeRangeFilter(); }).to.throw();
      expect(function() { new Filter.TimeRangeFilter(null); }).to.throw();
      expect(function() { new Filter.TimeRangeFilter(0); }).to.throw();
      expect(function() { new Filter.TimeRangeFilter(3); }).to.throw();
      expect(function() { new Filter.TimeRangeFilter(''); }).to.throw();
    }));

    it('should generate correct SOQL', inject(function(Filter, SoqlHelpers) {
      var fakeColumnName = _.uniqueId();
      var start = '1988-01-10T08:00:00';
      var end = '2101-01-10T08:00:00';
      var filter = new Filter.TimeRangeFilter(start, end);

<<<<<<< HEAD
      var expected = "{0} >= {1} AND {0} < {2}".format(fakeColumnName, SoqlHelpers.encodePrimitive(start), SoqlHelpers.encodePrimitive(end));
=======
      var expected = "{0} BETWEEN {1} AND {2}".format(
        fakeColumnName,
        SoqlHelpers.encodePrimitive(filter.start),
        SoqlHelpers.encodePrimitive(filter.end)
      );

>>>>>>> 40e1bcc9
      expect(filter.generateSoqlWhereFragment(fakeColumnName)).to.equal(expected);
    }));

    it('should serialize and deserialize properly', inject(function(Filter) {
      var start = '1988-01-10T08:00:00';
      var end = '2101-01-10T08:00:00';
      var filter = new Filter.TimeRangeFilter(start, end);

      var deserializedFilter = Filter.deserialize(parseAsJson(filter.serialize()));

      expect(deserializedFilter.start.getTime()).to.equal(filter.start.getTime());
      expect(deserializedFilter.end.getTime()).to.equal(filter.end.getTime());
    }));

    it('should fail when deserializing with a non-ISO8601 time.', inject(function(Filter) {
      var start = '1988-01-10T08:00:00';
      var end = '2101-01-10T08:00:00';
      var filter = new Filter.TimeRangeFilter(start, end);

      var serializedFilter = parseAsJson(filter.serialize());

      // Hack the serialized form to have a malformed end time.
      serializedFilter['arguments'].end = 'bad date' // Not valid

      expect(function() {
        Filter.deserialize(serializedFilter);
      }).to.throw();
    }));

  });

  it('should throw errors on bad data passed into the top-level deserialize', inject(function(Filter) {
    expect(function() {
      Filter.deserialize();
    }).to.throw();
    expect(function() {
      Filter.deserialize([]);
    }).to.throw();
    expect(function() {
      Filter.deserialize({
        'function': 'bad'
      });
    }).to.throw();
    expect(function() {
      Filter.deserialize({
        'function': 'IsNull'
      });
    }).to.throw();
  }));
});<|MERGE_RESOLUTION|>--- conflicted
+++ resolved
@@ -84,17 +84,12 @@
       var start = '1988-01-10T08:00:00';
       var end = '2101-01-10T08:00:00';
       var filter = new Filter.TimeRangeFilter(start, end);
-
-<<<<<<< HEAD
-      var expected = "{0} >= {1} AND {0} < {2}".format(fakeColumnName, SoqlHelpers.encodePrimitive(start), SoqlHelpers.encodePrimitive(end));
-=======
-      var expected = "{0} BETWEEN {1} AND {2}".format(
+      var expected = "{0} >= {1} AND {0} < {2}".format(
         fakeColumnName,
-        SoqlHelpers.encodePrimitive(filter.start),
-        SoqlHelpers.encodePrimitive(filter.end)
+        SoqlHelpers.encodePrimitive(start),
+        SoqlHelpers.encodePrimitive(end)
       );
 
->>>>>>> 40e1bcc9
       expect(filter.generateSoqlWhereFragment(fakeColumnName)).to.equal(expected);
     }));
 
