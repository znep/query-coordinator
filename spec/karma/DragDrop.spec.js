--- conflicted
+++ resolved
@@ -190,11 +190,8 @@
       });
 
       describe('and the user has dropped', function() {
-<<<<<<< HEAD
         var fakeDragEndEvent;
         var fakeDragEndPointer;
-=======
->>>>>>> e18a1c99
         beforeEach(function() {
           // Manually invoke dragEnd - usually UniDragger does this for us.
           fakeDragEndEvent = {
