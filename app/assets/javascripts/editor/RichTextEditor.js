;var RichTextEditor = (function(window) {

  'use strict';

  var _ATTRIBUTE_WHITELIST = {
    'a': ['href']
  };

  /**
   * @constructor
   * @param {jQuery} element
   * @param {string} editorId
   * @param {AssetFinder} assetFinder
   * @param {string} [contentToPreload] - The content that should be inserted
   *   into the newly-created editor.
   */
  function RichTextEditor(element, editorId, assetFinder, formats, contentToPreload) {

    if (!(element instanceof jQuery)) {
      throw new Error(
        '`element` argument must be a jQuery object (is of type ' +
        (typeof element) +
        ').'
      );
    }

    if (element.length === 0) {
      throw new Error(
        '`element` did not match any DOM nodes.'
      );
    }

    if (element.length > 1) {
      throw new Error(
        '`element` matches more than one DOM node.'
      );
    }

    if (typeof editorId !== 'number' && typeof editorId !== 'string') {
      throw new Error(
        '`editorId` must be a number or a string (is of type ' +
        (typeof editorId) +
        ').'
      );
    }

    if (!(assetFinder instanceof AssetFinder)) {
      throw new Error(
        '`assetFinder` must be an AssetFinder (is of type ' +
        (typeof assetFinder) +
        ').'
      );
    }

    if (!(formats instanceof Array)) {
      throw new Error(
        '`formats` must be an array (is of type ' +
        (typeof formats) +
        ').'
      );
    }

    if (typeof contentToPreload !== 'undefined' && typeof contentToPreload !== 'string') {
      throw new Error(
        '`contentToPreload` must be a string (is of type ' +
        (typeof contentToPreload) +
        ').'
      );
    }

    var _containerElement = element;
    var _assetFinder = assetFinder;
    var _formats = formats;
    var _contentToPreload = null;
    // _editor is the Squire instance.
    var _editor = null;
    // _editorElement is the <iframe> associated with the Squire instance.
    var _editorElement = null;
    var _editorBodyElement = null;
    var _formatController = null;
    var _lastContentHeight = 0;

    if (typeof contentToPreload !== 'undefined') {
      _contentToPreload = contentToPreload;
    }

    _editor = _createEditor();

    /**
     * Public methods
     */

    this.getFormatController = function() {
      return _formatController;
    };

    this.getContent = function() {
      if (_editor) {
        return _editor.getHTML();
      }
    };

    this.setContent = function(content) {

      var contentIsDifferent = (
        _editor.getHTML().replace(/<br>/g, '') !==
        content.replace(/<br>/g, '')
      );

      if (_editor && contentIsDifferent) {
        _editor.setHTML(content);
        _handleInput();
      }
    };

    this.getContentHeight = function() {
      return _lastContentHeight;
    };

    /**
     * This method assumes that jQuery's .remove() function will correctly
     * remove any event listeners attached to _editorElement or any of its
     * children.
     */
    this.destroy = function() {
      _editorElement.remove();
    };

    /**
     * Private methods
     */

    function _createEditor() {

      _containerElement.attr('data-editor-id', editorId);
      _editorElement = $('<iframe>');

      $(_editorElement).load(function (e) {

        _overrideDefaultStyles(e.target.contentWindow.document);
        _editor = new Squire(e.target.contentWindow.document);
        _editorBodyElement = $(_editor.getDocument()).find('body');
        _formatController = new RichTextEditorFormatController(
          _editor,
          _formats
        );

        _editor.addEventListener('input', _handleInput);
        _editor.addEventListener('focus', _broadcastFocus);
        _editor.addEventListener('focus', _broadcastFormatChange);
        _editor.addEventListener('blur', _broadcastBlur);
        _editor.addEventListener('select', _broadcastFormatChange);
        _editor.addEventListener('pathChange', _broadcastFormatChange);
        _editor.addEventListener('willPaste', _sanitizeClipboardInput);

        // Pre-load existing content (e.g. if we are editing an
        // existing resource).
        if (_contentToPreload !== null) {
          _editor.setHTML(_contentToPreload);
          _broadcastFormatChange();
        }

        _setupMouseMoveEventBroadcast();
      });

      _containerElement.append(_editorElement);
    }

    /**
     * Since we will want to override the default browser styles but we are
     * programmatically creating the iframe, we dynamically insert a link tag
     * that points to our override stylesheet once the iframe element has been
     * instantiated.
     *
     * Because we need to access the iframe's `contentWindow.document.head` in
     * order to append a node to the internal document's head, however, we must
     * wait until the iframe's internal document has actually loaded.
     */
    function _overrideDefaultStyles(document) {

      // Prevent flash of unstyled text by setting opacity to zero
      // and then overriding it in the stylesheet.
      $(document.body).css('opacity', 0);

      var styleEl = document.createElement('link');
      styleEl.setAttribute('rel', 'stylesheet');
      styleEl.setAttribute('type', 'text/css');
      styleEl.setAttribute(
        'href',
        _assetFinder.getStyleAssetPath('rich-text-editor-iframe')
      );

      // There seems to be a race condition in Firefox whereby the onload
      // event triggers before all styles have been applied to the DOM.
      // This manifests itself as the bottom padding on elements not always
      // being taken into account in the height calculation done in
      // _handleContentChange().
      //
      // For the time being I am getting around that issue by letting the
      // browser have 10ms to finalize its layout before invoking
      // _handleContentChange(), which seems to do the trick. This delay
      // is small enough that it should be imperceptible to users.
<<<<<<< HEAD
      styleEl.onload = function(){ setTimeout(_handleContentChange, 10); };
=======
      styleEl.onload = function(){
        setTimeout(function() {
            _updateContentHeight();
            _broadcastHeightChange();
          },
          10
        );
      }
>>>>>>> d5dff4b0

      document.head.appendChild(styleEl);
    }

    function _handleInput() {
      _updateContentHeight();
      _broadcastContentChange();
    }

    /**
     * This function is called whenever the content of the editor changes.
     * We need to respond to content changes to adjust the height of the editor
     * element, which is accomplished by calculating the height of the iframe's
     * internal body and then alerting the containing scope of the need to re-
     * render (which will query each text editor for its current height in
     * order to keep the container elements' heights consistent with the heights
     * of the editors' content heights).
     */
    function _updateContentHeight() {

      // These calculations have a tendency to be extremely inconsistent
      // if the internal elements and/or the body have both a top and bottom
      // margin or padding. By adding a margin-bottom to block-level elements
      // and a padding-top to the body itself the browser's layout seems to
      // become a lot more consistent, which translates directly into the
      // height the iframe's content being consistently calculated correctly.
      //
      // I have no idea why having both a top and bottom modifier on the layout
      // of block elements causes things to get so fiddly.
      var contentHeight = parseInt(_editorBodyElement.css('padding-top'), 10);

      // We need to recalculate the height of each individual element rather
      // than just checking the outerHeight of the body because the body
      // height has a tendency of getting out of sync with the visible height
      // of its child elements when you, e.g., add a new line and then delete
      // it. Weird, I know.
      _editorBodyElement.
        children().
        each(function() {
          contentHeight += $(this).outerHeight(true);
        });

      // Sub-pixel heights and other iframe weirdness can sometimes cause
      // the scrollbar to appear with a tiny distance to scroll.
      // Adding one to the computed content height seems to solve this and
      // is more or less imperceptible.
      contentHeight += 1;

      if (contentHeight !== _lastContentHeight) {
        _lastContentHeight = contentHeight;
      }
    }

    function _emitEvent(name, payload) {

      var eventDetail = {
        id: editorId
      };

      if (typeof payload === 'object') {
        for (var prop in payload) {
          if (prop !== 'id' && payload.hasOwnProperty(prop)) {
            eventDetail[prop] = payload[prop];
          }
        }
      }

      _editorElement[0].dispatchEvent(
        new CustomEvent(
          name,
          { detail: eventDetail, bubbles: true }
        )
      );
    }

    function _broadcastHeightChange(e) {
      _emitEvent(
        'rich-text-editor::height-change'
      );
    }

    function _broadcastContentChange(e) {
      _emitEvent(
        'rich-text-editor::content-change',
        { content: _editor.getHTML() }
      );
    }

    function _broadcastFormatChange(e) {
      _emitEvent(
        'rich-text-editor::format-change',
        { content: _formatController.getActiveFormats() }
      );
    }

    function _broadcastFocus(e) {
      _emitEvent('rich-text-editor::focus-change', { content: true });
    }

    function _broadcastBlur(e) {
      _emitEvent('rich-text-editor::focus-change', { content: false });
    }

    /**
     * Makes an element and all child nodes conform to our set of supported
     * element types.
     *
     * @param {DOMNode} el
     * @param {object} attributeWhitelist
     */
    function _sanitizeElement(el, attributeWhitelist) {

      function _isNodeTypeSafeToUse(nodeName) {
        return [
          'h1', 'h2', 'h3', 'h4', 'h5', 'h6', // Headers
          'b', 'i', 'em', 'a',                // Inline
          'div', 'ul', 'ol', 'li'             // Block
        ].indexOf(nodeName) > -1;
      }

      function _copyWhitelistedAttributes(dirtyEl, cleanEl) {

        // This function checks the attribute whitelist on a tag-by-tag
        // basis to determine whether or not the specified element
        // attribute should be copied from the 'dirty' element received
        // from the clipboard into the 'clean' element that will be
        // inserted into the editor iframe's internal document.
        function _attributeIsAllowed(nodeName, attrName, whitelist) {
          return (
            whitelist.hasOwnProperty(nodeName) &&
            whitelist[nodeName].indexOf(attrName) > -1
          );
        }
        var attributes = dirtyEl.attributes;
        var attributeCount = attributes.length;

        for (var i = 0; i < attributeCount; i++) {

          var attribute = attributes[i];

          var attributeIsAllowed = _attributeIsAllowed(
            dirtyEl.nodeName.toLowerCase(),
            attribute.name.toLowerCase(),
            _ATTRIBUTE_WHITELIST
          );

          if (attributeIsAllowed) {
            cleanEl.setAttribute(attribute.name, attribute.value);
          }
        }
      }
      var nodeName = el.nodeName.toLowerCase();
      var cleanEl = null;
      var childNodes;
      var childEl;

      // Node Types
      //
      // var Node = {
      //   ELEMENT_NODE                :  1,
      //   ATTRIBUTE_NODE              :  2,
      //   TEXT_NODE                   :  3,
      //   CDATA_SECTION_NODE          :  4,
      //   ENTITY_REFERENCE_NODE       :  5,
      //   ENTITY_NODE                 :  6,
      //   PROCESSING_INSTRUCTION_NODE :  7,
      //   COMMENT_NODE                :  8,
      //   DOCUMENT_NODE               :  9,
      //   DOCUMENT_TYPE_NODE          : 10,
      //   DOCUMENT_FRAGMENT_NODE      : 11,
      //   NOTATION_NODE               : 12
      // };
      if (el.nodeType === 1) {

        if (_isNodeTypeSafeToUse(nodeName)) {
          cleanEl = document.createElement(nodeName);
        } else {
          // DocumentFragments are ignored by squire.
          // We use them here to maintain the DOM structure.
          cleanEl = document.createDocumentFragment();
        }

        _copyWhitelistedAttributes(el, cleanEl, attributeWhitelist);
      } else if (el.nodeType === 3) {
        cleanEl = document.createTextNode(el.textContent);
      } else if (el.nodeType === 11) {
        cleanEl = document.createDocumentFragment();
      }

      if (cleanEl !== null) {

        childNodes = el.childNodes;

        for (var i = 0; i < childNodes.length; i++) {

          childEl = _sanitizeElement(childNodes[i]);

          if (childEl !== null) {
            cleanEl.appendChild(childEl);
          }
        }
      }

      return cleanEl;
    }

    /**
     * Handles the 'willPaste' event emitted by Squire.
     *
     * The event object will include a `fragment` property which is a
     * document-fragment.
     *
     * This function recursively descends the document-fragment and performs
     * a whitelisting filter operation on the fragment's child nodes.
     * This filter operation will replace non-header block elements with divs
     * and collapse nested container elements into single divs. This is often
     * necessary because the whitelist strips most element attributes and the
     * semantic value of multiple nested divs with different classes, for
     * example, is lost in the process.
     *
     * Note that we mutate the value of e.fragment, which is inserted
     * by Squire into the text editor document at the cursror location
     * after this function returns.
     *
     * @param {Event} e
     *   @prop {DocumentFragment} fragment
     */
    function _sanitizeClipboardInput(e) {
      // See function documentation above for:
      //
      // 1. Why this value is reassigned here
      // 2. Why there is no return value
      var sanitizedFragment;
      try {
        sanitizedFragment = _sanitizeElement(e.fragment, _ATTRIBUTE_WHITELIST);
      } catch (error) {
        sanitizedFragment = document.createDocumentFragment();
        window.console && console.warn('Error sanitizing clipboard input: ', error);
      } finally {
        e.fragment = sanitizedFragment;
      }
    }

    // See: http://stackoverflow.com/a/15318321
    function _setupMouseMoveEventBroadcast(){

      var iframe = _editorElement[0];

      // Save any previous onmousemove handler
      var existingMouseMoveHandler = false;

      if (iframe.hasOwnProperty('contentWindow') &&
        iframe.contentWindow.hasOwnProperty('onmousemove')) {

        existingMouseMoveHandler = iframe.contentWindow.onmousemove;
      }

      iframe.contentWindow.onmousemove = function(e) {

        // Fire any existing onmousemove listener
        if (existingMouseMoveHandler) {
          existingMouseMoveHandler(e);
        }

        // Create a new event for the this window
        var evt = document.createEvent('MouseEvents');

        // We'll need this to offset the mouse move appropriately
        var boundingClientRect = iframe.getBoundingClientRect();

        // Initialize the event, copying exiting event values
        // for the most part
        evt.initMouseEvent(
          'mousemove',
          true, // bubbles
          false, // not cancelable
          window,
          e.detail,
          e.screenX,
          e.screenY,
          e.clientX + boundingClientRect.left,
          e.clientY + boundingClientRect.top,
          e.ctrlKey,
          e.altKey,
          e.shiftKey,
          e.metaKey,
          e.button,
          null // no related element
        );

        // Dispatch the mousemove event on the iframe element
        iframe.dispatchEvent(evt);
      };
    }
  }

  return RichTextEditor;
})(window);<|MERGE_RESOLUTION|>--- conflicted
+++ resolved
@@ -200,9 +200,6 @@
       // browser have 10ms to finalize its layout before invoking
       // _handleContentChange(), which seems to do the trick. This delay
       // is small enough that it should be imperceptible to users.
-<<<<<<< HEAD
-      styleEl.onload = function(){ setTimeout(_handleContentChange, 10); };
-=======
       styleEl.onload = function(){
         setTimeout(function() {
             _updateContentHeight();
@@ -210,8 +207,7 @@
           },
           10
         );
-      }
->>>>>>> d5dff4b0
+      };
 
       document.head.appendChild(styleEl);
     }
