// @flow weak

/* everything having to do with making API calls, incl. turning parts of the Redux
model into the JSON needed for those calls */

/* global blistLicenses */

import * as SharedTypes from './sharedTypes';
import * as ImportColumns from './components/importColumns';
import * as Metadata from './components/metadata';
import * as Utils from './utils';
import { goToPage } from './wizard';
import licenses from 'licenses';
const invertedLicenses = _.invert(licenses);
import airbrake from './airbrake';

import formurlencoded from 'form-urlencoded';
import _ from 'lodash';

const authenticityMetaTag = document.querySelector('meta[name=csrf-token]');
export const authenticityToken: string = authenticityMetaTag === null
  ? ''
  : authenticityMetaTag.attributes.getNamedItem('content').value;

export const appToken: string = 'U29jcmF0YS0td2VraWNrYXNz0';

declare var I18n: any;
type CurrentUser = { id: string }
export type Blist = { currentUser: CurrentUser }
declare var blist: Blist;

export function saveMetadataThenProceed() {
  return (dispatch) => {
    dispatch(goToPage('Working'));
    dispatch(saveMetadataToViewsApi()).
      then(() => {
        dispatch(proceedFromMetadataPane());
      });
  };
}

export function saveMetadataToViewsApi() {
  return (dispatch, getState) => {
    dispatch(Metadata.metadataSaveStart());
    const { datasetId, metadata, navigation } = getState();
    return socrataFetch(`/api/views/${datasetId}`, {
      method: 'PUT',
      credentials: 'same-origin',
      body: JSON.stringify(modelToViewParam(metadata, navigation))
    }).then(checkStatus)
      .then((response) => {
        console.log(response);
        dispatch(Metadata.metadataSaveComplete(metadata.contents));
        dispatch(Metadata.updateLastSaved(metadata));
      }).then(() => {
        dispatch(updatePrivacy(datasetId, metadata, metadata.contents.privacySettings));
      }).catch((err) => {
        dispatch(Metadata.metadataSaveError(err));
      });
  };
}

export function proceedFromMetadataPane() {
  return (dispatch, getState) => {
    const { navigation, metadata } = getState();
    if (metadata.apiCall.type === 'Error') {
      dispatch(goToPage('Metadata'));
    } else {
      const onImportError = () => {
        dispatch(importError());
        dispatch(goToPage('Metadata'));
      };
      switch (navigation.operation) {
        case 'UploadData':
          dispatch(importData(onImportError));
          break;
        case 'UploadGeospatial':
          dispatch(importGeospatial(onImportError));
          break;
        case 'CreateFromScratch':
          dispatch(goToPage('Finish'));
          break;
        default:
          console.error('Unkown operation!', navigation.operation);
      }
    }
  };
}

export function updatePrivacy(datasetId, metadata, currentPrivacy) {
  return (dispatch) => {
    const apiPrivacy = currentPrivacy === 'public' ? 'public.read' : 'private';

    return socrataFetch(`/api/views/${datasetId}?accessType=WEBSITE&method=setPermission&value=${apiPrivacy}`, {
      method: 'PUT',
      credentials: 'same-origin',
      headers: {
        'X-CSRF-Token': authenticityToken,
        'X-App-Token': appToken
      }
    }).then((result) => {
      console.log(result);
      dispatch(Metadata.metadataSaveComplete(metadata.contents));
      dispatch(Metadata.updateLastSaved(metadata));
    });
  };
}

export function checkStatus(response) {
  if (response.status >= 200 && response.status < 300) {
    return response;
  } else {
    var error = new Error(response.statusText);
    error.response = response;
    throw error;
  }
}

const defaultFetchOptions = {
  headers: {
    'X-CSRF-Token': authenticityToken,
    'X-App-Token': appToken
  }
};

export function socrataFetch(path, options): Promise {
  // only need to add in authenticityToken for non-GET requests
  const mergedOptions = (!_.isUndefined(options.method) && options.method.toUpperCase() !== 'GET')
    ? _.merge(options, defaultFetchOptions)
    : options;
  return fetch(path, mergedOptions);
}

<<<<<<< HEAD
export function modelToViewParam(metadata) {
  const license = metadata.license;
  if (license.licenseId !== '') {
=======
export function modelToViewParam(metadata, navigation) {
  const license = metadata.license;
  if (license.licenseName !== '') {
>>>>>>> fbd86913
    return {
      name: metadata.contents.name,
      attributionLink: license.sourceLink,
      attribution: license.attribution,
      description: metadata.contents.description,
      category: metadata.contents.category,
      tags: metadata.contents.tags,
      metadata: {
        rowLabel: metadata.contents.rowLabel,
        attributionLink: metadata.contents.mapLayer,
        custom_fields: customMetadataModelToCoreView(metadata.contents.customMetadata, false)
      },
      privateMetadata: {
        contactEmail: metadata.contents.contactEmail,
        custom_fields: customMetadataModelToCoreView(metadata.contents.customMetadata, true)
      },
      licenseId: license.licenseId,
<<<<<<< HEAD
      license: licenseToView(license)
=======
      license: licenseToView(license),
      displayType: _.isEqual(navigation.path, ['SelectType', 'Metadata'])
                    ? 'table'
                    : 'draft'
>>>>>>> fbd86913
    };
  } else {
    return {
      name: metadata.contents.name,
      attributionLink: metadata.license.sourceLink,
      attribution: metadata.license.attribution,
      description: metadata.contents.description,
      category: metadata.contents.category,
      tags: metadata.contents.tags,
      metadata: {
        rowLabel: metadata.contents.rowLabel,
        attributionLink: metadata.contents.mapLayer,
        custom_fields: customMetadataModelToCoreView(metadata.contents.customMetadata, false)
      },
      privateMetadata: {
        contactEmail: metadata.contents.contactEmail,
        custom_fields: customMetadataModelToCoreView(metadata.contents.customMetadata, true)
<<<<<<< HEAD
      }
=======
      },
      displayType: _.isEqual(navigation.path, ['SelectType', 'Metadata'])
                    ? 'table'
                    : 'draft'
>>>>>>> fbd86913
    };
  }
}

export function licenseToView(license) {
  const licenseId = license.licenseId;
  const name = invertedLicenses[licenseId];

  const licenseList = blistLicenses.map((mapLicense) => {
    if (_.has(mapLicense, 'licenses')) {
      return mapLicense.licenses;
    } else {
      return mapLicense;
    }
  });

  const flattenedLicenses = [].concat.apply([], licenseList);
  const match = _.find(flattenedLicenses, (l) => {
    return l.id === licenseId;
  });

<<<<<<< HEAD
  return {
    name: name,
    termsLink: match.terms_link || '',
    logoUrl: match.logo || ''
  };
}

export function coreViewToModel(view) {
  const contents = coreViewContents(view);
  const license = coreViewLicense(view);
  return {
=======
  return {
    name: name,
    termsLink: match.terms_link || '',
    logoUrl: match.logo || ''
  };
}

export function coreViewToModel(view) {
  const contents = coreViewContents(view);
  const license = view.licenseId
                  ? coreViewLicense(view)
                  : Metadata.emptyLicense();
  return {
>>>>>>> fbd86913
    nextClicked: false,
    contents: contents,
    lastSaved: {
      lastSavedContents: _.cloneDeep(contents),
      lastSavedLicense: _.cloneDeep(license)
    },
    apiCall: { type: 'In Progress' },
    license: license
  };
}

export function customMetadataModelToCoreView(customMetadata, isPrivate: boolean) {
  return _.mapValues(customMetadata, (fieldSet) => {
    const pairs = fieldSet.
      filter(field => (isPrivate === field.privateField)).
      map(({field, value}) => ([field, value]));
    return Utils.fromPairs(pairs);
  });
}

function coreViewLicense(view) {
  const id = view.licenseId;
  const name = view.license.name;
  const titles = blistLicenses.map(obj => (obj.name));
  if (titles.indexOf(name) >= 0) {
    return {
      licenseId: id,
      licenseName: name,
      licensing: '',
      sourceLink: view.attributionLink,
      attribution: view.attribution
    };
  } else {
    const title = _.find(titles, (t) => {
      return name.indexOf(t) === 0;
    });

    const licensing = name.slice(title.length).trim();

    return {
      licenseId: id,
      licenseName: title,
      licensing: licensing,
      sourceLink: view.attributionLink,
      attribution: view.attribution
    };
  }
}

export function coreViewContents(view) {
  return {
    name: view.name,
    description: view.description,
    category: view.category,
    tags: view.tags,
    rowLabel: view.metadata.rowLabel,
    mapLayer: view.metadata.attributionLink,
    customMetadata: coreViewToCustomMetadataModel(view),
    contactEmail: view.privateMetadata.contactEmail,
    privacySettings: _.has(view, 'grants')
                        ? 'public'
                        : 'private'
  };
}

function coreViewToCustomMetadataModel(view) {
  return _.mapValues(Metadata.defaultCustomData(), (fieldSet, fieldSetName) => (
    fieldSet.map(({field, privateField}) => (
      {
        field: field,
        privateField: privateField,
        value: privateField
          ? view.privateMetadata.custom_fields[fieldSetName][field]
          : view.metadata.custom_fields[fieldSetName][field]
      }
    ))
  ));
}

type ImportProgress
  = { rowsImported: number }
  | { stage: string }

type NotificationStatus
  = 'Available'
  | 'InProgress'
  | 'NotificationSuccessful'
  | 'NotificationError'

type ImportStatus
  = { type: 'NotStarted' }
  | { type: 'Started' }
  | { type: 'InProgress', progress: ImportProgress }
  | { type: 'InProgress', progress: ImportProgress, notification: NotificationStatus }
  | { type: 'Error', error: string }
  | { type: 'Complete' }


export function initialImportStatus(): ImportStatus {
  return {
    type: 'NotStarted'
  };
}

const IMPORT_START = 'IMPORT_START';
function importStart() {
  return {
    type: IMPORT_START
  };
}

const IMPORT_PROGRESS = 'IMPORT_PROGRESS';
export function importProgress(progress: ImportProgress, notificationsEnabled: boolean = false) {
  return {
    type: IMPORT_PROGRESS,
    progress,
    notificationsEnabled
  };
}

const IMPORT_ERROR = 'IMPORT_ERROR';
function importError(error: string = I18n.screens.import_pane.unknown_error) {
  return {
    type: IMPORT_ERROR,
    error: error
  };
}

export const IMPORT_COMPLETE = 'IMPORT_COMPLETE';
function importComplete() {
  return {
    type: IMPORT_COMPLETE
  };
}

export const NOTIFICATION_STATUS = 'NOTIFICATION_STATUS';
export function notificationStatus(status: NotificationStatus) {
  return {
    type: NOTIFICATION_STATUS,
    status
  };
}

export function update(status: ImportStatus = initialImportStatus(), action): ImportStatus {
  switch (action.type) {
    case IMPORT_START:
      return {
        type: 'Started'
      };

    case IMPORT_PROGRESS:
      if (action.notificationsEnabled) {
        return {
          type: 'InProgress',
          progress: action.progress,
          notification: status.notification || 'Available'
        };
      } else {
        return {
          type: 'InProgress',
          progress: action.progress
        };
      }

    case NOTIFICATION_STATUS: {
      if (status.type === 'InProgress') {
        return {
          ...status,
          notification: action.status
        };
      } else {
        return status;
      }
    }

    case IMPORT_ERROR:
      return {
        type: 'Error',
        error: action.error
      };

    case IMPORT_COMPLETE:
      return {
        type: 'Complete'
      };

    default:
      return status;
  }
}

export function addNotificationInterest() {
  return (dispatch, getState) => {
    const state = getState();
    if (state.importStatus.notification === 'Available') {
      dispatch(notificationStatus('InProgress'));
      socrataFetch(`/users/${blist.currentUser.id}/email_interests.json`, {
        method: 'POST',
        headers: {
          'Content-Type': 'application/json'
        },
        credentials: 'same-origin',
        body: JSON.stringify({
          eventTag: 'MAIL.IMPORT_ACTIVITY_COMPLETE',
          extraInfo: state.importStatus.progress.ticket
        })
      }).then((response) => {
        switch (response.status) {
          case 200:
            dispatch(notificationStatus('NotificationSuccessful'));
            break;
          default:
            dispatch(notificationStatus('NotificationError'));
            break;
        }
      }).catch(() => {
        dispatch(notificationStatus('NotificationError'));
      });
    }
  };
}

function importData(onError) {
  return (dispatch, getState) => {
    const state = getState();
    dispatch(importStart());
    socrataFetch('/api/imports2.json', {
      method: 'POST',
      headers: {
        'Content-Type': 'application/x-www-form-urlencoded'
      },
      credentials: 'same-origin',
      body: formurlencoded({
        name: state.upload.fileName,
        translation: transformToImports2Translation(state.transform.columns),
        blueprint: JSON.stringify(transformToBlueprint(state.transform.columns)),
        fileId: state.upload.progress.fileId,
        draftViewUid: state.datasetId
      })
    }).then((response) => {
      switch (response.status) {
        case 200:
          dispatch(importComplete());
          dispatch(goToPage('Finish'));
          break;

        case 202: {
          response.json().then((resp) => {
            const ticket = resp.ticket;
            setTimeout(() => {
              pollUntilDone(ticket, dispatch, (progressResponse) => {
                if (progressResponse.details && !_.isUndefined(progressResponse.details.progress)) {
                  dispatch(importProgress({
                    rowsImported: progressResponse.details.progress,
                    ticket: ticket
                  }, true));
                }
              }, onError);
            }, POLL_INTERVAL_MS);
          });
          break;
        }

        default:
          airbrake.notify({
            error: `Unexpected status code received while importing: ${response.status}`,
            context: { component: 'Server' }
          });
          onError();
      }
    }).catch((err) => {
      airbrake.notify({
        error: err,
        context: { component: 'Server' }
      });
      onError();
    });
  };
}

function importGeospatial(onError) {
  return (dispatch, getState) => {
    const state = getState();
    dispatch(importStart());
    socrataFetch('/api/imports2.json?method=shapefile', {
      method: 'POST',
      headers: {
        'Content-Type': 'application/x-www-form-urlencoded'
      },
      credentials: 'same-origin',
      body: formurlencoded({
        name: state.upload.fileName,
        blueprint: JSON.stringify({layers: _.map(state.layers, (layer) => ({name: layer.name}))}),
        fileId: state.upload.progress.fileId
      })
    }).then((response) => {
      switch (response.status) {
        case 200:
          dispatch(goToPage('Finish'));
          break;

        case 202: {
          response.json().then((resp) => {
            const ticket = resp.ticket;
            setTimeout(() => {
              pollUntilDone(ticket, dispatch, (progressResponse) => {
                if (progressResponse.details && !_.isUndefined(progressResponse.details.stage)) {
                  dispatch(importProgress({stage: progressResponse.details.stage}));
                }
              }, onError);
            }, POLL_INTERVAL_MS);
          });
          break;
        }

        default:
          // TODO: AIRBRAKE THIS STUFF: EN-6942
          console.error('IMPORTING DATA FAILED', response);
          onError();
      }
    }).catch((error) => {
      console.log(error);
      onError();
    });
  };
}

const POLL_INTERVAL_MS = 5000;


function pollUntilDone(ticket, dispatch, onProgress, onError) {
  socrataFetch(`/api/imports2.json?ticket=${ticket}`, {
    credentials: 'same-origin'
  }).then((response) => {
    switch (response.status) {
      case 202:
        response.json().then((resp) => {
          onProgress(resp);
        });
        setTimeout(() => {
          pollUntilDone(ticket, dispatch, onProgress, onError);
        }, POLL_INTERVAL_MS);
        break;

      case 200:
        dispatch(importComplete());
        dispatch(goToPage('Finish'));
        break;

      default:
        console.error('response error: ', response);
        onError();
    }
  });
}


function sourceColumnExpr(sourceColumn: SharedTypes.SourceColumn) {
  return `col${sourceColumn.index + 1}`;
}


function compositeColumnComponent(component: string | SharedTypes.SourceColumn) {
  return _.isObject(component)
    ? sourceColumnExpr(component)
    : '"' + component.replace(/"/g, '\\"') + '"';
}


export function transformToImports2Translation(importTransform: ImportColumns.Transform): string {
  function resultColumnToJs(resultColumn: ImportColumns.ResultColumn): string {
    // TODO: location columns
    const columnSource =
      resultColumn.columnSource.type === 'SingleColumn'
        ? sourceColumnExpr(resultColumn.columnSource.sourceColumn)
        : resultColumn.columnSource.components.map(compositeColumnComponent).join(' + ');
    return _.reduce(resultColumn.transforms, (transformed, transform) => {
      switch (transform.type) {
        case 'title':
          return `title(${transformed})`;

        case 'upper':
          return `upper(${transformed})`;

        case 'lower':
          return `lower(${transformed})`;

        case 'toStateCode':
          return `toStateCode(${transformed})`;

        case 'findReplace': {
          const findText = transform.regex ? Utils.escapeRegex(transform.findText) : transform.findText;
          const replaceString = `/${findText}/g` + (transform.caseSensitive ? '' : 'i');
          return `(${transformed}).replace(${replaceString}, "${transform.replaceText}")`;
        }
        default:
          console.log('error: unknown transform type ', transform.type);
          break;

      }
    }, columnSource);
  }
  return `[${importTransform.map(resultColumnToJs).join(',')}]`;
}


type Blueprint = {
  skip: number,
  columns: Array<{name: string, datatype: SharedTypes.TypeName}>
}


function transformToBlueprint(transform: ImportColumns.Transform): Blueprint {
  return {
    skip: 1, // TODO get this from model
    columns: transform.map((resultColumn) => ({
      name: resultColumn.name,
      datatype: resultColumn.chosenType
    }))
  };
}<|MERGE_RESOLUTION|>--- conflicted
+++ resolved
@@ -131,15 +131,9 @@
   return fetch(path, mergedOptions);
 }
 
-<<<<<<< HEAD
-export function modelToViewParam(metadata) {
-  const license = metadata.license;
-  if (license.licenseId !== '') {
-=======
 export function modelToViewParam(metadata, navigation) {
   const license = metadata.license;
   if (license.licenseName !== '') {
->>>>>>> fbd86913
     return {
       name: metadata.contents.name,
       attributionLink: license.sourceLink,
@@ -157,14 +151,10 @@
         custom_fields: customMetadataModelToCoreView(metadata.contents.customMetadata, true)
       },
       licenseId: license.licenseId,
-<<<<<<< HEAD
-      license: licenseToView(license)
-=======
       license: licenseToView(license),
       displayType: _.isEqual(navigation.path, ['SelectType', 'Metadata'])
                     ? 'table'
                     : 'draft'
->>>>>>> fbd86913
     };
   } else {
     return {
@@ -182,14 +172,10 @@
       privateMetadata: {
         contactEmail: metadata.contents.contactEmail,
         custom_fields: customMetadataModelToCoreView(metadata.contents.customMetadata, true)
-<<<<<<< HEAD
-      }
-=======
       },
       displayType: _.isEqual(navigation.path, ['SelectType', 'Metadata'])
                     ? 'table'
                     : 'draft'
->>>>>>> fbd86913
     };
   }
 }
@@ -211,19 +197,6 @@
     return l.id === licenseId;
   });
 
-<<<<<<< HEAD
-  return {
-    name: name,
-    termsLink: match.terms_link || '',
-    logoUrl: match.logo || ''
-  };
-}
-
-export function coreViewToModel(view) {
-  const contents = coreViewContents(view);
-  const license = coreViewLicense(view);
-  return {
-=======
   return {
     name: name,
     termsLink: match.terms_link || '',
@@ -237,7 +210,6 @@
                   ? coreViewLicense(view)
                   : Metadata.emptyLicense();
   return {
->>>>>>> fbd86913
     nextClicked: false,
     contents: contents,
     lastSaved: {
