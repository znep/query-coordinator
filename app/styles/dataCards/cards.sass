@import dataCards/common/colors
@import dataCards/common/layout
@import dataCards/action-button
@import dataCards/tool-panel

$metadata-top-padding: 7px
$metadata-side-padding: 30px
$filter-height: 58px
// api panel sizes
$api-panel-width: 512px
$api-panel-hint-width: 20px

/* MOBILE/RESPONSIVE DESIGN. SEE DESKTOP-SPECIFIC STYLES BELOW */
body.state-view-cards
  background-color: $view-cards-bg-color

  *:focus
    outline-width: 2px

  .cards-metadata
    position: relative
    background-color: $metadata-bg-color
    color: $dark-grey-font-color
    padding: $metadata-top-padding ($metadata-side-padding / 2)
    border-top: 3px solid $metadata-border-color
    border-bottom: 3px solid $metadata-border-color
    z-index: 2

    .page-description
      margin-top: 1rem

      .show-more
        height: 1rem
        display: none
        padding-top: 1.5rem
        color: $aqua-font-color
        cursor: pointer

        .show-more-arrow
          margin-left: 5px

        &:before
          content: 'Show more'
        &.less:before
          content: 'Show less'
        &.clamped,&.less
          display: inline-block

    .padded-wrapper
      padding: ($metadata-side-padding / 2)

    header
      font-size: 2em

    .activities
      position: relative
      $activities-divider-width: 36px
      padding-right: $metadata-side-padding / 2
      text-align: right

      .metadata
        padding-bottom: 10px

      .metadatum-wrapper

        &:last-child
          .metadatum
            margin-bottom: 10px

        .metadatum
          padding: 10px 0 0 10px
          white-space: nowrap
          overflow: hidden
          width: 100%

          span

            &.label
              text-transform: uppercase
              padding-right: 0.3em

            &.value, &.value a
              text-transform: capitalize
              font-weight: bold
              color: $aqua-font-color

<<<<<<< HEAD
            &.value.source-dataset-name
              max-width: 15rem
              display: inline-block

              & .content
                position: relative
                top: 3px

      .save-button
        position: relative
        .saving-spinner-wrapper
          $spinner-size: 17px
          position: absolute
          top: calc(50% - #{$spinner-size / 2})
          bottom: 0
          left: calc(50% - #{$spinner-size / 2})
          right: 0
          .saving-spinner
            @include prefixer(animation-duration, '0.7s')
            @include prefixer(animation-iteration-count, 'infinite')
            @include prefixer(animation-timing-function, 'linear')
            @include prefixer(animation-name, 'loadingspin')
            display: none
            height: $spinner-size
            width: $spinner-size

        &.working
          .saving-spinner
            display: block
          .button-text
            visibility: hidden


=======
>>>>>>> adf91448
    #api-panel
      position: absolute
      display: none
      margin-top: $api-panel-hint-width / 2
      right: ($metadata-side-padding / 2) + ($action-btn-min-width / 2)
      color: $api-panel-white-font-color
      background-color: $api-panel-bg-color
      text-align: left
      z-index: 1003
      width: $api-panel-width
      border: solid 1px $api-panel-border-color

      #api-panel-hint
        position: absolute
        right: -1px
        top: -$api-panel-hint-width
        width: 0
        height: 0
        border-style: solid
        border-width: 0 0 $api-panel-hint-width $api-panel-hint-width
        border-color: transparent transparent $api-panel-bg-color transparent

      #api-panel-inner-container
        position: relative
        padding: $card-padding

      h2
        margin: 0
        font-size: 1.25em
        font-weight: bold

      #api-url-display
        margin: 0
        padding: 0
        font-size: 1.1em
        line-height: 3em
        white-space: nowrap
        color: $api-panel-black-font-color
        background-color: $api-panel-url-textarea-bg-color
        border: none
        outline: none
        overflow-x: scroll
        overflow-y: hidden

        .api-url-spacer
          display: inline-block
          width: 1em

        #api-url-content
          display: inline-block

          &:before, &:after
            content: ''
            display: inline-block
            width: 1em

      .api-btn
        width: auto
        background-color: $dark-btn-bg-color
        border: solid 2px $dark-btn-border-color
        color: $dark-btn-font-color
        font-weight: bold
        font-size: 1em
        margin-bottom: 0

        &:hover, &.active
          background-color: $dark-btn-hover-bg-color
          border: solid 2px $dark-btn-hover-border-color
          color: $dark-btn-hover-font-color

    #api-panel.active
      display: block

  .cards-content
    position: relative
    color: $white-font-color
    background-color: $view-cards-bg-color
    z-index: 1

    #quick-filter-bar-container
      position: relative

      .quick-filter-bar-spacer
        position: relative
        padding: $metadata-side-padding / 2
        width: 100%
        box-sizing: border-box
        line-height: 1.5rem
        background-color: white

      .quick-filter-bar
        position: absolute
        width: 100%
        top: 0
        padding: 0
        box-sizing: border-box
        z-index: 1002

        &.stuck
          position: fixed
          top: 0

        .content
          padding: $metadata-side-padding / 2
          background-color: $view-cards-bg-color
          width: 100%
          box-sizing: border-box
          line-height: 1.5rem

        .filter
          // TODO: responsive design for filters when narrow
          display: inline-block
          padding-right: 3px
          color: $white-font-color

          span
            opacity: 0.6
            &.light
              opacity: 1

    #card-container
      position: relative

    .cards
      display: block
      padding: 0

      /* LAYOUT */
      .card-spot
        position: absolute

        .card-drag-overlay
          position: absolute
          left: 0
          right: 0
          top: 0
          bottom: 0
          z-index: 2
          cursor: grab !important
          cursor: -webkit-grab !important

        card
          position: absolute
          top: 0
          right: 0
          bottom: 0
          left: 0
          z-index: 1

          &.dragged
            position: fixed
            z-index: 3000
            opacity: 0.85
            cursor: grabbing !important
            cursor: -webkit-grabbing !important
            @include prefixer(transition, 'width 0.55s, height 0.55s')

      .card-group-drop-placeholder
        position: absolute
        display: none
        height: 128px
        font-size: 1.5em
        line-height: 128px
        text-align: center
        color: white
        border: 2px dashed white
        border-radius: $rounded-corners-border-radius
        box-sizing: border-box

      .card-drop-placeholder
        position: absolute
        left: 0
        right: 0
        top: 0
        bottom: 0
        background-color: white
        opacity: 0.5
        border-radius: $rounded-corners-border-radius

      .add-card-button
        position: absolute

/*  DESKTOP-SPECIFIC STYLES  */

@media screen
  @media (min-width: 768px)
    .cards-view
      .cards-metadata
        .metadatum-wrapper
          .span6:first-child
            .metadatum
              // left-hand activities on full-width
              margin-right: 35px


/*   ICONS AND COMPONENTS */

.expand-button, .delete-button
  position: absolute
  width: 20px
  height: 20px
  right: 5px
  top: 5px
  text-align: center
  line-height: 20px
  font-family: 'SSAir'
  background-color: white
  z-index: 3

  span
    cursor: pointer
    display: block
    position: relative
    color: #888

    &:hover
      color: #ccc

.expand-button span:before
  content: '⤢'

.delete-button span
  &:before
    content: '×'
    font-size: 22px
    line-height: 0

  &:hover
    color: red

.table-icon
  .grid-lines
    fill: $aqua-font-color
  .grid-cells
    fill: lighten($aqua-font-color, 10)


// Standardized buttons

.action-btn
  display: inline-block
  padding: $action-btn-padding-top $action-btn-padding-left
  border-radius: $rounded-corners-border-radius
  border: solid 2px $btn-border-color
  background-color: $btn-bg-color
  margin: 0 0 10px 10px
  color: $aqua-font-color
  min-width: $action-btn-min-width
  text-align: center
  font-size: 1em
  font-weight: bold
  cursor: pointer

  &.l-to-r
    margin: 0 10px 10px 0

  &.r-to-l
    margin: 0 0 10px 10px

  &:hover, &.active
    background-color: $btn-hover-bg-color
    border: solid 2px $btn-hover-border-color
    color: $btn-hover-font-color

  &.disabled
    background-color: $btn-disabled-bg-color
    border: solid 2px $btn-disabled-border-color
    color: $btn-disabled-font-color
    cursor: default

  &:focus
    outline: none

  &.touched
    background-color: $btn-touched-bg-color
    border: solid 2px $btn-touched-border-color
    color: $btn-touched-font-color

.action-btn.dark
  background-color: $dark-btn-bg-color
  border: solid 2px $dark-btn-border-color
  color: $dark-btn-font-color

  &:hover
    background-color: $dark-btn-hover-bg-color
    border: solid 2px $dark-btn-hover-border-color
    color: $dark-btn-hover-font-color

  &.disabled
    background-color: $btn-disabled-bg-color
    border: solid 2px $btn-disabled-border-color
    color: $btn-disabled-font-color
    cursor: default

.add-card-select-column
  position: relative
  width: 240px
  height: 40px
  margin: 1em 1em 1em 0
  background-color: $api-panel-border-color

  select
    width: 100%
    height: 100%
    padding: 1em 3em 1em 1em
    color: $modal-white-font-color
    background-color: transparent
    border: none
    outline: none
    -webkit-appearance: none
    -moz-appearance: none
    appearance: none

  .arrow-container
    position: absolute
    width: 2rem
    height: 100%
    top: 0
    right: 0
    background-color: $api-panel-border-color
    pointer-events: none

    .arrow
      position: absolute
      width: 0
      height: 0
      top: 50%
      left: 30%
      border-style: solid
      border-width: 5px 5px 0 5px
      border-color: white transparent transparent transparent
      pointer-events: none

.add-card-preview
  position: relative
  display: block
  width: 100%
  height: 300px
  margin: 1em 0
  line-height: 300px
  text-align: center
  background-color: #6d7988
  border: 2px dashed $modal-white-font-color
  border-radius: $rounded-corners-border-radius

.add-card-buttons
  text-align: right

  .action-btn
    margin-bottom: 0<|MERGE_RESOLUTION|>--- conflicted
+++ resolved
@@ -84,7 +84,6 @@
               font-weight: bold
               color: $aqua-font-color
 
-<<<<<<< HEAD
             &.value.source-dataset-name
               max-width: 15rem
               display: inline-block
@@ -117,9 +116,6 @@
           .button-text
             visibility: hidden
 
-
-=======
->>>>>>> adf91448
     #api-panel
       position: absolute
       display: none
