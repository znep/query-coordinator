import _ from 'lodash';
import React, { PropTypes, Component } from 'react';
import classNames from 'classnames';
import { Link } from 'react-router';
import * as Links from '../../links';
import * as DisplayState from '../../lib/displayState';
import { singularOrPlural } from '../../lib/util';
import styleguide from 'socrata-components';
import ProgressBar from '../ProgressBar';
import TypeIcon from '../TypeIcon';
import { commaify } from '../../../common/formatNumber';
import SocrataIcon from '../../../common/components/SocrataIcon';
import styles from 'styles/Table/TransformStatus.scss';

function getFlyoutId(transform) {
  return `transform-status-flyout-${transform.id}`;
}

function ErrorFlyout({ transform }) {
  const SubI18n = I18n.show_output_schema.column_header;
  const flyoutId = getFlyoutId(transform);
  const msgTemplate = singularOrPlural(
    transform.num_transform_errors,
    SubI18n.column_status_flyout.error_msg_singular,
    SubI18n.column_status_flyout.error_msg_plural
  );
  return (
    <div
      id={flyoutId}
      className="transform-status-flyout flyout flyout-hidden">
      <section className="flyout-content">
        {msgTemplate.format({
          num_errors: commaify(transform.num_transform_errors),
          type: SubI18n.type_display_names[transform.output_soql_type]
        })}
        <TypeIcon type={transform.output_soql_type} />
        <br />
        <span className="click-to-view">{I18n.show_output_schema.click_to_view}</span>
      </section>
    </div>
  );
}

ErrorFlyout.propTypes = {
  transform: PropTypes.object.isRequired
};

class TransformStatus extends Component {
  componentDidMount() {
    this.attachFlyouts();
  }

  shouldComponentUpdate(nextProps) {
    return !_.isEqual(nextProps, this.props);
  }

  componentDidUpdate() {
    this.attachFlyouts();
  }

  attachFlyouts() {
    if (this.flyoutParentEl) {
      styleguide.attachTo(this.flyoutParentEl);
    }
  }

  render() {
    const { transform, totalRows, path, displayState, columnId } = this.props;
    const SubI18n = I18n.show_output_schema.column_header;
    const uploadDone = _.isNumber(totalRows);
    const thisColumnDone = _.isNumber(totalRows) &&
      transform.contiguous_rows_processed === totalRows;

    const inErrorMode = displayState.type === DisplayState.COLUMN_ERRORS &&
      transform.id === displayState.transformId;

    const linkPath = inErrorMode ?
      Links.showOutputSchema(path.uploadId, path.inputSchemaId, path.outputSchemaId) :
      Links.showColumnErrors(path.uploadId, path.inputSchemaId, path.outputSchemaId, transform.id);

    const rowsProcessed = transform.contiguous_rows_processed || 0;
    const percentage = Math.round(rowsProcessed / totalRows * 100);
    const progressBarType = (!uploadDone || thisColumnDone) ? 'done' : 'inProgress';

    const progressBar = (
      <div className={styles.columnProgressBar}>
        <ProgressBar
          type={progressBarType}
          percent={percentage}
          ariaLabeledBy={`column-display-name-${columnId}`} />
      </div>
    );

<<<<<<< HEAD
    const errorFlyout = (transform.num_transform_errors > 0 && !inErrorMode) ?
      <ErrorFlyout transform={transform} /> :
      null;
=======
    let errorFlyout = null;
    let flyoutId = null;
    if (transform.num_transform_errors > 0 && !inErrorMode) {
      flyoutId = this.getFlyoutId();
      const msgTemplate = singularOrPlural(
        transform.num_transform_errors,
        SubI18n.column_status_flyout.error_msg_singular,
        SubI18n.column_status_flyout.error_msg_plural
      );
      errorFlyout = (
        <div id={flyoutId} className={styles.transformStatusFlyout}>
          <section className={styles.flyoutContent}>
            {msgTemplate.format({
              num_errors: commaify(transform.num_transform_errors),
              type: SubI18n.type_display_names[transform.output_soql_type]
            })}
            <TypeIcon type={transform.output_soql_type} />
            <br />
            <span className={styles.clickToView}>{SubI18n.column_status_flyout.click_to_view}</span>
          </section>
        </div>
      );
    }
>>>>>>> 995d9be8

    if (transform.num_transform_errors > 0) {
      const msg = thisColumnDone ?
        singularOrPlural(
          transform.num_transform_errors, SubI18n.error_exists, SubI18n.errors_exist
        ) :
        singularOrPlural(
          transform.num_transform_errors, SubI18n.error_exists_scanning, SubI18n.errors_exist_scanning
        );
      return (
        <th
          key={transform.id}
<<<<<<< HEAD
          ref={(flyoutParentEl) => { this.flyoutParentEl = flyoutParentEl; }}
          data-flyout={getFlyoutId(transform)}
          className={classNames('col-errors', { 'col-errors-selected': inErrorMode })}>
          {progressBar}
          <Link to={linkPath}>
            <div className="column-status-text">
              <span className="err-info error">{commaify(transform.num_transform_errors)}</span>
              {msg}
            </div>
          </Link>
=======
          className={classNames(styles.colErrors, { [styles.colErrorsSelected]: inErrorMode })}>
          {progressBar}
          <div className={styles.statusText}>
            <span className={styles.error}>{commaify(transform.num_transform_errors)}</span>
            <Link to={linkPath} data-flyout={flyoutId}>{msg}</Link>
          </div>
>>>>>>> 995d9be8
          {errorFlyout}
        </th>
      );
    } else {
      if (thisColumnDone) {
        return (
          <th key={transform.id} className={styles.colErrors}>
            {progressBar}
            <div className={styles.statusText}>
              <SocrataIcon name="checkmark3" className={styles.successIcon} />
              {SubI18n.no_errors_exist}
            </div>
          </th>
        );
      } else {
        return (
          <th key={transform.id} className={styles.colErrors}>
            {progressBar}
            <div className={styles.statusText}>
              <span className={styles.spinner}></span>
              {SubI18n.scanning}
            </div>
          </th>
        );
      }
    }
  }
}

TransformStatus.propTypes = {
  transform: PropTypes.object.isRequired,
  columnId: PropTypes.number.isRequired,
  displayState: PropTypes.object.isRequired,
  path: PropTypes.object.isRequired,
  totalRows: PropTypes.number
};

export default TransformStatus;<|MERGE_RESOLUTION|>--- conflicted
+++ resolved
@@ -91,35 +91,32 @@
       </div>
     );
 
-<<<<<<< HEAD
+    // let errorFlyout = null;
+    // let flyoutId = null;
+    // if (transform.num_transform_errors > 0 && !inErrorMode) {
+    //   flyoutId = this.getFlyoutId();
+    //   const msgTemplate = singularOrPlural(
+    //     transform.num_transform_errors,
+    //     SubI18n.column_status_flyout.error_msg_singular,
+    //     SubI18n.column_status_flyout.error_msg_plural
+    //   );
+    //   errorFlyout = (
+    //     <div id={flyoutId} className={styles.transformStatusFlyout}>
+    //       <section className={styles.flyoutContent}>
+    //         {msgTemplate.format({
+    //           num_errors: commaify(transform.num_transform_errors),
+    //           type: SubI18n.type_display_names[transform.output_soql_type]
+    //         })}
+    //         <TypeIcon type={transform.output_soql_type} />
+    //         <br />
+    //         <span className={styles.clickToView}>{SubI18n.column_status_flyout.click_to_view}</span>
+    //       </section>
+    //     </div>
+    //   );
+    // }
     const errorFlyout = (transform.num_transform_errors > 0 && !inErrorMode) ?
       <ErrorFlyout transform={transform} /> :
       null;
-=======
-    let errorFlyout = null;
-    let flyoutId = null;
-    if (transform.num_transform_errors > 0 && !inErrorMode) {
-      flyoutId = this.getFlyoutId();
-      const msgTemplate = singularOrPlural(
-        transform.num_transform_errors,
-        SubI18n.column_status_flyout.error_msg_singular,
-        SubI18n.column_status_flyout.error_msg_plural
-      );
-      errorFlyout = (
-        <div id={flyoutId} className={styles.transformStatusFlyout}>
-          <section className={styles.flyoutContent}>
-            {msgTemplate.format({
-              num_errors: commaify(transform.num_transform_errors),
-              type: SubI18n.type_display_names[transform.output_soql_type]
-            })}
-            <TypeIcon type={transform.output_soql_type} />
-            <br />
-            <span className={styles.clickToView}>{SubI18n.column_status_flyout.click_to_view}</span>
-          </section>
-        </div>
-      );
-    }
->>>>>>> 995d9be8
 
     if (transform.num_transform_errors > 0) {
       const msg = thisColumnDone ?
@@ -132,10 +129,9 @@
       return (
         <th
           key={transform.id}
-<<<<<<< HEAD
           ref={(flyoutParentEl) => { this.flyoutParentEl = flyoutParentEl; }}
           data-flyout={getFlyoutId(transform)}
-          className={classNames('col-errors', { 'col-errors-selected': inErrorMode })}>
+          className={classNames(styles.colErrors, { [styles.colErrorsSelected]: inErrorMode })}>
           {progressBar}
           <Link to={linkPath}>
             <div className="column-status-text">
@@ -143,14 +139,10 @@
               {msg}
             </div>
           </Link>
-=======
-          className={classNames(styles.colErrors, { [styles.colErrorsSelected]: inErrorMode })}>
-          {progressBar}
           <div className={styles.statusText}>
             <span className={styles.error}>{commaify(transform.num_transform_errors)}</span>
             <Link to={linkPath} data-flyout={flyoutId}>{msg}</Link>
           </div>
->>>>>>> 995d9be8
           {errorFlyout}
         </th>
       );
