--- conflicted
+++ resolved
@@ -1,16 +1,16 @@
 @import 'lib/variables';
 
-<<<<<<< HEAD
-body.story-save-error #rich-text-editor-toolbar {
+body.story-save-error #rich-text-editor-toolbar-wrapper {
   top: $story-save-error-bar-reserved-height + $rich-text-editor-toolbar-top-offset;
-=======
+}
+
 #rich-text-editor-toolbar-wrapper { // for positioning
   position: fixed;
   top: $rich-text-editor-toolbar-top-offset;
   z-index: $rich-text-editor-toolbar-z-index;
   width: 100%;
   text-align: center; // centering the toolbar
->>>>>>> 6a9c46c3
+  transition: top $transition-duration;
 }
 
 #rich-text-editor-toolbar {
@@ -19,16 +19,11 @@
 
   display: inline-block;
   background-color: $rich-text-editor-toolbar-bg-color;
-<<<<<<< HEAD
-  z-index: $rich-text-editor-toolbar-z-index;
-  transition: top $transition-duration;
-=======
   border: 1px solid $rich-text-editor-toolbar-border-color;
   box-shadow: 0px 0px 7px 2px rgba(51,51,51,0.22);
   border-radius: 1px;
   font-size: 1.5rem;
   padding: 0 1rem;
->>>>>>> 6a9c46c3
 
   .rich-text-editor-toolbar-btn-group,
   .rich-text-editor-toolbar-select-group {
