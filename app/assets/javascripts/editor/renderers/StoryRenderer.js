(function(root) {

  'use strict';

  var socrata = root.socrata;
  var utils = socrata.utils;
  var storyteller = socrata.storyteller;

  // Component renderers are implemented as jQuery plugins.
  // This function maps component data (type, value) to
  // a jQuery plugin name ('storytellerComponentText').
  function _findAppropriateComponentRenderer(componentData) {

    utils.assertHasProperties(componentData, 'type');

    switch (componentData.type) {
      case 'html':
        return 'componentHTML';
      case 'spacer':
        return 'componentSpacer';
      case 'horizontalRule':
        return 'componentHorizontalRule';
      case 'assetSelector':
        return 'componentAssetSelector';
      case 'image':
        return 'componentImage';
      case 'youtube.video':
        return 'componentYoutubeVideo';
      case 'socrata.visualization.columnChart':
        return 'componentSocrataVisualizationColumnChart';
<<<<<<< HEAD
      case 'socrata.visualization.featureMap':
        return 'componentSocrataVisualizationFeatureMap';
=======
      case 'embeddedHTML':
        return 'componentEmbeddedHTML';
>>>>>>> 34f3bfeb
      default:
        throw new Error(
          'No component renderer found for component: {0}'.
            format(JSON.stringify(componentData))
        );
    }
  }

  function StoryRenderer(options) {

    var dispatcher = storyteller.dispatcher;

    var storyUid = options.storyUid || null;
    var $container = options.storyContainerElement || null;
    var insertionHint = options.insertionHintElement;
    var insertionHintIndex = -1;
    var onRenderError = options.onRenderError || function() {};
    var elementCache = new storyteller.StoryRendererElementCache();
    var warningMessageElement = options.warningMessageElement || null;
    var resizeRerenderTimeout;

    if (options.hasOwnProperty('onRenderError') &&
      ((typeof options.onRenderError) !== 'function')) {

      throw new Error(
        '`options.onRenderError` must be a function(is of type ' +
        (typeof onRenderError) +
        ').'
      );
    }

    if (typeof storyUid !== 'string') {

      onRenderError();
      throw new Error(
        '`options.storyUid` must be a string (is of type ' +
        (typeof storyUid) +
        ').'
      );
    }

    if (!($container instanceof jQuery)) {

      onRenderError();
      throw new Error(
        '`options.storyContainerElement` must be a jQuery element (is of type ' +
        (typeof $container) +
        ').'
      );
    }

    if (!(insertionHint instanceof jQuery)) {

      onRenderError();
      throw new Error(
        '`options.insertionHintElement` must be a jQuery element (is of type ' +
        (typeof insertionHint) +
        ').'
      );
    }

    if (!options.hasOwnProperty('insertionHintElement')) {

      onRenderError();
      throw new Error(
        '`options.insertionHintElement` must be provided'
      );
    }

    if (!(storyteller.richTextEditorManager instanceof storyteller.RichTextEditorManager)) {

      onRenderError();
      throw new Error(
        'stories must have a reference to a valid RichTextEditorManager'
      );
    }

    $container.addClass('story');
    $container.add(insertionHint).attr('data-story-uid', storyUid);

    _listenForChanges();
    _attachEvents();
    _renderStory();

    /**
     * CHART-86
     *
     * In order to respond to changes in the window size we need to watch for
     * the 'resize' event.
     *
     * It doesn't seem right to have a 'resize' event cause a change in the
     * story store, however, so the $(window).on('resize', ...) handler was
     * originally put here.
     *
     * As it turns out, this caused intermittent test failures because some
     * combination of PhantomJS + Karma will trigger resize events as tests
     * are being wound down, which caused the resize re-render handler to be
     * fired at a time when the StoryRenderer's corresponding StoryStore had
     * already been destroyed, which caused an error that should be impossible
     * in actual usage, that `window.socrata.storyteller.storyStore` is
     * undefined when the StoryRenderer attempts to query it for data).
     *
     * For lack of a better solution, we now have a `.destroy()` method on
     * renderers that can be called to remove event listeners and do any other
     * cleanup that may become necessary in the future.
     */
    this.destroy = function() {
      clearTimeout(resizeRerenderTimeout);
      _detachEvents();
    };

    /**
     * Private methods
     */

    function _listenForChanges() {

      storyteller.storyStore.addChangeListener(function() {
        _renderStory();
      });

      storyteller.dragDropStore.addChangeListener(function() {
        var hintPosition = storyteller.dragDropStore.getReorderHintPosition();

        if (hintPosition && hintPosition.storyUid === storyUid) {
          _showInsertionHintAtIndex(hintPosition.dropIndex);
        } else {
          _hideInsertionHint();
        }
      });

      storyteller.windowSizeBreakpointStore.addChangeListener(_applyWindowSizeClass);
      _applyWindowSizeClass();
    }

    function _attachEvents() {

      $(window).on('resize', _throttledRender);

      $container.on(
        'click',
        '[data-block-move-action]',
        function(event) {

          var payload = {
            action: event.target.getAttribute('data-block-move-action'),
            storyUid: storyUid,
            blockId: event.target.getAttribute('data-block-id')
          };

          dispatcher.dispatch(payload);
        }
      );

      $container.on(
        'click',
        '[data-block-delete-action]',
        function(event) {
          var blockId = event.target.getAttribute('data-block-id');
          var shouldDelete = true;

          if (storyteller.blockRemovalConfirmationStore.needsConfirmation(blockId)) {
            shouldDelete = confirm(I18n.t('editor.remove_block_confirmation')); //eslint-disable-line no-alert
          }

          if (shouldDelete) {
            var payload = {
              action: event.target.getAttribute('data-block-delete-action'),
              storyUid: storyUid,
              blockId: event.target.getAttribute('data-block-id')
            };

            dispatcher.dispatch(payload);
          }
        }
      );

      $container.on('dblclick', '.block', function(event) {
        var blockId = event.currentTarget.getAttribute('data-block-id');

        if (blockId) {
          storyteller.dispatcher.dispatch({
            action: Actions.BLOCK_DOUBLE_CLICK,
            storyUid: storyUid,
            blockId: blockId
          });
        }
      });

      $container.on('rich-text-editor::format-change', function(event) {

        dispatcher.dispatch({
          action: Actions.RTE_TOOLBAR_UPDATE_ACTIVE_FORMATS,
          activeFormats: event.originalEvent.detail.content
        });
      });

      // Handle updates to block content.
      $container.on('rich-text-editor::content-change', function(event) {

        var blockId = utils.findClosestAttribute(event.target, 'data-block-id');
        var componentIndex = utils.findClosestAttribute(event.target, 'data-component-index');

        var blockContent = event.originalEvent.detail.content;

        var existingComponentValue = storyteller.
          storyStore.
          getBlockComponentAtIndex(blockId, componentIndex).
          value.
          replace(/<br>/g, '');

        var newComponentValue = blockContent.
          replace(/<br>/g, '');

        var contentIsDifferent = (
          existingComponentValue !==
          newComponentValue
        );

        if (contentIsDifferent) {

          dispatcher.dispatch({
            action: Actions.BLOCK_UPDATE_COMPONENT,
            blockId: blockId,
            componentIndex: componentIndex,
            type: 'html',
            value: blockContent
          });
        }
      });

      $container.on('rich-text-editor::height-change', function() {
        _renderStory();
      });

      $container.on('click', '[data-action]', function(event) {
        var action = event.target.getAttribute('data-action');

        switch (action) {

          case Actions.ASSET_SELECTOR_CHOOSE_PROVIDER:
            dispatcher.dispatch({
              action: Actions.ASSET_SELECTOR_CHOOSE_PROVIDER,
              blockId: utils.findClosestAttribute(event.target, 'data-block-id'),
              componentIndex: utils.findClosestAttribute(event.target, 'data-component-index')
            });
            break;

          default:
            break;
        }
      });
    }

    function _detachEvents() {
      $(window).off('resize', _throttledRender);
    }

    function _applyWindowSizeClass() {
      var windowSizeClass = storyteller.windowSizeBreakpointStore.getWindowSizeClass();
      var unusedWindowSizeClasses = storyteller.windowSizeBreakpointStore.getUnusedWindowSizeClasses();

      $container.
        removeClass(unusedWindowSizeClasses.join(' ')).
        addClass(windowSizeClass);
    }

    function _throttledRender() {

      clearTimeout(resizeRerenderTimeout);

      resizeRerenderTimeout = setTimeout(
        function() {
          _renderStory();
        },
        Constants.WINDOW_RESIZE_RERENDER_DELAY
      );
    }

    /**
     * Story-level rendering operations
     */

    function _renderStory() {

      var blockIds = storyteller.storyStore.getStoryBlockIds(storyUid);
      var blockIdsToRemove = elementCache.getUnusedBlockIds(blockIds);
      var blockCount = blockIds.length;
      var layoutHeight = 0;

      blockIdsToRemove.forEach(function(blockId) {

        storyteller.
          storyStore.
          getBlockComponents(blockId).
          forEach(function(componentDatum, i) {
            var componentElement = elementCache.getComponent(blockId, i);

            componentElement.trigger('destroy');
          });

        elementCache.getBlock(blockId).remove();
        elementCache.flushBlock(blockId);
      });

      // Display a message if there are no blocks in the story
      _handleEmptyStoryMessage();

      blockIds.forEach(function(blockId, i) {

        var $blockElement = elementCache.getBlock(blockId);

        if ($blockElement === null) {
          $blockElement = _renderBlock(blockId);
          $container.append($blockElement);
        }

        _renderBlockComponents(blockId);

        // Disable or enable buttons depending on the index of this block
        // relative to the total number of blocks.
        // E.g. disable the 'move up' button for the first block and the
        // 'move down' button for the last block.
        _updateBlockEditControls($blockElement, i, blockCount);

        // Update the height of the containing iframes to be equal to the
        // height of the iframe document's body.
        _updateEditorHeights(blockId, $blockElement);

        // If we are supposed to display the insertion hint at this
        // block index, first position the insertion hint and adjust
        // the overall layout height.
        if (insertionHint && insertionHintIndex === i) {
          layoutHeight += _layoutInsertionHint(layoutHeight);
        }

        layoutHeight += _layoutBlock($blockElement, layoutHeight);
      });

      // If we are attempting to insert a new block at the end of the story
      // position the insertion hint after the last rendered block.
      if (insertionHint && insertionHintIndex === blockIds.length) {
        layoutHeight += _layoutInsertionHint(layoutHeight);
      }

      var windowHeight = $(window).height();
      var $parent = $container.parent();
      var padding = ($parent.outerHeight() - $parent.height()) / 2;
      var fixedHeight = windowHeight - $container.offset().top - padding;

      if (fixedHeight > layoutHeight) {
        $container.height(fixedHeight);
      } else {
        $container.height(layoutHeight + padding);
      }
    }

    function _showInsertionHintAtIndex(index) {
      if (index !== insertionHintIndex) {
        insertionHintIndex = index;
        _renderStory();
      }
    }

    function _hideInsertionHint() {
      if (insertionHintIndex !== -1 && insertionHint) {
        insertionHint.addClass('hidden');
        insertionHintIndex = -1;
        _renderStory();
      }
    }

    function _handleEmptyStoryMessage() {
      if (!_.isEmpty(warningMessageElement)) {
        var blockCount = storyteller.storyStore.getStoryBlockIds(storyUid).length;

        if (blockCount === 0) {
          warningMessageElement.addClass('message-empty-story');
          warningMessageElement.text(I18n.t('editor.empty_story_warning'));
        } else {
          warningMessageElement.removeClass('message-empty-story');
          warningMessageElement.text('');
        }
      }
    }

    /**
     * Block-level rendering operations
     */

    function _renderBlock(blockId) {

      if (typeof blockId !== 'string') {
        onRenderError();
        throw new Error(
          '`blockId` must be a string (is of type ' +
          (typeof blockId) +
          ').'
        );
      }

      var layout = storyteller.storyStore.getBlockLayout(blockId);
      var componentWidths = layout.split('-');
      var componentContainers = componentWidths.map(function(componentWidth, i) {
        return $(
          '<div>',
          {
            'class': 'component-container col{0}'.format(componentWidth),
            'data-component-layout-width': componentWidth,
            'data-component-index': i
          }
        );
      });

      var $blockElement = $(
        '<div>',
        {
          'class': 'block-edit',
          'data-block-id': blockId
        }
      ).append(
        [
          _renderBlockEditControls(blockId),
          $(
            '<div>',
            {
              'class': 'block',
              'data-block-id': blockId
            }
          ).append(componentContainers)
        ]
      );

      elementCache.setBlock(blockId, componentWidths.length, $blockElement);

      return $blockElement;
    }

    function _renderBlockEditControls(blockId) {

      return $(
        '<div>',
        {
          'class': 'block-edit-controls'
        }
      ).append([

        $(
          '<span>',
          {
            'class': 'block-edit-controls-move-up-btn btn icon-arrow-up2',
            'data-block-id': blockId,
            'data-block-move-action': Actions.STORY_MOVE_BLOCK_UP
          }
        ),

        $(
          '<span>',
          {
            'class': 'block-edit-controls-move-down-btn btn icon-arrow-down2',
            'data-block-id': blockId,
            'data-block-move-action': Actions.STORY_MOVE_BLOCK_DOWN
          }
        ),

        $(
          '<span>',
          {
            'class': 'block-edit-controls-delete-btn btn icon-cross2',
            'data-block-id': blockId,
            'data-block-delete-action': Actions.STORY_DELETE_BLOCK
          }
        )

      ]);
    }

    function _updateBlockEditControls($blockElement, blockIndex, blockCount) {

      var moveUpButton = $blockElement.find('.block-edit-controls-move-up-btn');
      var moveDownButton = $blockElement.find('.block-edit-controls-move-down-btn');

      moveUpButton.prop('disabled', blockIndex === 0);
      moveDownButton.prop('disabled', blockIndex === (blockCount - 1));
    }

    function _updateEditorHeights(blockId, $blockElement) {

      var componentData = storyteller.storyStore.getBlockComponents(blockId);
      var editorId;
      var contentHeight;
      var maxEditorHeight = 0;

      componentData.forEach(function(componentDatum, i) {

        // Ideally, we'd have some sort of API to ask each renderer what its
        // size is. For now, we deal with it here.
        if (componentDatum.type === 'html') {

          // In order to size text renderers, we must call into RichTextEditorManager.
          // Doing so requires the editorId, which can be found in a data attribute
          // generated by the text renderer.
          editorId = $blockElement.
            find('.component-container').
            eq(i).
            children(':first').
            attr('data-editor-id');

          contentHeight = storyteller.richTextEditorManager.
            getEditor(editorId).
            getContentHeight();

        } else {

          contentHeight = $blockElement.
            find('.component-container').
            eq(i).
            // Not sure why subtracting one causes
            // the heights to be evened out visually,
            // but it does.
            outerHeight(true) - 1;

        }

        maxEditorHeight = Math.max(
          maxEditorHeight,
          contentHeight
        );
      });

      $blockElement.
        find('.component-html > iframe').
        height(maxEditorHeight);
    }

    /**
     * Invokes the given component renderer with the given data.
     * If another component renderer is already present, the other renderer
     * will be torn down via the 'destroy' event.
     *
     * @param {string} componentRenderer - The name of the renderer to use.
     * @param {jQuery} $componentContainer - The DOM subtree to render into.
     * @param {object} componentData - The component's data from the database.
     */
    function _runComponentRenderer(componentRenderer, $componentContainer, componentData, theme) {
      var $componentContent = $componentContainer.children().eq(0);

      var needToChangeRenderer =
        componentRenderer !== $componentContainer.attr('data-component-renderer-name');

      if (needToChangeRenderer) {
        $componentContainer.attr('data-component-renderer-name', componentRenderer);

        $componentContent = $('<div>', { 'class': 'component' });

        $componentContainer.
          trigger('destroy').
          empty().
          append($componentContent);
      }

      // Provide the initial or updated data to the renderer.
      $componentContent[componentRenderer](componentData, theme);
    }

    /**
     * Finds an appropriate container for a
     * given block's component.
     *
     * @param {string} blockId
     * @param {number} componentIndex
     * @return {jQuery}
     */
    function _getComponentContainer(blockId, componentIndex) {
      var $block = elementCache.getBlock(blockId);
      var $componentContainer = elementCache.getComponent(blockId, componentIndex);

      if (!$componentContainer) {

        // If the container is not in the cache, we must grab it from the DOM. All component containers
        // have already been created in one step in _renderBlock.
        $componentContainer = $block.find('.component-container[data-component-index="' + componentIndex + '"]');
        utils.assert(
          $componentContainer.length > 0,
          'Could not find component container for blockId: {0}, componentIndex: {1}'.
            format(blockId, componentIndex)
        );
        elementCache.setComponent(blockId, componentIndex, $componentContainer);
      }

      utils.assertInstanceOf($componentContainer, $);

      return $componentContainer;
    }

    function _renderBlockComponents(blockId) {
      var components = storyteller.storyStore.getBlockComponents(blockId);
      var theme = storyteller.storyStore.getStoryTheme(storyUid);

      components.forEach(function(componentData, componentIndex) {

        var componentRenderer = _findAppropriateComponentRenderer(componentData);
        var $componentContainer = _getComponentContainer(blockId, componentIndex);

        _runComponentRenderer(componentRenderer, $componentContainer, componentData, theme);
      });
    }

    /**
     * Layout occurs after blocks have been rendered to the DOM.
     */

    function _layoutInsertionHint(layoutHeight) {

      var translation = 'translate(0,' + layoutHeight + 'px)';

      insertionHint.css('transform', translation).removeClass('hidden');

      return (
        insertionHint.outerHeight(true) +
        parseInt(insertionHint.css('margin-bottom'), 10)
      );
    }

    function _layoutBlock($blockElement, layoutHeight) {

      var translation = 'translate(0,' + layoutHeight + 'px)';

      $blockElement.attr('data-translate-y', layoutHeight);
      $blockElement.css('transform', translation);

      return $blockElement.outerHeight(true);
    }
  }

  root.socrata.storyteller.StoryRenderer = StoryRenderer;
})(window);<|MERGE_RESOLUTION|>--- conflicted
+++ resolved
@@ -28,13 +28,10 @@
         return 'componentYoutubeVideo';
       case 'socrata.visualization.columnChart':
         return 'componentSocrataVisualizationColumnChart';
-<<<<<<< HEAD
       case 'socrata.visualization.featureMap':
         return 'componentSocrataVisualizationFeatureMap';
-=======
       case 'embeddedHTML':
         return 'componentEmbeddedHTML';
->>>>>>> 34f3bfeb
       default:
         throw new Error(
           'No component renderer found for component: {0}'.
