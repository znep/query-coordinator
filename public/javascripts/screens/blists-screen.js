--- conflicted
+++ resolved
@@ -453,7 +453,7 @@
 
 blist.myBlists.customFav = function(value, column)
 {
-    return "\"<div class='blist-cell blist-favorite blist-favorite-\" + (" +
+    return "\"<div class='blist-favorite blist-favorite-\" + (" +
         value + " ? 'on' : 'off') + \"' title='\" + (" + value +
         " ? 'Remove from favorites' : 'Add to favorites') + \"'></div>\"";
 };
@@ -477,7 +477,6 @@
         \'">\' + $.htmlEscape(' + value + ') + \'</a>\'';
 };
 
-<<<<<<< HEAD
 blist.myBlists.customClipText = function(value)
 {
     return '\'<div class="clipText" title="\' + $.htmlEscape(' + value +
@@ -485,10 +484,15 @@
         \'">\' + $.htmlEscape(' + value + ' || "") + \'</div>\'';
 };
 
-/* Functions for main blists screen */
-
-blist.myBlists.listCellClick = function(event, row, column, origEvent)
-=======
+blist.myBlists.listDropdown = function(div)
+{
+    $(div.childNodes[0]).dropdownMenu({
+        menuContainerSelector: "#" + div.id,
+        triggerButtonSelector: "a.menuHandle",
+        pullToTop: true
+    });
+}
+
 blist.myBlists.customHandle = function(value, column) {
     var menu = "<ul class='blistItemMenu menu' id='itemMenu-\"+" + value + "+\"'>" +
         "<li class='open'>" + 
@@ -517,7 +521,7 @@
           "</div>" +
         "</li>" +
       "</ul>";
-    return "\"<div><a class='menuHandle' title='Open menu' href='#open_menu'>Blist Menu</a></div>" + menu + "\"";
+    return "\"<div onmouseover='blist.myBlists.listDropdown(this)' id='dropdown-\"+" + value + "+\"'><a id='a-\"+" + value + "+\"' class='menuHandle' title='Open menu' href='#open_menu'>Blist Menu</a></div>" + menu + "\"";
 };
 
 
@@ -539,20 +543,11 @@
 };
 
 blist.myBlists.listCellClick = function(event, row, column, origEvent) 
->>>>>>> 34b1061c
 {
     switch (column.dataIndex)
     {
         case 'favorite':
-<<<<<<< HEAD
-            var favUrl = '/blists/' + row.id + '/' +
-                (row.favorite ? 'delete' : 'create' ) + '_favorite';
-            $.ajax({ url: favUrl, type: "POST" });
-            row.favorite = !row.favorite;
-            myBlistsNS.model.change([ row ]);
-=======
             myBlistsNS.favoriteClick(row);
->>>>>>> 34b1061c
             break;
     }
 }
@@ -593,8 +588,7 @@
 }
 
 blist.myBlists.columns = [
-<<<<<<< HEAD
-  { width: 32, dataIndex: null },
+  { width: 32, dataIndex: 'id', renderer: blist.myBlists.customHandle, sortable: false },
   { cls: 'favorite', name: 'Favorite?', width: 36, dataIndex: 'favorite',
     renderer: blist.myBlists.customFav, sortable: true},
   { cls: 'type', name: 'Type', width: 45, dataIndex: 'isDefault',
@@ -612,21 +606,8 @@
 blist.myBlists.options = {
     cellExpandEnabled: false,
     manualResize: true,
-    showRowNumbers: false
-=======
-  { width: 32, dataIndex: 'id', renderer: blist.myBlists.customHandle, sortable: false },
-  { cls: 'favorite', name: 'Favorite?', width: 36, dataIndex: 'favorite', renderer: blist.myBlists.customFav, sortable: true},
-  { cls: 'type', name: 'Type', width: 45, dataIndex: 'flags', renderer: blist.myBlists.customLensOrBlist, sortable: true },
-  { name: 'Name', percentWidth: 20, dataIndex: 'name', group: true, sortable: true },
-  { name: 'Description', percentWidth: 40, dataIndex: 'description', group: true, sortable: true },
-  { name: 'Owner', percentWidth: 20, dataIndex: 'ownerName', group: true, sortable: true},
-  { name: 'Last Updated', percentWidth: 20, dataIndex: 'updatedAt', group: true, type: 'date', renderer: blist.myBlists.customDateMeta }
-];
-
-blist.myBlists.options = {
     showRowNumbers: false,
     noExpand: true
->>>>>>> 34b1061c
 };
 
 $(function() {
