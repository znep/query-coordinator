--- conflicted
+++ resolved
@@ -161,11 +161,7 @@
           {dataTable}
         </section>
       </div>
-<<<<<<< HEAD
-      <HomePaneSidebar />
-=======
-      <MetadataSidebar urlParams={urlParams} />
->>>>>>> a65d5848
+      <HomePaneSidebar urlParams={urlParams} />
     </div>
   );
 }
