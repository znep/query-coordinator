/* eslint react/jsx-indent: 0 */
import PropTypes from 'prop-types';

import React from 'react';
import moment from 'moment';
import { Link } from 'react-router';
import * as Links from 'links/links';
import * as Selectors from 'selectors';
import styles from './UploadSidebar.scss';

function titleOf(source) {
  if (source.source_type.type === 'url') return source.source_type.url;
  return source.source_type.filename;
}

function descriptionOf(source) {
  return source.content_type;
}

const UploadItem = ({ entities, source, params }) => {
  const outputSchema = Selectors.latestOutputSchemaForSource(entities, source.id);

  const linkTarget = outputSchema
    ? Links.showOutputSchema(params, source.id, outputSchema.input_schema_id, outputSchema.id)
    : null;

  return (
    <li>
<<<<<<< HEAD
      <Link to={linkTarget}>{source.source_type && source.source_type.filename}</Link>
      <div className={styles.timestamp}>{moment.utc(source.finished_at).fromNow()}</div>
=======
      <Link to={linkTarget}>
        {titleOf(source)}
      </Link>
      <p>{descriptionOf(source)}</p>
      <div className={styles.timestamp}>
        {moment.utc(source.finished_at).fromNow()}
      </div>
>>>>>>> 31e3de99
    </li>
  );
};

UploadItem.propTypes = {
  entities: PropTypes.object.isRequired,
  source: PropTypes.object.isRequired,
  params: PropTypes.object.isRequired
};

const UploadSidebar = ({ entities, currentUpload, otherUploads, params }) => {
  if (!currentUpload && otherUploads.length === 0) {
    return (
      <section className={styles.sidebar}>
        <span>{I18n.show_uploads.no_uploads}</span>
      </section>
    );
  }
  return (
    <section className={styles.sidebar}>
      {currentUpload && (
        <div>
          <h2>{I18n.show_uploads.current}</h2>
          <ul>
            <UploadItem entities={entities} source={currentUpload} params={params} />
          </ul>
        </div>
      )}
      {otherUploads.length > 0 && (
        <div>
          <h2>{currentUpload === null ? I18n.show_uploads.uploads : I18n.show_uploads.noncurrent}</h2>
          <ul>
            {otherUploads.map(source => (
              <UploadItem key={source.id} entities={entities} source={source} params={params} />
            ))}
          </ul>
        </div>
      )}
    </section>
  );
};

const sourceProptype = PropTypes.shape({
  id: PropTypes.number,
  inputSchemaId: PropTypes.number,
  outputSchemaId: PropTypes.number,
  source_type: PropTypes.object,
  finished_at: PropTypes.object
});

UploadSidebar.propTypes = {
  currentUpload: sourceProptype,
  otherUploads: PropTypes.arrayOf(sourceProptype),
  entities: PropTypes.object.isRequired,
  params: PropTypes.object.isRequired
};

export default UploadSidebar;<|MERGE_RESOLUTION|>--- conflicted
+++ resolved
@@ -26,18 +26,9 @@
 
   return (
     <li>
-<<<<<<< HEAD
-      <Link to={linkTarget}>{source.source_type && source.source_type.filename}</Link>
+      <Link to={linkTarget}>{titleOf(source)}</Link>
+      <p>{descriptionOf(source)}</p>
       <div className={styles.timestamp}>{moment.utc(source.finished_at).fromNow()}</div>
-=======
-      <Link to={linkTarget}>
-        {titleOf(source)}
-      </Link>
-      <p>{descriptionOf(source)}</p>
-      <div className={styles.timestamp}>
-        {moment.utc(source.finished_at).fromNow()}
-      </div>
->>>>>>> 31e3de99
     </li>
   );
 };
