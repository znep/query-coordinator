(function() {
  'use strict';
  // The implementation of the SoQL spec is incomplete at the moment, causing it to choke
  // when it encounters a column name containing a hyphen. The spec states that quoting
  // the column name with backticks should ensure the entire field name is used rather
  // than the column name being truncated at the hyphen, but this is not currently working
  // as intended.
  // Instead, since hyphens are supposed to be rewritten to underscores internally anyway,
  // we can avoid the quoting/truncation issue by rewriting hyphens to underscores before
  // making the request from the front-end.
  function CardDataService($q, http, Assert, DeveloperOverrides, SoqlHelpers) {

    function httpConfig(config) {
      return _.extend({
        requester: this,
        cache: true
      }, config);
    }

    return {
      getData: function(fieldName, datasetId, whereClauseFragment) {
        Assert(_.isString(fieldName), 'fieldName should be a string');
        Assert(_.isString(datasetId), 'datasetId should be a string');
        Assert(!whereClauseFragment || _.isString(whereClauseFragment), 'whereClauseFragment should be a string if present.');

        datasetId = DeveloperOverrides.dataOverrideForDataset(datasetId) || datasetId;

        var whereClause;

        if (_.isEmpty(whereClauseFragment)) {
          whereClause = '';
        } else {
          whereClause = 'where ' + whereClauseFragment;
        }

        fieldName = SoqlHelpers.replaceHyphensWithUnderscores(fieldName);

        // TODO: Implement some method for paging/showing data that has been truncated.
        var params = {
          $query: ('select {0} as name, count(*) as value {1} ' +
                   'group by {0} order by count(*) desc limit 200').format(
                     fieldName, whereClause)
        };
        var url = '/api/id/' + datasetId + '.json?';
        var config = httpConfig.call(this);
<<<<<<< HEAD
        return http.get(url + $.param(params), config).then(function(response) {
=======

        return http.get(url, config).then(function(response) {
>>>>>>> 6dc9a62b
          return _.map(response.data, function(item) {
            return { name: item.name, value: parseFloat(item.value) };
          });
        });
      },

      getTimelineDomain: function(fieldName, datasetId) {
        Assert(_.isString(fieldName), 'fieldName should be a string');
        Assert(_.isString(datasetId), 'datasetId should be a string');

        datasetId = DeveloperOverrides.dataOverrideForDataset(datasetId) || datasetId;
        fieldName = SoqlHelpers.replaceHyphensWithUnderscores(fieldName);
<<<<<<< HEAD
        var params = {
          $query: 'SELECT min({0}) as start, max({0}) as end'.format(fieldName)
        };
        var url = '/api/id/' + datasetId + '.json?';
        var config =  httpConfig.call(this);
        return http.get(url + $.param(params), config).then(function(response) {
=======

        var url = '/api/id/{1}.json?$query=SELECT min({0}) as start, max({0}) as end'.format(fieldName, datasetId);
        var config =  httpConfig.call(this);

        return http.get(url, config).then(function(response) {
>>>>>>> 6dc9a62b
          if (_.isEmpty(response.data)) {
            return $q.reject('Empty response from SODA.');
          }
          var firstRow = response.data[0];

          var domain = {
            start: moment(firstRow.start, moment.ISO_8601),
            end: moment(firstRow.end, moment.ISO_8601)
          };

          if (!domain.start.isValid()) {
            return $q.reject('Invalid date: ' + firstRow.start);
          } else if (!domain.end.isValid()) {
            return $q.reject('Invalid date: ' + firstRow.end);
          } else {
            return domain;
          }
        });
      },

      getTimelineData: function(fieldName, datasetId, whereClauseFragment, precision) {
        Assert(_.isString(fieldName), 'fieldName should be a string');
        Assert(_.isString(datasetId), 'datasetId should be a string');
        Assert(!whereClauseFragment || _.isString(whereClauseFragment), 'whereClauseFragment should be a string if present.');
        Assert(_.isString(precision), 'precision should be a string');

        var dateTrunc = SoqlHelpers.timeIntervalToDateTrunc[precision];
        Assert(dateTrunc !== undefined, 'invalid precision name given');

        datasetId = DeveloperOverrides.dataOverrideForDataset(datasetId) || datasetId;
        var whereClause = 'WHERE date_trunc IS NOT NULL';
        if (!_.isEmpty(whereClauseFragment)) {
          whereClause += ' and ' + whereClauseFragment;
        }
        fieldName = SoqlHelpers.replaceHyphensWithUnderscores(fieldName);
        var params = {
          $query: ('SELECT date_trunc_{2}({0}) AS date_trunc, count(*) AS value {1} ' +
                   'GROUP BY date_trunc').format(
                     fieldName, whereClause, dateTrunc)
        };
        var url = '/api/id/' + datasetId + '.json?';
        var config = httpConfig.call(this);
        return http.get(url + $.param(params), config).then(function(response) {
          if (!_.isArray(response.data)) {
            return $q.reject('Invalid response from SODA, expected array.');
          }
          if (_.isEmpty(response.data)) {
            return [];
          }
          var data = _.map(response.data, function(d) {
            d.date_trunc = moment(d.date_trunc, moment.ISO_8601);
            return d;
          });
          var invalidDate = _.find(data, function(datum) {
            return !datum.date_trunc.isValid();
          });
          if (invalidDate) {
            // _i is the original string given in the constructor. Potentially brittle, don't depend on it for anything important.
            return $q.reject('Bad date: ' + invalidDate.date_trunc._i);
          }
          var dates = _.pluck(data, 'date_trunc');
          var timeStart = _.min(dates);
          var timeEnd = _.max(dates);
          var timeData = Array(timeEnd.diff(timeStart, precision));
          _.each(data, function(item, i) {
            var date = item.date_trunc;
            var timeSlot = date.diff(timeStart, precision);
            timeData[timeSlot] = { date: date, value: Number(item.value) };
          });
          return _.map(timeData, function(item, i) {
            if (_.isUndefined(item)) {
              item = { date: moment(timeStart, moment.ISO_8601).add(i, precision), value: 0 };
            }
            return item;
          });
        });
      },

      // This now appears here rather than cardVizualizationChoropleth.js in order to
      // prepare for live GeoJSON data.
      getChoroplethRegions: function(shapeFileId) {
        shapeFileId = DeveloperOverrides.dataOverrideForDataset(shapeFileId) || shapeFileId;
        var url = '/resource/{0}.geojson'.format(shapeFileId);
        var config = httpConfig.call(this, {
          headers: {
            'Accept': 'application/vnd.geo+json'
          }
        });
        return http.get(url, config).
          then(function(response) {
            return response.data;
          });
      },

      // This is distinct from getData in order to allow for (eventual)
      // paginated queries to get total counts across all rows rather than the hard
      // 1,000-row limit on SoQL queries.
      getChoroplethAggregates: function(fieldName, datasetId, whereClauseFragment) {
        Assert(_.isString(fieldName), 'fieldName should be a string');
        Assert(_.isString(datasetId), 'datasetId should be a string');
        Assert(!whereClauseFragment || _.isString(whereClauseFragment), 'whereClauseFragment should be a string if present.');

        datasetId = DeveloperOverrides.dataOverrideForDataset(datasetId) || datasetId;
        var whereClause;
        if (_.isEmpty(whereClauseFragment)) {
          whereClause = '';
        } else {
          whereClause = 'where ' + whereClauseFragment;
        }
        fieldName = SoqlHelpers.replaceHyphensWithUnderscores(fieldName);
        var params = {
          $query: ('select {0} as name, count(*) as value {1} ' +
                   'group by {0} order by count(*) desc').format(
                     fieldName, whereClause),
        };
        var url = '/api/id/' + datasetId + '.json?';
        var config = httpConfig.call(this);
        return http.get(url + $.param(params), config).then(function(response) {
          if (!_.isArray(response.data)) return $q.reject('Invalid response from SODA, expected array.');
          return _.map(response.data, function(item) {
            return { name: item.name, value: parseFloat(item.value) };
          });
        });
      },

      getRowCount: function(datasetId, whereClause) {
        datasetId = DeveloperOverrides.dataOverrideForDataset(datasetId) || datasetId;
        var params = {
          $query: 'select count(0)'
        };
        if (whereClause) {
          params.$query += ' where {0}'.format(whereClause);
        }
        var url = '/api/id/' + datasetId + '.json?';
        var config = httpConfig.call(this);
        return http.get(url + $.param(params), config).
          then(function(response) {
            if (_.isEmpty(response.data)) {
              throw new Error('The response from the server contained no data.');
            }
            return response.data[0].count_0;
          });
      },

      getRows: function(datasetId, offset, limit, order, timeout, whereClause) {
        if (!order) order = '';
        datasetId = DeveloperOverrides.dataOverrideForDataset(datasetId) || datasetId;
        var params = {
          $offset: offset,
          $limit: limit,
          $order: order
        };
        if (whereClause) {
          params.$where = whereClause;
        }
        var url = '/api/id/' + datasetId + '.json?';
        var config = httpConfig.call(this, { timeout: timeout });
        return http.get(url + $.param(params), config).then(function(response) {
          return response.data;
        });
      },
      requesterLabel: function() {
        return 'card-data-service';
      }
    };
  }

  angular.
    module('dataCards.services').
    factory('CardDataService', CardDataService);

})();<|MERGE_RESOLUTION|>--- conflicted
+++ resolved
@@ -43,12 +43,7 @@
         };
         var url = '/api/id/' + datasetId + '.json?';
         var config = httpConfig.call(this);
-<<<<<<< HEAD
-        return http.get(url + $.param(params), config).then(function(response) {
-=======
-
-        return http.get(url, config).then(function(response) {
->>>>>>> 6dc9a62b
+        return http.get(url + $.param(params), config).then(function(response) {
           return _.map(response.data, function(item) {
             return { name: item.name, value: parseFloat(item.value) };
           });
@@ -61,20 +56,12 @@
 
         datasetId = DeveloperOverrides.dataOverrideForDataset(datasetId) || datasetId;
         fieldName = SoqlHelpers.replaceHyphensWithUnderscores(fieldName);
-<<<<<<< HEAD
         var params = {
           $query: 'SELECT min({0}) as start, max({0}) as end'.format(fieldName)
         };
         var url = '/api/id/' + datasetId + '.json?';
         var config =  httpConfig.call(this);
         return http.get(url + $.param(params), config).then(function(response) {
-=======
-
-        var url = '/api/id/{1}.json?$query=SELECT min({0}) as start, max({0}) as end'.format(fieldName, datasetId);
-        var config =  httpConfig.call(this);
-
-        return http.get(url, config).then(function(response) {
->>>>>>> 6dc9a62b
           if (_.isEmpty(response.data)) {
             return $q.reject('Empty response from SODA.');
           }
