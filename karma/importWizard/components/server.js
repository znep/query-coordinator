--- conflicted
+++ resolved
@@ -36,7 +36,6 @@
 
 describe("testing for API responses", () => {
   const metadata = {
-<<<<<<< HEAD
     license: {
       licenseId: "PDDL",
       licenseName: "Open Data Commons",
@@ -44,8 +43,6 @@
       attribution: "Me",
       sourceLink: "google.com"
     },
-=======
->>>>>>> 4c7aace1
     contents: {
       name: 'name',
       description: 'desc',
@@ -101,11 +98,7 @@
     }
   };
 
-<<<<<<< HEAD
-  describe('privacyCustomMetadata', () => {
-=======
   describe('translation between Redux model and /api/views payloads', () => {
->>>>>>> 4c7aace1
     const customMetadata = metadata.contents.customMetadata;
 
     it('test that public metadata values are correctly returned', () => {
