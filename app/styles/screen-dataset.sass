--- conflicted
+++ resolved
@@ -438,8 +438,6 @@
   #toolbarOptions, #editBar
     display: none
 
-<<<<<<< HEAD
-=======
 .editAlert, .unpublishedAlert
   p
     font-size: 1.2em
@@ -451,24 +449,6 @@
       left: 5em
       top: 0.5em
 
-// Dataset page-specific grid styles
-
-.blist-td, .blist-table-editor
-  font-size: 1.2em
-  line-height: 1.3333em
-  padding: 0.3333em
-
-.blist-td
-  height: 1.3333em
-
-.blist-td-header
-  font-weight: bold
-
-.blist-tr .blist-td-first
-  border-left-width: 0
-  padding-left: 0.4167em
-
->>>>>>> f2846a4f
 // Email view dialog
 .emailDatasetDialog
   width: 35em
