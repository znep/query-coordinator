--- conflicted
+++ resolved
@@ -233,13 +233,9 @@
                 <Metadata.view
                   datasetId={state.datasetId}
                   metadata={state.metadata}
-<<<<<<< HEAD
-                  onMetadataAction={dispatch} />
-=======
-                  onMetadataAction={(action) => {dispatch(action);}}
+                  onMetadataAction={dispatch}
                   importError={state.importStatus.error}
                   goToPrevious={() => dispatch(goToPrevious())} />
->>>>>>> 39b86185
               );
 
             case 'Working':
