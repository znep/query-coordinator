--- conflicted
+++ resolved
@@ -18,7 +18,6 @@
   }
 
   server {
-<<<<<<< HEAD
     listen 0.0.0.0:1337;
     location ~ ^/domain {
       rewrite ^/domain/(.*)/view/(.*)/(.*).png$ /300.png&text=$1-$2-$3  break;
@@ -27,9 +26,6 @@
   }
 
   server {
-=======
-
->>>>>>> 10f72f2b
     listen 0.0.0.0:9443 default ssl;
 
     ssl_certificate ssl/host.crt;
