import React, { PropTypes } from 'react';
import { connect } from 'react-redux';
import { ModalContent, ModalFooter } from 'common/components';
import { withRouter } from 'react-router';

import SocrataIcon from '../../../common/components/SocrataIcon';
import { hideModal } from 'actions/modal';
import { applyRevision } from 'actions/applyRevision';
import ApiCallButton from 'components/ApiCallButton';
import { APPLY_REVISION } from 'actions/apiCalls';
import styles from 'styles/Modals/PublishConfirmation.scss';

<<<<<<< HEAD
function PublishConfirmation({ outputSchemaId, doCancel, doUpdate, params }) {
=======
function PublishConfirmation({ doCancel, doUpdate }) {
>>>>>>> 504f7de8
  return (
    <div>
      <h2>
        {I18n.home_pane.publish_confirmation.title}
      </h2>
      <ModalContent>
        <p>
          {I18n.home_pane.publish_confirmation.body}
        </p>
        <SocrataIcon className={styles.mainIcon} name="public-open" />
      </ModalContent>
      <ModalFooter className={styles.modalFooter}>
        <button onClick={doCancel} className={styles.cancelButton}>
          {I18n.common.cancel}
        </button>
        <ApiCallButton
          additionalClassName={styles.mainButton}
          operation={APPLY_REVISION}
<<<<<<< HEAD
          onClick={() => doUpdate(outputSchemaId, params)}>
=======
          onClick={doUpdate}>
>>>>>>> 504f7de8
          {I18n.home_pane.publish_confirmation.button}
        </ApiCallButton>
      </ModalFooter>
    </div>
  );
}

PublishConfirmation.propTypes = {
  doCancel: PropTypes.func.isRequired,
  doUpdate: PropTypes.func.isRequired,
  params: PropTypes.object.isRequired
};

export function mapDispatchToProps(dispatch) {
  return {
    doCancel: () => dispatch(hideModal()),
<<<<<<< HEAD
    doUpdate: (outputSchemaId, params) => dispatch(applyRevision(outputSchemaId, params))
  };
}

export default withRouter(connect(mapStateToProps, mapDispatchToProps)(PublishConfirmation));
=======
    doUpdate: () => dispatch(applyRevision())
  };
}

export default connect(null, mapDispatchToProps)(PublishConfirmation);
>>>>>>> 504f7de8
<|MERGE_RESOLUTION|>--- conflicted
+++ resolved
@@ -10,11 +10,7 @@
 import { APPLY_REVISION } from 'actions/apiCalls';
 import styles from 'styles/Modals/PublishConfirmation.scss';
 
-<<<<<<< HEAD
-function PublishConfirmation({ outputSchemaId, doCancel, doUpdate, params }) {
-=======
-function PublishConfirmation({ doCancel, doUpdate }) {
->>>>>>> 504f7de8
+function PublishConfirmation({ doCancel, doUpdate, params }) {
   return (
     <div>
       <h2>
@@ -33,11 +29,7 @@
         <ApiCallButton
           additionalClassName={styles.mainButton}
           operation={APPLY_REVISION}
-<<<<<<< HEAD
-          onClick={() => doUpdate(outputSchemaId, params)}>
-=======
-          onClick={doUpdate}>
->>>>>>> 504f7de8
+          onClick={() => doUpdate(params)}>
           {I18n.home_pane.publish_confirmation.button}
         </ApiCallButton>
       </ModalFooter>
@@ -54,16 +46,8 @@
 export function mapDispatchToProps(dispatch) {
   return {
     doCancel: () => dispatch(hideModal()),
-<<<<<<< HEAD
-    doUpdate: (outputSchemaId, params) => dispatch(applyRevision(outputSchemaId, params))
+    doUpdate: (params) => dispatch(applyRevision(params))
   };
 }
 
-export default withRouter(connect(mapStateToProps, mapDispatchToProps)(PublishConfirmation));
-=======
-    doUpdate: () => dispatch(applyRevision())
-  };
-}
-
-export default connect(null, mapDispatchToProps)(PublishConfirmation);
->>>>>>> 504f7de8
+export default withRouter(connect(null, mapDispatchToProps)(PublishConfirmation));