const utils = require('common/js_utils');
const $ = require('jquery');
const _ = require('lodash');
const SvgVisualization = require('./SvgVisualization.js');
const DataTypeFormatter = require('./DataTypeFormatter.js');
const I18n = require('common/i18n').default;

const MINIMUM_COLUMN_WIDTH = 64;

// Passing in locale is a temporary workaround to localize the Table
module.exports = function Table(element, originalVif, locale) {

  _.extend(this, new SvgVisualization(element, originalVif));

  const self = this;
  // Because we need to hook into the renderError function call but want to be
  // able to call the 'super' once we do so, we cache the original version of
  // this.renderError for use in our overridden version later.
  //
  // Note that we lose the 'this' context when we do this so we need to re-bind
  // it.
  const superRenderError = this.renderError.bind(this);

  let vifToRender = originalVif;
  let dataToRender;
  let scrollbarHeightPx;
  let columnWidths = {};
  // Handle column width resizing
  let activeResizeColumnName = null;
  let activeResizeXStart = 0;
  let activeResizeXEnd = 0;

  attachEvents();

  /**
   * Public Methods
   */

  this.render = function(newVif, newData) {

    if (_.isEqual(vifToRender, newVif) && _.isEqual(dataToRender, newData)) {
      return;
    }

    // Note that we check if vifToRender and newVif are actually different
    // instead of just overwriting vifToRender so that we don't lose the
    // previously-calculated column widths.
    if (!_.isEqual(vifToRender, newVif)) {

      vifToRender = newVif;
      columnWidths = {};
    }

    if (newData) {
      dataToRender = newData;
    }

    render(vifToRender, dataToRender);
  };

  this.renderError = function() {

    self.$element.
      find('.socrata-visualization-container').
      removeClass('loaded');

    superRenderError(
      I18n.t('shared.visualizations.charts.table.error_unable_to_render', locale)
    );
  };

  /**
   * Compute how many rows can fit into the given pixel height (taking into
   * account header size).
   *
   * NOTE: This assumes each row is the same vertical height, no matter the
   * content.
   *
   * Currently this is true due to how the table is styled. Caveat emptor.
   */
  this.howManyRowsCanFitInHeight = function(overallHeightPx) {
    const alreadyHasData = dataToRender && dataToRender.rows.length > 0;

    if (!_.isFinite(overallHeightPx)) {
      return 0;
    }

    // We need some data in the table to do the measurements.
    // If there is none there, render a placeholder.
    if (!alreadyHasData) {
      // Render sample data into the table. Used for UI element measurement.
      //
      // We assign the values below in the same way that they are assigned in
      // the public this.render() function, but we add the 'placeholder'
      // property so that we know to not actually display the placholder data.
      dataToRender = {
        columns: [ { fieldName: 'placeholder', renderTypeName: 'text' } ],
        rows: [ [ 'placeholder' ] ],
        placeholder: true
      };

      render(vifToRender, dataToRender);
    }

    utils.assertInstanceOf(element.find('thead')[0], HTMLElement);
    utils.assertInstanceOf(element.find('tbody tr')[0], HTMLElement);

    // Measure.
    let headerHeightPx = element.find('thead').outerHeight();
    let rowHeightPx = element.find('tbody tr').outerHeight();

    // Compute
    let heightLeftAfterHeaderPx = (
      overallHeightPx -
      headerHeightPx -
      scrollbarHeightPx
    );
    let numberOfRows = heightLeftAfterHeaderPx / rowHeightPx;
    let maxRowCount = 0;

    if (_.isFinite(numberOfRows)) {
      maxRowCount = Math.max(0, Math.floor(numberOfRows));
    }

    return maxRowCount;
  };

  this.destroy = function() {

    detachEvents();
    self.$element.find('.socrata-table').remove();
  };

  /**
   * Private Methods
   */

  function templateTableCell(column, cell) {
    const cellData = DataTypeFormatter.renderCell(
      cell,
      column,
      _.get(vifToRender, 'series[0].dataSource.domain'),
      _.get(vifToRender, 'series[0].dataSource.datasetUid')
    );

    const cellAlignment = DataTypeFormatter.getCellAlignment(column);

    return `
      <td data-cell-render-type="${column.renderTypeName}" data-cell-alignment="${cellAlignment}">
        <div>
          ${cellData}
        </div>
      </td>
    `;
  }

  function templateTableSortedHeader(options) {
    let resizeTarget;

    if (options.isLastColumn) {

      resizeTarget = `
        <div
          class="
            column-resize-target
            column-resize-target-last${options.resizingClassIfIsResizing}
          "
          data-column-name="${options.columnName}">
        </div>
      `;
    } else {

      resizeTarget = `
        <div
          class="column-resize-target${options.resizingClassIfIsResizing}"
          data-column-name="${options.columnName}">
        </div>
      `;
    }

    return `
      <th scope="col">
        <div
          class="column-header-content"
          data-column-name="${options.columnName}"
          data-column-description="${options.columnDescription}"
          data-column-render-type="${options.renderTypeName}" data-sort>

          <span class="column-header-content-column-name">
            ${options.columnTitle}
          </span>
          <span class="sort-controls-container">
            <span class="${options.sortDirection} sort-indicator"></span>
            <button class="sort-menu-button"><span class="socrata-icon-kebab"></span></button>
          </div>
        </span>
        ${resizeTarget}
      </th>
    `;
  }

  function templateTableUnsortableHeader(options) {
    let resizeTarget;

    if (options.isLastColumn) {

      resizeTarget = `
        <div
          class="
            column-resize-target
            column-resize-target-last${options.resizingClassIfIsResizing}
          "
          data-column-name="${options.columnName}">
        </div>
      `;
    } else {

      resizeTarget = `
        <div
          class="column-resize-target${options.resizingClassIfIsResizing}"
          data-column-name="${options.columnName}">
        </div>
      `;
    }

    return `
      <th scope="col">
        <div
          class="column-header-content"
          data-column-name="${options.columnName}"
          data-column-description="${options.columnDescription}"
          data-column-render-type="${options.renderTypeName}">

          <span class="column-header-content-column-name">
            ${options.columnTitle}
          </span>
        </div>
        ${resizeTarget}
      </th>
    `;
  }

  function templateTableHeader(options) {
    let resizeTarget;

    if (options.isLastColumn) {

      resizeTarget = `
        <div
          class="
            column-resize-target
            column-resize-target-last${options.resizingClassIfIsResizing}
          "
          data-column-name="${options.columnName}">
        </div>
      `;
    } else {

      resizeTarget = `
        <div
          class="column-resize-target${options.resizingClassIfIsResizing}"
          data-column-name="${options.columnName}">
        </div>
      `;
    }

    return `
      <th scope="col">
        <div
          class="column-header-content"
          data-column-name="${options.columnName}"
          data-column-description="${options.columnDescription}"
          data-column-render-type="${options.renderTypeName}">

          <span class="column-header-content-column-name">
            ${options.columnTitle}
          </span>
          <span class="sort-controls-container">
            <span class="socrata-icon-arrow-up2 sort-indicator"></span>
            <button class="sort-menu-button"><span class="socrata-icon-kebab"></span></button>
          </span>
        </div>
        ${resizeTarget}
      </th>
    `;
  }

  function templateSortMenu() {

    const description = I18n.t('shared.visualizations.charts.table.description', locale);
    const more = I18n.t('shared.visualizations.charts.table.more', locale);
    const sortAscending = I18n.t('shared.visualizations.charts.table.sort_ascending', locale);
    const sortDescending = I18n.t('shared.visualizations.charts.table.sort_descending', locale);

    return `
      <div id="sort-menu">
        <ul>
          <li>
            <button id="sort-menu-sort-asc-button"><span class="socrata-icon-arrow-up2"></span>${sortAscending}</button>
          </li>
          <li>
            <button id="sort-menu-sort-desc-button"><span class="socrata-icon-arrow-down2"></span>${sortDescending}</button>
          </li>
        </ul>
        <div id="sort-menu-description-container">
          <div><span class="socrata-icon-info-inverse"></span>${description}</div>
          <p></p>
          <a id="sort-menu-more-link">${more}</a>
        </div>
      </div>
    `;
  }

  function templateTable(vif, data) {
    const activeSort = _.get(vif, 'configuration.order[0]', {});

    if (data === null) {
      return '';
    }

    const filteredColumns = data.columns.filter(function(column) {
      const flags = column.flags;
      const hidden = flags && flags.indexOf('hidden') >= 0;

      return !hidden;
    });

    let head = filteredColumns.
      map(function(column, i) {
        const resizingClassIfIsResizing = (
          column.fieldName === activeResizeColumnName
        ) ?
          ' resizing' :
          '';
        const templateOptions = {
          columnName: column.fieldName,
          columnTitle: _.escape(_.get(column, 'name', column.fieldName)),
          columnDescription: _.escape(_.get(column, 'description', '')),
          renderTypeName: _.get(column, 'renderTypeName', ''),
          sortDirection: activeSort.ascending ?
            'socrata-icon-arrow-up2' :
            'socrata-icon-arrow-down2',
          isLastColumn: (i === (filteredColumns.length - 1)),
          resizingClassIfIsResizing: resizingClassIfIsResizing
        };

        let template;

        if (isUnsortableColumnType(column)) {
          template = templateTableUnsortableHeader(templateOptions);
        } else if (activeSort.columnName === column.fieldName) {
          template = templateTableSortedHeader(templateOptions);
        } else {
          template = templateTableHeader(templateOptions);
        }

        return template;
      }).
      join('');

    let body = data.
      rows.
      map(function(row) {

        if (!row) {
          return '<tr class="null-row"><td></td></tr>';
        }

        let rowData = filteredColumns.
          map(function(column, columnIndex) {
            return templateTableCell(column, row[columnIndex]);
          }).join('');

        return `<tr>${rowData}</tr>`;
      }).
      join('');

    return `
      <div class="socrata-table">
        <table>
          <thead>
            ${head}
          </thead>
          <tbody>
            ${body}
          </tbody>
        </table>
      </div>
    `;
  }

  function render(vif, data) {
    const $existingTable = self.$element.find('.socrata-table');

    let scrollLeft = 0;

    if (!data) {
      return;
    }

    const $template = $(templateTable(vif, data));

    // Note that we need to append the table headers and rows to the DOM before
    // the native table column sizing behavior will take place. We rely on this
    // behavior to 'right-size' the columns based on the content of the rows
    // on the first page of results, which widths will be persisted across
    // result page changes.
    if ($existingTable.length) {

      scrollLeft = _.get($existingTable, '[0].scrollLeft', 0);
      $existingTable.replaceWith($template);
    } else {

      self.
        $element.
        find('.socrata-visualization-container').
        append($template);
    }

    const $newTable = self.$element.find('.socrata-table');
    const newTableScrollbarHeightPx = $newTable[0].offsetHeight -
      $newTable[0].clientHeight;

    // Cache the scrollbar height for later use.
    scrollbarHeightPx = scrollbarHeightPx || newTableScrollbarHeightPx;

    // If we are just rendering placeholder data we do not want to record or
    // update the column widths. We only use placeholder data to determine how
    // many rows can fit in the vertical space allotted to the table.
    if (data.placeholder === true) {
      return;
    }

    // Read the column widths out of the vif if they exist.
    _.each(
      _.get(vif, 'configuration.tableColumnWidths', {}),
      function(columnWidth, columnName) {

        if (!columnWidths.hasOwnProperty(columnName)) {
          columnWidths[columnName] = columnWidth;
        }
      }
    );

    // Backfill missing column widths based on the browser layout
    // and update widths.
    $template.
      find('thead th').
      each(function() {
        const $th = $(this);
        const columnName = $th.
          find('.column-header-content').
          attr('data-column-name');

        if (!columnWidths.hasOwnProperty(columnName)) {
          columnWidths[columnName] = this.getBoundingClientRect().width;
        }

        $th.width(
          Math.max(
            columnWidths[columnName],
            MINIMUM_COLUMN_WIDTH
          )
        );
      });

    // Update the current vif with the new column widths.
    _.set(
      vifToRender,
      'configuration.tableColumnWidths',
      columnWidths
    );

    $template.addClass('frozen-columns');

    if (activeResizeColumnName !== null) {

      $(`.column-resize-target[data-column-name="${activeResizeColumnName}"]`).
        addClass('resizing');
    }

    $newTable[0].scrollLeft = scrollLeft;

    self.
      $element.
      find('.socrata-visualization-container').
      addClass('loaded');
  }

  function attachEvents() {

    $(window).on('mousemove', handleMousemove);
    $(window).on('mouseup', handleMouseup);

    self.$element.on(
      'mousedown',
      '.socrata-table thead th .column-resize-target',
      handleResizeTargetMousedown
    );

    self.$element.on(
      'click touchstart',
      '.socrata-table thead th .column-header-content',
      handleColumnHeaderClick
    );

    self.$element.on(
      'click touchstart',
      '.sort-menu-button',
      handleSortMenuButtonClick
    );

    if (!self.isMobile()) {

      self.$element.on(
        'mouseenter mousemove',
        '.socrata-table thead .sort-menu-button',
        showSortMenuButtonFlyout
      );

      self.$element.on(
        'mouseleave',
        '.socrata-table thead .sort-menu-button',
        hideSortMenuButtonFlyout
      );
    }

    self.$element.on(
      'mouseenter mousemove',
      '.socrata-table tbody td',
      showCellFlyout
    );

    self.$element.on(
      'mouseleave',
      '.socrata-table tbody td',
      hideCellFlyout
    );
  }

  function detachEvents() {

    $(window).off('mousemove', handleMousemove);
    $(window).off('mouseup', handleMouseup);

    self.$element.off(
      'mousedown',
      '.socrata-table thead th .column-resize-target',
      handleResizeTargetMousedown
    );

    self.$element.off(
      'click touchstart',
      '.socrata-table thead th .column-header-content',
      handleColumnHeaderClick
    );

    self.$element.off(
      'click touchstart',
      '.sort-menu-button',
      handleSortMenuButtonClick
    );

    if (!self.isMobile()) {

      self.$element.off(
        'mouseenter mousemove',
        '.socrata-table thead .sort-menu-button',
        showSortMenuButtonFlyout
      );

      self.$element.off(
        'mouseleave',
        '.socrata-table thead .sort-menu-button',
        hideSortMenuButtonFlyout
      );
    }

    self.$element.off(
      'mouseenter mousemove',
      '.socrata-table tbody td',
      showCellFlyout
    );

    self.$element.off(
      'mouseleave',
      '.socrata-table tbody td',
      hideCellFlyout
    );
  }

  function showSortMenuButtonFlyout() {

     // Don't distract the user if they are resizing a column
     // (activeResizeColumnName is set to the name of the column being resized
     // at the start of the resize action, and reset to null when the resize
     // action is complete).
     if (activeResizeColumnName === null) {

       self.emitEvent(
         'SOCRATA_VISUALIZATION_COLUMN_FLYOUT',
         {
           element: $(this)[0],
           content: I18n.t('shared.visualizations.charts.table.column_options', locale),
           belowTarget: false,
           rightSideHint: false,
           dark: true
         }
       );
     }
   }

   function hideSortMenuButtonFlyout() {

     self.emitEvent(
       'SOCRATA_VISUALIZATION_COLUMN_FLYOUT',
       null
     );
   }

   function showCellFlyout(event) {
    const $target = $(event.currentTarget).find('div');
    // Sometimes $target doesn't seem to have any elements associated with it.
    const isOverflowing = (!_.isUndefined($target[0])) ?
      $target[0].clientWidth < $target[0].scrollWidth :
      false;
    const data = _.escape($target.text());

    // IE will incorrectly set isOverflowing to true for empty cells.
    if (isOverflowing && String(data).length > 0) {

      self.emitEvent(
        'SOCRATA_VISUALIZATION_CELL_FLYOUT',
        {
          element: $target[0],
          content: data,
          belowTarget: true,
          rightSideHint: false,
          dark: true
        }
      );
    }
  }

  function hideCellFlyout() {

    self.emitEvent(
      'SOCRATA_VISUALIZATION_CELL_FLYOUT',
      null
    );
  }

  // EN-17490 - Socrata Viz Table incorrectly allows sorting by blob type
  //
  // This function was previously called `isGeometryType()`, but it was being
  // used to determine whether or not to allow sorting by a column. This was
  // problematic because document and blob columns are also not sortable, but we
  // were allowing the user to attempt to sort by them, which made the resulting
  // query fail in such a way as to put the table into an unrecoverable broken
  // state.
  function isUnsortableColumnType(column) {

    return _.includes(
      [
        'point',
        'multipoint',
        'line',
        'multiline',
        'polygon',
        'multipolygon',
        'location',
<<<<<<< HEAD
        'phone',
=======
>>>>>>> 7517a074
        'document',
        'blob'
      ],
      column.renderTypeName
    );
  }

  function handleResizeTargetMousedown(event) {
    const columnName = this.getAttribute('data-column-name');

    event.originalEvent.stopPropagation();
    event.originalEvent.preventDefault();

    $(this).addClass('resizing');

    // We need to set this for when the table gets re-rendered.
    activeResizeColumnName = columnName;
    activeResizeXStart = event.originalEvent.clientX;
  }

  function handleMousemove(event) {

    // If we are currently resizing a column activeResizeColumnName will be
    // non-null; it is reset to null once the resize operation is complete.
    if (activeResizeColumnName !== null) {

      activeResizeXEnd = event.originalEvent.clientX;
      columnWidths[activeResizeColumnName] += (
        activeResizeXEnd -
        activeResizeXStart
      );
      activeResizeXStart = activeResizeXEnd;

      render(vifToRender, dataToRender);
    }
  }

  function handleMouseup() {
    const newColumnWidths = {};

    // If we are currently resizing a column activeResizeColumnName will be
    // non-null; it is reset to null once the resize operation is complete.
    if (!_.isNull(activeResizeColumnName)) {

      activeResizeColumnName = null;
      // Just do a blanket removeClass instead of trying to remove it only from
      // the one that was active (there will probably be less than 100 of these
      // elements in most meaningful situations).
      $('.column-resize-target').removeClass('resizing');

      self.
        $element.
        find('thead th').
        each(function() {
          const $th = $(this);
          const columnName = $th.
            find('.column-header-content').
            attr('data-column-name');
          const columnWidth = parseInt($th.width(), 10);

          newColumnWidths[columnName] = columnWidth;
        });

      self.emitEvent(
        'SOCRATA_VISUALIZATION_TABLE_COLUMNS_RESIZED',
        newColumnWidths
      );
    }
  }

  function handleColumnHeaderClick(event) {

    event.stopPropagation();
    event.preventDefault();

    if (self.isMobile()) {
      handleColumnHeaderClickForMobile($(this));
    } else {
      handleColumnHeaderClickForDesktop($(this));
    }
  }

  function handleColumnHeaderClickForDesktop($contentDiv) {

    const columnName = $contentDiv.attr('data-column-name');
    const columnRenderType = $contentDiv.attr('data-column-render-type');

    if (columnName && !isUnsortableColumnType({renderTypeName: columnRenderType})) {
      self.emitEvent('SOCRATA_VISUALIZATION_COLUMN_CLICKED', columnName);
    }
  }

  function handleColumnHeaderClickForMobile($contentDiv) {

    handleSortMenuToggle($contentDiv);
  }

  function handleSortMenuButtonClick(event) {

    event.stopPropagation();
    event.preventDefault();

    const $contentDiv = $(this).closest('.column-header-content');
    handleSortMenuToggle($contentDiv);
  }

  function handleSortMenuToggle($contentDiv) {

    const columnName = $contentDiv.attr('data-column-name');
    const columnRenderType = $contentDiv.attr('data-column-render-type');
    const columnDescription = _.escape($contentDiv.attr('data-column-description')) ||
      I18n.t('shared.visualizations.charts.table.no_column_description', locale);

    toggleSortMenu($contentDiv.closest('th'), columnName, columnRenderType, columnDescription);
  }

  function toggleSortMenu($container, columnName, columnRenderType, columnDescription) {

    let $sortMenu = $('#sort-menu');

    if ($sortMenu.length > 0) {

      // Menu exists.  If the menu is displayed on this column already, remove it
      //
      if ($sortMenu.attr('sort-menu-column-name') == columnName) {
        hideSortMenu();
        return;
      }

    } else {
      $sortMenu = $(templateSortMenu());
    }

    attachSortMenuEventHandlers($sortMenu, columnName, columnRenderType);
    populateSortMenu($sortMenu, columnName, columnDescription);
    positionSortMenu($sortMenu, $container);
  }

  function hideSortMenu() {

    $('#sort-menu').remove();
    $(document).off('click touchstart', hideSortMenu);
  }

  function attachSortMenuEventHandlers($sortMenu, columnName, columnRenderType) {

    if (columnName && !isUnsortableColumnType({renderTypeName: columnRenderType})) {

      $(document).on('click touchstart', hideSortMenu);

      $sortMenu.find('#sort-menu-sort-asc-button').off().on('click touchstart', (event) => {

        event.stopPropagation();
        event.preventDefault();

        self.emitEvent('SOCRATA_VISUALIZATION_COLUMN_SORT_APPLIED', { columnName, ascending: true });
        $sortMenu.remove();
      });

      $sortMenu.find('#sort-menu-sort-desc-button').off().on('click touchstart', (event) => {

        event.stopPropagation();
        event.preventDefault();

        self.emitEvent('SOCRATA_VISUALIZATION_COLUMN_SORT_APPLIED', { columnName, ascending: false });
        $sortMenu.remove();
      });

      $sortMenu.find('#sort-menu-more-link').off().on('click touchstart', (event) => {

        event.stopPropagation();
        event.preventDefault();

        const columnDescription = $sortMenu.attr('sort-menu-column-description');
        $sortMenu.find('#sort-menu-description-container p').text(columnDescription);
        $(event.target).hide();
      });
    }
  }

  function populateSortMenu($sortMenu, columnName, columnDescription) {

    $sortMenu.attr('sort-menu-column-name', columnName);
    $sortMenu.attr('sort-menu-column-description', columnDescription);

    const maxCharacters = 150;

    if (columnDescription.length > maxCharacters) {

      const truncatedDescription = _.truncate(
        columnDescription,
        {
          length: maxCharacters,
          separator: /,?\.* +/ // separate by spaces, including preceding commas and periods
        });

      $sortMenu.find('#sort-menu-description-container p').text(truncatedDescription);
      $sortMenu.find('#sort-menu-more-link').show();

    } else {

      $sortMenu.find('#sort-menu-description-container p').text(columnDescription);
      $sortMenu.find('#sort-menu-more-link').hide();
    }
  }

  function positionSortMenu($sortMenu, $container) {

    const $sortMenuButton = $container.find('.sort-menu-button');
    const buttonBottom = $sortMenuButton.position().top + $sortMenuButton.outerHeight(true);

    $sortMenu.appendTo($container);
    $sortMenu.css('right', 0); // must be positioned first for offset calculations to work
    $sortMenu.css('top', buttonBottom);

    // Move menu to the right if the left edge extends past the left table edge
    //
    const socrataTableScrollLeft = $container.closest('.socrata-table').scrollLeft();
    const tableOffsetLeft = $container.closest('table').offset().left;
    const menuOffsetLeft = $sortMenu.offset().left;

    const menuOffsetRight = Math.min(menuOffsetLeft - tableOffsetLeft - socrataTableScrollLeft, 5);
    $sortMenu.css('right', menuOffsetRight);
  }
};<|MERGE_RESOLUTION|>--- conflicted
+++ resolved
@@ -669,10 +669,7 @@
         'polygon',
         'multipolygon',
         'location',
-<<<<<<< HEAD
         'phone',
-=======
->>>>>>> 7517a074
         'document',
         'blob'
       ],
