angular.module('dataCards.directives').directive('cardVisualizationChoropleth', function(AngularRxExtensions, CardDataService, Filter, $http) {

  var INTERNAL_DATASET_FEATURE_ID = '_feature_id';

  return {
    restrict: 'E',
    scope: { 'model': '=', 'whereClause': '=' },
    templateUrl: '/angular_templates/dataCards/cardVisualizationChoropleth.html',
    link: function($scope, element, attrs) {

      AngularRxExtensions.install($scope);

      var model = $scope.observe('model');
      var dataset = model.pluck('page').observeOnLatest('dataset');
      var baseSoqlFilter = model.pluck('page').observeOnLatest('baseSoqlFilter');

      var geojsonRegions = model.observeOnLatest('shapeFile').map(
        function(shapeFile) {
          return Rx.Observable.fromPromise(CardDataService.getChoroplethRegions(shapeFile));
        }).switchLatest();

      var nonBaseFilterApplied = Rx.Observable.combineLatest(
          $scope.observe('whereClause'),
          baseSoqlFilter,
          function (whereClause, baseFilter) {
            return !_.isEmpty(whereClause) && whereClause != baseFilter;
          });

      var unfilteredDataObservable = Rx.Observable.combineLatest(
          model.pluck('fieldName'),
          baseSoqlFilter,
          dataset,
          function(fieldName, baseWhere, dataset) {
            return Rx.Observable.fromPromise(CardDataService.getData(fieldName, dataset.id, baseWhere));
          }).switchLatest();

      var filteredDataObservable = Rx.Observable.combineLatest(
          model.pluck('fieldName'),
          $scope.observe('whereClause'),
          nonBaseFilterApplied,
          dataset,
          function(fieldName, whereClause, nonBaseFilterApplied, dataset) {
            if (nonBaseFilterApplied) {
              return Rx.Observable.fromPromise(CardDataService.getData(fieldName, dataset.id, whereClause));
            } else {
              return Rx.Observable.returnValue(null);
            }
          }).switchLatest();

      // TODO: Update this function to return what we need, not all the other crap.
      // Probably just want to construct a new geojson object from scratch.
      // Need: aggregate value, related feature id, human name, primary aggregate display unit (i.e. 'crimes')
      var mergeRegionAndAggregateData = function(
        activeFilterNames,
        geojsonRegions,
        unfilteredDataAsHash,
        filteredDataAsHash,
        shapefileHumanReadableColumnName) {

        var newFeatures = geojsonRegions.features.filter(function(geojsonFeature) {
          return geojsonFeature.properties.hasOwnProperty(INTERNAL_DATASET_FEATURE_ID) &&
                 geojsonFeature.properties[INTERNAL_DATASET_FEATURE_ID];
        }).map(function(geojsonFeature) {

          var name = geojsonFeature.properties[INTERNAL_DATASET_FEATURE_ID];
          var humanReadableName = geojsonFeature.properties[shapefileHumanReadableColumnName];

          if ($.isPresent(filteredDataAsHash)) {
            var mergedValue = filteredDataAsHash[name];
          } else {
            var mergedValue = unfilteredDataAsHash[name];
          }

          var feature = {
            geometry: geojsonFeature.geometry,
            properties: geojsonFeature.properties,
            type: geojsonFeature.type
          };
          // We're using the property name '__MERGED_SOCRATA_VALUE__' in order to avoid
          // overwriting existing properties on the geojson object (properties are user-
          // defined according to the spec).
          feature.properties['__SOCRATA_MERGED_VALUE__'] = mergedValue;
          feature.properties['__SOCRATA_UNFILTERED_VALUE__'] = unfilteredDataAsHash[name];
          feature.properties['__SOCRATA_FEATURE_HIGHLIGHTED__'] = _.contains(activeFilterNames, name);
          feature.properties['__SOCRATA_HUMAN_READABLE_NAME__'] = humanReadableName;
          return feature;
        });

        return {
          crs: geojsonRegions.crs,
          features: newFeatures,
          type: geojsonRegions.type
        };
      };

<<<<<<< HEAD
=======
      $scope.bindObservable('fieldName', model.pluck('fieldName'));
>>>>>>> 864b686d
      $scope.bindObservable('rowDisplayUnit', dataset.observeOnLatest('rowDisplayUnit'));

      $scope.bindObservable(
        'geojsonAggregateData',
        Rx.Observable.combineLatest(
          geojsonRegions,
          unfilteredDataObservable,
          filteredDataObservable,
          model.observeOnLatest('activeFilters'),
          model.pluck('fieldName'),
          dataset.observeOnLatest('columns'),
          function(geojsonRegions, unfilteredData, filteredData, activeFilters, fieldName, columns) {

            var activeFilterNames = _.pluck(activeFilters, 'operand');

            var unfilteredDataAsHash = _.reduce(unfilteredData, function(acc, datum) {
              acc[datum.name] = datum.value;
              return acc;
            }, {});

            var filteredDataAsHash = _.reduce(filteredData, function(acc, datum) {
              acc[datum.name] = datum.value;
              return acc;
            }, {});

            // Extract the active column from the columns array by matching against
            // the card's "fieldName".
            var column = _.find(
              columns,
              function(column) { return column.name === fieldName; });

            if (!column) {
              throw new Error('Could not match "_feature_id" to human-readable column name.');
            }

            // Geospatial columns are required to have a "shapefileColumn" property,
            // which acts as a foreign key into the column's shapefile and allows us
            // to access a human-readable name in a data-driven manner rather than
            // relying on a hard-coded value.
            var shapefileFeatureHumanReadablePropertyName = column.shapefileFeatureHumanReadablePropertyName;

            return mergeRegionAndAggregateData(
              activeFilterNames,
              geojsonRegions,
              unfilteredDataAsHash,
              filteredDataAsHash,
              shapefileFeatureHumanReadablePropertyName
            );

      }));

      // Handle filter toggle events sent from the choropleth directive.
      $scope.$on('toggle-dataset-filter:choropleth', function(event, feature, callback) {

        var featureId = feature.properties[INTERNAL_DATASET_FEATURE_ID];
        var humanReadableName = feature.properties['__SOCRATA_HUMAN_READABLE_NAME__'];

        var hasFiltersOnCard = _.any($scope.model.getCurrentValue('activeFilters'), function(filter) {
          return filter.operand === featureId;
        });
        if (hasFiltersOnCard) {
          $scope.model.set('activeFilters', []);
        } else {
          var filter = _.isString(featureId) ?
            new Filter.BinaryOperatorFilter('=', featureId, humanReadableName) :
            new Filter.IsNullFilter(true);
          $scope.model.set('activeFilters', [filter]);
        }
      });

    }
  };

});<|MERGE_RESOLUTION|>--- conflicted
+++ resolved
@@ -93,10 +93,7 @@
         };
       };
 
-<<<<<<< HEAD
-=======
       $scope.bindObservable('fieldName', model.pluck('fieldName'));
->>>>>>> 864b686d
       $scope.bindObservable('rowDisplayUnit', dataset.observeOnLatest('rowDisplayUnit'));
 
       $scope.bindObservable(
