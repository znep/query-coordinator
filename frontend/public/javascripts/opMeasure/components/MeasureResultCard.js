import _ from 'lodash';
import PropTypes from 'prop-types';
import React, { Component } from 'react';
import classnames from 'classnames';

import I18n from 'common/i18n';
import { formatNumber } from 'common/js_utils';

import withComputedMeasure from './withComputedMeasure';

// Calculates and displays a measure as a tile
export class MeasureResultCard extends Component {

  renderData() {
    const { computedMeasure, dataRequestInFlight, placeholder, maxLength } = this.props;
    const result = _.get(computedMeasure, 'result'); // as a String from toFixed()
    const dividingByZero = _.get(computedMeasure, 'dividingByZero');
    const asPercent = _.get(this.props, 'measure.metricConfig.display.asPercent', false);
    // Default value of -1 for decimalPlaces indicates that no precision was set.
    const decimalPlaces = _.get(this.props, 'measure.metricConfig.display.decimalPlaces', -1);

    if (dividingByZero) {
      return (
        <div className="measure-dividing-by-zero">
          {I18n.t('open_performance.measure.dividing_by_zero')}
        </div>
      );
    } else if (result) {
      const resultClassNames = classnames(
        'measure-result-big-number',
        { percent: asPercent }
      );
      let formatted = result;
      const parts = result.split('.');

      if (parts[0].length > 6) {
        // This is a large number, where decimal places are kind of irrelavant.
        // formatNumber provides the human readable value like 257K and 48M.
        formatted = formatNumber(Number(result));
      } else if (parts.length > 1) {
        if (decimalPlaces === 0) {
          formatted = parts[0];
        } else if (decimalPlaces !== -1 && parts[1].length > decimalPlaces) {
          formatted = `${parts[0]}${I18n.defaultSeparator}${parts[1].substring(0, decimalPlaces)}`;
        }
      }
      // We might still not have room for however many decimalPlaces are requested.
      if (formatted.length > maxLength) {
        formatted = formatted.substring(0, maxLength);
      }
      return (
        <div className={resultClassNames} title={formatted}>{formatted}</div>
      );
    } else if (dataRequestInFlight) {
      return (
        <div className="spinner"></div>
      );
    } else {
      return (
        <div className="measure-result-placeholder">{placeholder}</div>
      );
    }
  }

  render() {
<<<<<<< HEAD
    const subtitle = _.get(this.props, 'measure.metricConfig.display.label', '');
=======
    const subtitle = _.get(this.props, 'measure.metric.display.label', '');
    const hasResult = !!_.get(this.props, 'computedMeasure.result');

    const cardClasses = classnames('measure-result-card', {
      'measure-result-card-empty': !hasResult
    });
>>>>>>> 82548ef3

    return (
      <div className={cardClasses}>
        {this.renderData()}
        <div className="measure-result-subtitle">
          {subtitle}
        </div>
      </div>
    );
  }
}

MeasureResultCard.defaultProps = {
  placeholder: '',
  // maxLength was chosen based on looking at roughly how many digits fit into the div.
  // This is an approximate value that could be refined later.
  maxLength: 11
};

MeasureResultCard.propTypes = {
  measure: PropTypes.shape({
    // Add more as additional parts of the measure are used.
    metric: PropTypes.shape({
      display: PropTypes.shape({
        label: PropTypes.string,
        decimalPlaces: PropTypes.number,
        asPercent: PropTypes.bool
      })
    })
  }).isRequired,
  placeholder: PropTypes.string,
  computedMeasure: PropTypes.object, // See withComputedMeasure.
  dataRequestInFlight: PropTypes.bool,
  maxLength: PropTypes.number // Can override the measure decimalPlaces.
};

export default withComputedMeasure()(MeasureResultCard);<|MERGE_RESOLUTION|>--- conflicted
+++ resolved
@@ -63,16 +63,12 @@
   }
 
   render() {
-<<<<<<< HEAD
     const subtitle = _.get(this.props, 'measure.metricConfig.display.label', '');
-=======
-    const subtitle = _.get(this.props, 'measure.metric.display.label', '');
     const hasResult = !!_.get(this.props, 'computedMeasure.result');
 
     const cardClasses = classnames('measure-result-card', {
       'measure-result-card-empty': !hasResult
     });
->>>>>>> 82548ef3
 
     return (
       <div className={cardClasses}>
