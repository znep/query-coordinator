--- conflicted
+++ resolved
@@ -51,11 +51,7 @@
   private implicit val hCodec = AutomaticJsonCodecBuilder[Headers]
 
   private def makeCacheKeyBase(dsId: String,
-<<<<<<< HEAD
-                               query: SoQLAnalysis[String, SoQLType],
-=======
-                               query: Seq[SoQLAnalysis[String, SoQLAnalysisType]],
->>>>>>> 33784462
+                               query: Seq[SoQLAnalysis[String, SoQLType]],
                                schemaHash: String,
                                lastModified: DateTime,
                                copyNum: Long,
@@ -79,11 +75,7 @@
    */
   def apply(base: RequestBuilder, // scalastyle:ignore parameter.number method.length cyclomatic.complexity
             dataset: String,
-<<<<<<< HEAD
-            analysis: SoQLAnalysis[String, SoQLType],
-=======
-            analyses: Seq[SoQLAnalysis[String, SoQLAnalysisType]],
->>>>>>> 33784462
+            analyses: Seq[SoQLAnalysis[String, SoQLType]],
             schema: Schema,
             precondition: Precondition,
             ifModifiedSince: Option[DateTime],
@@ -97,13 +89,8 @@
             currentLastModified: DateTime,
             resourceScopeHandle: SharedHandle[ResourceScope]): Result = {
     val rs = resourceScopeHandle.get
-<<<<<<< HEAD
-    def go(theAnalysis: SoQLAnalysis[String, SoQLType] = analysis): Result =
-      reallyApply(base, dataset, theAnalysis, schema, precondition, ifModifiedSince, rowCount, copy, rollupName, obfuscateId, extraHeaders, rs)
-=======
-    def go(theAnalyses: Seq[SoQLAnalysis[String, SoQLAnalysisType]] = analyses): Result =
+    def go(theAnalyses: Seq[SoQLAnalysis[String, SoQLType]] = analyses): Result =
       reallyApply(base, dataset, theAnalyses, schema, precondition, ifModifiedSince, rowCount, copy, rollupName, obfuscateId, extraHeaders, rs)
->>>>>>> 33784462
 
     if(cacheSessionProvider == NoopCacheSessionProvider && !forceCacheEvenWhenNoop) return go()
     // checking preconditions will be handled below
@@ -117,14 +104,9 @@
     val totalWindows = endWindow.window - startWindow.window + 1
     if(totalWindows > maxWindowsToCache) return go()
 
-<<<<<<< HEAD
-    val unlimitedAnalysis = analysis.copy[String, SoQLType](limit = None, offset = None)
-    val readCacheKeyBase = makeCacheKeyBase(dataset, unlimitedAnalysis, schema.hash, currentLastModified, currentCopyNumber, currentDataVersion, rollupName, obfuscateId, rowCount)
-=======
     val unlimitedAnalyses = analyses.dropRight(1) :+
-      analyses.last.copy[String, SoQLAnalysisType](limit = None, offset = None)
+      analyses.last.copy[String, SoQLType](limit = None, offset = None)
     val readCacheKeyBase = makeCacheKeyBase(dataset, unlimitedAnalyses, schema.hash, currentLastModified, currentCopyNumber, currentDataVersion, rollupName, obfuscateId, rowCount)
->>>>>>> 33784462
 
     using(new ResourceScope()) { tmpScope =>
       val cacheSession = cacheSessionProvider.open(rs)
@@ -199,14 +181,9 @@
           result
         case None =>
           log.info("Not in cache!")
-<<<<<<< HEAD
-          val relimitedAnalysis = analysis.copy[String, SoQLType](limit = Some(newLimit), offset = Some(newOffset))
-          go(theAnalysis = relimitedAnalysis) match {
-=======
           val relimitedAnalyses = analyses.dropRight(1) :+
-            analyses.last.copy[String, SoQLAnalysisType](limit = Some(newLimit), offset = Some(newOffset))
+            analyses.last.copy[String, SoQLType](limit = Some(newLimit), offset = Some(newOffset))
           go(theAnalyses = relimitedAnalyses) match {
->>>>>>> 33784462
             case ToForward(200, headers0, body) =>
               val headers = headers0 - "content-length" // we'll be manipulating the values, so remove that if it's set
 
@@ -254,11 +231,7 @@
   }
 
   private def doCache(dataset: String,
-<<<<<<< HEAD
-                      unlimitedAnalysis: SoQLAnalysis[String, SoQLType],
-=======
-                      unlimitedAnalyses: Seq[SoQLAnalysis[String, SoQLAnalysisType]],
->>>>>>> 33784462
+                      unlimitedAnalyses: Seq[SoQLAnalysis[String, SoQLType]],
                       schema: Schema,
                       rollupName: Option[String],
                       obfuscateId: Boolean,
@@ -336,11 +309,7 @@
 
   private def reallyApply(base: RequestBuilder, // scalastyle:ignore parameter.number method.length cyclomatic.complexity
                           dataset: String,
-<<<<<<< HEAD
-                          analysis: SoQLAnalysis[String, SoQLType],
-=======
-                          analyses: Seq[SoQLAnalysis[String, SoQLAnalysisType]],
->>>>>>> 33784462
+                          analyses: Seq[SoQLAnalysis[String, SoQLType]],
                           schema: Schema,
                           precondition: Precondition,
                           ifModifiedSince: Option[DateTime],
@@ -425,11 +394,7 @@
     }
   }
 
-<<<<<<< HEAD
-  private def serializeAnalysis(analysis: SoQLAnalysis[String, SoQLType]): String = {
-=======
-  private def serializeAnalysis(analysis: Seq[SoQLAnalysis[String, SoQLAnalysisType]]): String = {
->>>>>>> 33784462
+  private def serializeAnalysis(analysis: Seq[SoQLAnalysis[String, SoQLType]]): String = {
     val baos = new java.io.ByteArrayOutputStream
     analysisSerializer(baos, analysis)
     new String(baos.toByteArray, StandardCharsets.ISO_8859_1)
