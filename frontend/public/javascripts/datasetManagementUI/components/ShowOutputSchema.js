--- conflicted
+++ resolved
@@ -39,7 +39,7 @@
   };
 }
 
-<<<<<<< HEAD
+
 class ShowOutputSchema extends Component {
 
   componentDidMount() {
@@ -107,89 +107,21 @@
           <ModalHeader {...headerProps} />
 
           <ModalContent>
-            <div>
-              <div className={styles.dataPreview}>
-                <div>
-                  <h3>
-                    Data Preview
-                    {numLoadsInProgress > 0 ? <span className="spinner-default" /> : null}
-                  </h3>
-=======
-export function ShowOutputSchema({
-  db,
-  upload,
-  inputSchema,
-  outputSchema,
-  columns,
-  displayState,
-  canApplyUpdate,
-  goHome,
-  updateColumnType,
-  applyUpdate }) {
-
-  const path = {
-    uploadId: upload.id,
-    inputSchemaId: inputSchema.id,
-    outputSchemaId: outputSchema.id
-  };
-
-  const modalProps = {
-    fullScreen: true,
-    onDismiss: goHome
-  };
-  // TODO: a good candidate for a component since reused elsewhere
-  const headerProps = {
-    title: (
-      <ol className={styles.list}>
-        <li>
-          <Link to={Links.uploads}>
-            {I18n.home_pane.data}
-          </Link>
-          <SocrataIcon name="arrow-right" className={styles.icon} />
-        </li>
-        <li className={styles.active}>
-          {I18n.home_pane.preview}
-        </li>
-      </ol>
-    ),
-    onDismiss: goHome
-  };
-
-  const rowsTransformed = inputSchema.total_rows || Selectors.rowsTransformed(columns);
-
-  return (
-    <div className={styles.outputSchemaContainer}>
-      <Modal {...modalProps}>
-        <ModalHeader {...headerProps} />
-
-        <ModalContent>
-          <div className={styles.dataPreview}>
-            <h3>Data Preview</h3>
-            <div className={styles.datasetAttribute}>
-              <div className={styles.datasetAttribute}>
-                <p>Rows</p>
-                <p className={styles.attribute}>{commaify(rowsTransformed)}</p>
-              </div>
+            <div className={styles.dataPreview}>
+              <h3>
+                Data Preview
+                {numLoadsInProgress > 0 ? <span className="spinner-default" /> : null}
+              </h3>
               <div className={styles.datasetAttribute}>
                 <div className={styles.datasetAttribute}>
                   <p>Rows</p>
-                  <p
-                    className={styles.attribute}
-                    data-cheetah-hook="total-rows-transformed">{commaify(rowsTransformed)}</p>
->>>>>>> 127e7260
+                  <p className={styles.attribute}>{commaify(rowsTransformed)}</p>
                 </div>
                 <div className={styles.datasetAttribute}>
-                  <div className={styles.datasetAttribute}>
-                    <p>Rows</p>
-                    <p className={styles.attribute}>{commaify(rowsTransformed)}</p>
-                  </div>
-                  <div className={styles.datasetAttribute}>
-                    <p>Columns</p>
-                    <p className={styles.attribute}>{columns.length}</p>
-                  </div>
+                  <p>Columns</p>
+                  <p className={styles.attribute}>{columns.length}</p>
                 </div>
               </div>
-<<<<<<< HEAD
 
               <div className={styles.tableWrap}>
                 <Table
@@ -214,22 +146,6 @@
             <Pager
               path={path}
               displayState={displayState} />
-=======
-            </div>
-          </div>
-
-          <div className={styles.tableWrap}>
-            <Table
-              db={db}
-              path={path}
-              columns={columns}
-              inputSchema={inputSchema}
-              outputSchema={outputSchema}
-              displayState={displayState}
-              updateColumnType={updateColumnType} />
-          </div>
-        </ModalContent>
->>>>>>> 127e7260
 
             <div>
               <Link to={Links.home}>
@@ -251,7 +167,6 @@
       </div>
     );
   }
-
 }
 
 ShowOutputSchema.propTypes = {
