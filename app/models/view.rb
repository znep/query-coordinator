class View < Model
  cattr_accessor :categories, :licenses, :creative_commons

  def self.find(options = nil, get_all=false)
    if get_all || options.is_a?(String)
      return super(options)
    else
      return self.find_under_user(options)
    end
  end

  def self.find_filtered(options)
    path = "/views.json?#{options.to_param}"
    parse(CoreServer::Base.connection.get_request(path))
  end

  def self.find_multiple(ids)
    path = "/#{self.name.pluralize.downcase}.json?" + {'ids' => ids}.to_param
    parse(CoreServer::Base.connection.get_request(path))
  end

  def self.find_for_user(id)
    path = "/users/#{id}/views.json"
    parse(CoreServer::Base.connection.get_request(path))
  end

  def column_by_id(column_id)
    self.columns.reject {|c| c.id != column_id}[0]
  end

  def html
    CoreServer::Base.connection.get_request("/#{self.class.name.pluralize.downcase}/#{id}/" +
      "rows.html?template=bare_template.html", {})
  end

  def json(params)
    url = "/#{self.class.name.pluralize.downcase}/#{id}/rows.json"
    if !params.nil?
      url += '?' + params.to_param
    end
    escape_object(JSON.parse(CoreServer::Base.connection.get_request(url, {}))).
      to_json.html_safe!
  end

  def self.notify_all_of_changes(id)
    path = "/#{self.name.pluralize.downcase}/#{id}.json?" + 
        {"method" => "notifyUsers"}.to_param
    parse(CoreServer::Base.connection.create_request(path))
  end

  def notify_all_of_changes
    self.class.create_favorite(self.id)
  end

  def self.create_favorite(id)
    path = "/favorite_views?" + {"id" => id}.to_param
    parse(CoreServer::Base.connection.create_request(path))
  end

  def create_favorite
    self.data['flags'] << "favorite"
    self.class.create_favorite(self.id)
  end

  def self.create(attributes)
    if attributes['query'].blank? || attributes['query'] == '""' ||
      attributes['query'] == "''" || attributes['query'] == "null"
      attributes['query'] = nil
    else
      attributes['query'] = JSON.parse(attributes['query'])
    end
    if attributes['searchString'].blank? || attributes['searchString'] == '""' ||
      attributes['searchString'] == "''" || attributes['searchString'] == "null"
      attributes['searchString'] = nil
    else
      attributes['searchString'] = attributes['searchString']
    end
    super(attributes)
  end

  def self.delete(id)
    path = "/#{self.name.pluralize.downcase}.json?" + {"id" => id, "method" => "delete"}.to_param
    parse(CoreServer::Base.connection.delete_request(path))
  end

  def self.delete_favorite(id)
    path = "/favorite_views/#{id}"
    parse(CoreServer::Base.connection.delete_request(path))
  end

  def delete_favorite
    self.data['flags'].delete("favorite")
    self.class.delete_favorite(self.id)
  end

  def register_opening
    View.parse(CoreServer::Base.connection.create_request("/#{self.class.name.pluralize.downcase}/#{id}.json" +
      "?method=opening"))
  end


  def to_json
    dhash = data_hash
    dhash["numberOfComments"] = numberOfComments
    dhash["averageRating"] = averageRating
    dhash["totalTimesRated"] = totalTimesRated

    dhash.to_json
  end


  def numberOfComments
    data['numberOfComments'] || 0
  end

  def averageRating
    (data['averageRating'] || 0) / 20.0
  end

  def totalTimesRated
    data['totalTimesRated'] || 0
  end

  def last_activity
    if @last_activity.nil?
      @last_activity = [rowsUpdatedAt || 0, createdAt || 0].max
    end
    @last_activity
  end

  def last_viewed
    if @last_viewed.nil?
      @last_viewed = [lastOpenedDate || 0, createdAt || 0].max
    end
    @last_viewed
  end

  def is_blist?
    flag?("default")
  end

  def is_public?
    grants && grants.any? {|p| p.flag?('public')}
  end
  memoize :is_public?

  def is_private?
    grants.nil? || grants.length == 0
  end

  def is_shared?
    grants && grants.any? {|p| !p.flag?('public')}
  end

  def is_grouped?
    !self.query.nil? && !self.query.groupBys.nil? && self.query.groupBys.length > 0
  end

  def is_invalid?
    !message.blank?
  end

  def last_updated_user
    begin
      return rowsUpdatedBy.blank? ? nil : User.find(rowsUpdatedBy)
    rescue CoreServer::ResourceNotFound
      return nil
    end
  end

  def href
    prefix = self.category || 'dataset'
    "/#{prefix.convert_to_url}/#{name.convert_to_url}/#{id}"
  end

  def short_href
    "/d/#{id}"
  end

  def about_href
    self.href + "/about"
  end

  def user_role(user_id)
    if (user_id == tableAuthor.id)
      I18n.t(:blist_name).capitalize + " Author"
    elsif (user_id == owner.id)
      "View Author"
    elsif contributor_users.any? {|cu| cu == user_id}
      I18n.t(:blist_name).capitalize + " Contributor"
    elsif viewer_users.any? {|vu| vu == user_id}
      I18n.t(:blist_name).capitalize + " Viewer"
    else
      ""
    end
  end

  def can_edit()
    data['rights'] && (data['rights'].include?('write') ||
      data['rights'].include?('add') ||
      data['rights'].include?('delete')) && !is_grouped?
  end

  def can_read()
    data['rights'] && data['rights'].include?('read')
  end

  def can_add()
    data['rights'] && data['rights'].include?('add')
  end

  def contributor_users
    (grants || []).select {|g| !g.flag?('public') && g.type.downcase == 'contributor'}.
      collect do |g|
        if !g.userId.nil?
          g.userId
        else
          g.userEmail
        end
      end.flatten.sort.uniq
  end

  def viewer_users
    contributors = contributor_users
    view_grants = (grants || []).select {|g| !g.flag?('public') &&
      g.type.downcase == 'viewer'}.
      collect do |g|
        if !g.userId.nil?
          g.userId
        else
          g.userEmail
        end
      end.flatten.sort.uniq.reject {|u| contributors.include? u}
  end

  def shares
    filtered_grants = (grants || []).reject {|g| g.flag?('public')}
    user_ids = Hash.new
    filtered_grants.each do |g|
      if !g.userId.nil?
        user_ids[g.userId] = true
      end
    end
    users_list = User.find({'ids' => user_ids.keys})
    users = Hash.new
    users_list.each {|u| users[u.id] = u }
    user_shares = Hash.new
    filtered_grants.each do |g|
      user_id = g.userId.nil? ? g.userEmail : g.userId
      s = Share.new(g.type.capitalize, user_id, 
                    g.userId.nil? ? g.userEmail : users[g.userId].displayName, users[g.userId],
                    !g.userId.nil?, false)
      user_shares[user_id] = s
    end
    user_shares.values
  end

  def filters
    View.find({"method" => 'getByTableId', "tableId" => self.tableId}, true).
      reject {|l| l.is_blist?}
  end

  def parent_dataset
    return self if is_blist?
    View.find({"method" => 'getByTableId', "tableId" => self.tableId}, true).
      find {|l| l.is_blist?}
  end

  def comments
    Comment.find(id)
  end

  def share_date_for_contact(contact)
    out = ""
    contact_grant = grants.find {|g| g.userId == contact.id}
    if (contact_grant)
      out = contact_grant.createdAt
    end
  end

  def is_alt_view?
    !display.is_a?(Displays::Table)
  end

  def is_form?
    display.is_a?(Displays::Form)
  end

  def can_add_calendar?
    columns.any? {|c| c.renderTypeName == 'date' && !c.flag?('hidden')} &&
      columns.any? {|c| c.renderTypeName == 'text' && !c.flag?('hidden')}
  end

  # Retrieve the display.  The display model represents the view's display and controls how the view is rendered.
  def display
    return @display if @display

<<<<<<< HEAD
    if self.displayType
=======
    dt = self.displayType

    # Map legacy types to the proper implementing class
    # TODO - migrate legacy views and remove this code
    if dt
        if dt == 'map'
            dt = 'google' if !displayFormat || !displayFormat.layers
        else
            config = Displays::Config[dt]
            dt = config['display'] if config && config['display']
        end
    end

    # If we have a display attempt to load the implementing class
    if dt
>>>>>>> 890f4df1
      begin
        display_class = eval "Displays::#{dt.camelize}"
      rescue NameError
        Rails.logger.info "Ignoring invalid display type #{dt}"
      end
    end

    # Table display is the default if the display type is absent or invalid
    display_class = Displays::Table unless display_class

    # Create the display
    @display = display_class.new(self)
  end

  def can_add_visualization?
    Displays::Config.each_public do |k, v|
      return true if can_create_visualization_type?(k)
    end
    return false
  end

  def can_create_visualization_type?(viz_type, include_hidden = false)
    config = Displays::Config[viz_type]
    return false if config.nil? || (!include_hidden && config['hidden'])

    return has_columns_for_visualization_type?(viz_type, include_hidden)
  end

  def has_columns_for_visualization_type?(viz_type, include_hidden = false)
    config = Displays::Config[viz_type]

    # If there's no configuration defined then treat as invalid
    return false if config.nil?

    to_check = []
    if config.has_key?('fixedColumns')
      to_check.concat(config['fixedColumns'])
    end
    if config.has_key?('dataColumns')
      to_check.concat(config['dataColumns'])
    end

    to_check.each do |tc|
      next if tc['optional']

      if columns_for_datatypes(tc['dataType'], include_hidden).length < 1
        return false
      end
    end
    return true
  end

  def owned_by?(user)
    if user.nil?
      false
    else
      self.owner.id == user.id
    end
  end

  def columns_for_datatypes(datatypes, include_hidden = false)
    columns.select do |c|
      (include_hidden || !c.flag?('hidden')) && datatypes_match(c, datatypes)
    end
  end

  def datatypes_match(column, datatypes)
    dt = column.client_type
    datatypes.is_a?(Array) && datatypes.include?(dt) || dt == datatypes
  end

  @@categories = {
    "" => "-- No category --",
    "Fun" => "Fun",
    "Personal" => "Personal",
    "Business" => "Business",
    "Education" => "Education",
    "Government" => "Government"
  }

  @@licenses = {
    "" => "-- No License --",
    "PUBLIC_DOMAIN" => "Public Domain",
    "CC" => "Creative Commons"
  }

  @@creative_commons = {
    "CC0_10" => "1.0 Universal",
    "CC_30_BY" => "Attribution 3.0 Unported",
    "CC_30_BY_SA" => "Attribution | Share Alike 3.0 Unported",
    "CC_30_BY_ND" => "Attribution | No Derivative Works 3.0 Unported",
    "CC_30_BY_NC" => "Attribution | Noncommercial 3.0 Unported",
    "CC_30_BY_NC_SA" => "Attribution | Noncommercial | Share Alike 3.0 Unported",
    "CC_30_BY_NC_ND" => "Attribution | Noncommercial | No Derivative Works 3.0 Unported"
  }

  # Sorts are enabled and disabled by feature modules
  @@sorts = [
    { :key => "POPULAR",
      :name => "Popularity"
    },
    { :key => "AVERAGE_RATING",
      :name => "Rating",
      :module => :allow_comments
    },
    { :key => "ALPHA",
      :name => "A - Z"
    },
    { :key => "ALPHA_DESC",
      :name => "Z - A"
    },
    { :key => "NUM_OF_VIEWS",
      :name => "# of times Visited"
    },
    { :key => "COMMENTS",
      :name => "# of Comments",
      :module => :allow_comments
    },
    { :key => "LAST_CHANGED",
      :name => "Date"
    },
    { :key => "CATEGORY",
      :name => "Category"
    }
  ]

  def self.sorts
    sorts = Array.new
    @@sorts.each do |sort|
      next if(!sort[:module].nil? && !CurrentDomain.module_enabled?(sort[:module]))

      sorts.push [sort[:key], sort[:name]]
    end
    sorts
  end

  @@search_sorts = [
    { :key => "RELEVANCE",  :name => "Relevance" },
    { :key => "SCORE",      :name => "Popularity" },
    { :key => "NEWEST",     :name => "Recently updated" },
    { :key => "OLDEST",     :name => "Oldest" },
    { :key => "RATING",
      :name => "Rating",
      :module => :allow_comments
    },
    { :key => "COMMENTS",
      :name => "# of Comments",
      :module => :allow_comments
    }
  ]

  def self.search_sorts
    sorts = Array.new
    @@search_sorts.each do |sort|
      next if(!sort[:module].nil? && !CurrentDomain.module_enabled?(sort[:module]))

      sorts.push [sort[:key], sort[:name]]
    end
    sorts
  end


  memoize :href
end<|MERGE_RESOLUTION|>--- conflicted
+++ resolved
@@ -295,9 +295,6 @@
   def display
     return @display if @display
 
-<<<<<<< HEAD
-    if self.displayType
-=======
     dt = self.displayType
 
     # Map legacy types to the proper implementing class
@@ -313,7 +310,6 @@
 
     # If we have a display attempt to load the implementing class
     if dt
->>>>>>> 890f4df1
       begin
         display_class = eval "Displays::#{dt.camelize}"
       rescue NameError
