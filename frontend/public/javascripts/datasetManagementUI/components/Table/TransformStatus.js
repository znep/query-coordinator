import _ from 'lodash';
import React, { PropTypes, Component } from 'react';
import classNames from 'classnames';
import { Link } from 'react-router';
import * as Links from '../../links';
import * as DisplayState from '../../lib/displayState';
import { singularOrPlural } from '../../lib/util';
import styleguide from 'socrata-components';
import ProgressBar from '../ProgressBar';
import TypeIcon from '../TypeIcon';
import { commaify } from '../../../common/formatNumber';
import SocrataIcon from '../../../common/components/SocrataIcon';
import styles from 'styles/Table/TransformStatus.scss';

function getFlyoutId(transform) {
  return `transform-status-flyout-${transform.id}`;
}

function ErrorFlyout({ transform }) {
  const SubI18n = I18n.show_output_schema.column_header;
  const flyoutId = getFlyoutId(transform);
  const msgTemplate = singularOrPlural(
    transform.num_transform_errors,
    SubI18n.column_status_flyout.error_msg_singular,
    SubI18n.column_status_flyout.error_msg_plural
  );
  return (
    <div id={flyoutId} className={styles.transformStatusFlyout}>
      <section className={styles.flyoutContent}>
        {msgTemplate.format({
          num_errors: commaify(transform.num_transform_errors),
          type: SubI18n.type_display_names[transform.output_soql_type]
        })}
        <TypeIcon type={transform.output_soql_type} />
        <br />
        <span className={styles.clickToView}>{I18n.show_output_schema.click_to_view}</span>
      </section>
    </div>
  );
}

ErrorFlyout.propTypes = {
  transform: PropTypes.object.isRequired
};

class TransformStatus extends Component {
  componentDidMount() {
    this.attachFlyouts();
  }

  shouldComponentUpdate(nextProps) {
    return !_.isEqual(nextProps, this.props);
  }

  componentDidUpdate() {
    this.attachFlyouts();
  }

  attachFlyouts() {
    if (this.flyoutParentEl) {
      styleguide.attachTo(this.flyoutParentEl);
    }
  }

  render() {
    const { transform, totalRows, path, displayState, columnId } = this.props;
    const SubI18n = I18n.show_output_schema.column_header;
    const uploadDone = _.isNumber(totalRows);
    const thisColumnDone = _.isNumber(totalRows) &&
                           transform.contiguous_rows_processed === totalRows;

    const inErrorMode = displayState.type === DisplayState.COLUMN_ERRORS &&
      transform.id === displayState.transformId;

    const linkPath = inErrorMode ?
      Links.showOutputSchema(path.uploadId, path.inputSchemaId, path.outputSchemaId) :
      Links.showColumnErrors(path.uploadId, path.inputSchemaId, path.outputSchemaId, transform.id);

    const rowsProcessed = transform.contiguous_rows_processed || 0;
    const percentage = Math.round(rowsProcessed / totalRows * 100);
    const progressBarType = (!uploadDone || thisColumnDone) ? 'done' : 'inProgress';

    const progressBar = (
      <div className={styles.columnProgressBar}>
        <ProgressBar
          type={progressBarType}
          percent={percentage}
          ariaLabeledBy={`column-display-name-${columnId}`} />
      </div>
    );

    const errorFlyout = (transform.num_transform_errors > 0 && !inErrorMode) ?
      <ErrorFlyout transform={transform} /> :
      null;

    if (transform.num_transform_errors > 0) {
      const msg = thisColumnDone ?
        singularOrPlural(
          transform.num_transform_errors, SubI18n.error_exists, SubI18n.errors_exist
        ) :
        singularOrPlural(
          transform.num_transform_errors, SubI18n.error_exists_scanning, SubI18n.errors_exist_scanning
        );
      return (
        <th
          key={transform.id}
<<<<<<< HEAD
          ref={(flyoutParentEl) => { this.flyoutParentEl = flyoutParentEl; }}
          data-flyout={getFlyoutId(transform)}
          className={styles.transformStatus}>
=======
          data-cheetah-hook="col-errors"
          className={classNames(styles.colErrors, { [styles.colErrorsSelected]: inErrorMode })}>
>>>>>>> 9097af95
          {progressBar}
          <Link
            className={classNames(styles.statusText, { [styles.transformStatusSelected]: inErrorMode })}
            to={linkPath}
            data-flyout={getFlyoutId(transform)}>
            <span className={styles.error}>{commaify(transform.num_transform_errors)}</span>
            {msg}
          </Link>
          {errorFlyout}
        </th>
      );
    } else {
      if (thisColumnDone) {
        return (
<<<<<<< HEAD
          <th key={transform.id} className={styles.transformStatus}>
=======
          <th key={transform.id} data-cheetah-hook="col-errors" className={styles.colErrors}>
>>>>>>> 9097af95
            {progressBar}
            <div className={styles.statusText}>
              <SocrataIcon name="checkmark3" className={styles.successIcon} />
              {SubI18n.no_errors_exist}
            </div>
          </th>
        );
      } else {
        return (
<<<<<<< HEAD
          <th key={transform.id} className={styles.transformStatus}>
=======
          <th key={transform.id} data-cheetah-hook="col-errors" className={styles.colErrors}>
>>>>>>> 9097af95
            {progressBar}
            <div className={styles.statusText}>
              <span className={styles.spinner}></span>
              {SubI18n.scanning}
            </div>
          </th>
        );
      }
    }
  }
}

TransformStatus.propTypes = {
  transform: PropTypes.object.isRequired,
  columnId: PropTypes.number.isRequired,
  displayState: PropTypes.object.isRequired,
  path: PropTypes.object.isRequired,
  totalRows: PropTypes.number
};

export default TransformStatus;<|MERGE_RESOLUTION|>--- conflicted
+++ resolved
@@ -104,14 +104,10 @@
       return (
         <th
           key={transform.id}
-<<<<<<< HEAD
           ref={(flyoutParentEl) => { this.flyoutParentEl = flyoutParentEl; }}
           data-flyout={getFlyoutId(transform)}
-          className={styles.transformStatus}>
-=======
           data-cheetah-hook="col-errors"
           className={classNames(styles.colErrors, { [styles.colErrorsSelected]: inErrorMode })}>
->>>>>>> 9097af95
           {progressBar}
           <Link
             className={classNames(styles.statusText, { [styles.transformStatusSelected]: inErrorMode })}
@@ -126,11 +122,7 @@
     } else {
       if (thisColumnDone) {
         return (
-<<<<<<< HEAD
-          <th key={transform.id} className={styles.transformStatus}>
-=======
           <th key={transform.id} data-cheetah-hook="col-errors" className={styles.colErrors}>
->>>>>>> 9097af95
             {progressBar}
             <div className={styles.statusText}>
               <SocrataIcon name="checkmark3" className={styles.successIcon} />
@@ -140,11 +132,7 @@
         );
       } else {
         return (
-<<<<<<< HEAD
-          <th key={transform.id} className={styles.transformStatus}>
-=======
           <th key={transform.id} data-cheetah-hook="col-errors" className={styles.colErrors}>
->>>>>>> 9097af95
             {progressBar}
             <div className={styles.statusText}>
               <span className={styles.spinner}></span>
