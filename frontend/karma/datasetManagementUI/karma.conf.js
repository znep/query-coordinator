var karmaConfig = require('../helpers/karma_config');
var _ = require('lodash');
var webpackConfig = require('../helpers/webpack').karmaWebpackConfig(
  'dataset-management-ui.config.js',
  [ 'karma/datasetManagementUI', '.' ]
);

webpackConfig.externals = {
  jquery: 'jQuery'
};

// To make tests easier to write, we disable auto scss class prefixes.
var styleLoader = _(webpackConfig.module.loaders).find((loader) =>
  loader.loader.indexOf('localIdentName') >= 0
);
styleLoader.loader = 'style?sourceMap!css?modules&localIdentName=[local]&importLoaders=1!postcss!sass';

module.exports = function (karma) {
  karma.set(karmaConfig({
    files: [
      'karma/datasetManagementUI/index.js'
    ],
<<<<<<< HEAD
    webpack: webpackConfig
  }));
=======

    preprocessors: {
      'karma/datasetManagementUI/index.js': ['webpack', 'sourcemap']
    },

    frameworks: ['mocha', 'chai', 'chai-as-promised', 'sinon-chai'],

    reporters: ['dots', 'mocha'],

    webpack: {
      cache: true,
      devtool: 'inline-source-map',
      module: {
        loaders: [
          {
            test: /\.jsx?$/,
            include: [
              path.resolve(root, 'public/javascripts'),
              path.resolve(root, 'node_modules/socrata-components/common'),
              path.resolve(root, 'karma/datasetManagementUI')
            ],
            loader: 'babel'
          },
          {
            test: /\.global.scss$/,
            include: [
              path.resolve(root, 'public/javascripts/datasetManagementUI')
            ],
            loader: 'style?sourceMap!css!postcss!sass'
          },
          {
            test: /^((?!\.global).)*(scss|css)$/,
            include: [
              path.resolve(root, 'public/javascripts/datasetManagementUI')
            ],
            loader: 'style?sourceMap!css?modules&localIdentName=[local]&importLoaders=1!postcss!sass'
          },
          {
            test: /\.json$/,
            loader: 'json'
          }
        ]
      },
      plugins: [ new WebpackFailurePlugin() ],
      postcss: function() {
        return [
          require('autoprefixer')
        ];
      },
      externals: {
        'react/addons': true,
        'react/lib/ExecutionEnvironment': true,
        'react/lib/ReactContext': 'window'
      },
      resolve: {
        extensions: ['', '.js', '.scss', '.json'],
        root: [
          path.resolve('.'),
          path.resolve('public/javascripts/datasetManagementUI'),
          path.resolve('karma/datasetManagementUI')
        ]
      }
    },

    webpackMiddleware: {
      noInfo: true
    },

    mochaReporter: {
      showDiff: true
    },

    colors: true,
    logLevel: 'INFO',

    browsers: [
      'Chrome',
      'Firefox',
      'PhantomJS'
    ],
    browserNoActivityTimeout: 1000 * 55,
    browserDisconnectTimeout: 1000 * 10,
    browserDisconnectTolerance: 5,
    phantomjsLauncher: {
      options: {
        viewportSize: {
          width: 1024,
          height: 768
        }
      }
    }
  });
>>>>>>> 2d52c353
};<|MERGE_RESOLUTION|>--- conflicted
+++ resolved
@@ -8,6 +8,12 @@
 webpackConfig.externals = {
   jquery: 'jQuery'
 };
+
+// Allows us to load json fixture files.
+webpackConfig.module.loaders.push( {
+  test: /\.json$/,
+  loader: 'json-loader'
+});
 
 // To make tests easier to write, we disable auto scss class prefixes.
 var styleLoader = _(webpackConfig.module.loaders).find((loader) =>
@@ -20,101 +26,6 @@
     files: [
       'karma/datasetManagementUI/index.js'
     ],
-<<<<<<< HEAD
     webpack: webpackConfig
   }));
-=======
-
-    preprocessors: {
-      'karma/datasetManagementUI/index.js': ['webpack', 'sourcemap']
-    },
-
-    frameworks: ['mocha', 'chai', 'chai-as-promised', 'sinon-chai'],
-
-    reporters: ['dots', 'mocha'],
-
-    webpack: {
-      cache: true,
-      devtool: 'inline-source-map',
-      module: {
-        loaders: [
-          {
-            test: /\.jsx?$/,
-            include: [
-              path.resolve(root, 'public/javascripts'),
-              path.resolve(root, 'node_modules/socrata-components/common'),
-              path.resolve(root, 'karma/datasetManagementUI')
-            ],
-            loader: 'babel'
-          },
-          {
-            test: /\.global.scss$/,
-            include: [
-              path.resolve(root, 'public/javascripts/datasetManagementUI')
-            ],
-            loader: 'style?sourceMap!css!postcss!sass'
-          },
-          {
-            test: /^((?!\.global).)*(scss|css)$/,
-            include: [
-              path.resolve(root, 'public/javascripts/datasetManagementUI')
-            ],
-            loader: 'style?sourceMap!css?modules&localIdentName=[local]&importLoaders=1!postcss!sass'
-          },
-          {
-            test: /\.json$/,
-            loader: 'json'
-          }
-        ]
-      },
-      plugins: [ new WebpackFailurePlugin() ],
-      postcss: function() {
-        return [
-          require('autoprefixer')
-        ];
-      },
-      externals: {
-        'react/addons': true,
-        'react/lib/ExecutionEnvironment': true,
-        'react/lib/ReactContext': 'window'
-      },
-      resolve: {
-        extensions: ['', '.js', '.scss', '.json'],
-        root: [
-          path.resolve('.'),
-          path.resolve('public/javascripts/datasetManagementUI'),
-          path.resolve('karma/datasetManagementUI')
-        ]
-      }
-    },
-
-    webpackMiddleware: {
-      noInfo: true
-    },
-
-    mochaReporter: {
-      showDiff: true
-    },
-
-    colors: true,
-    logLevel: 'INFO',
-
-    browsers: [
-      'Chrome',
-      'Firefox',
-      'PhantomJS'
-    ],
-    browserNoActivityTimeout: 1000 * 55,
-    browserDisconnectTimeout: 1000 * 10,
-    browserDisconnectTolerance: 5,
-    phantomjsLauncher: {
-      options: {
-        viewportSize: {
-          width: 1024,
-          height: 768
-        }
-      }
-    }
-  });
->>>>>>> 2d52c353
 };