class View < Model
<<<<<<< HEAD
  cattr_accessor :categories, :licenses, :creative_commons
  attr_reader :column_meta_data
  FILTER_CONDITIONS =    {:text =>     [ { :operator => "EQUALS", :label => "equals" },
               { :operator => "NOT_EQUALS", :label => "does not equal" },
               { :operator => "STARTS_WITH", :label => "starts with" },
               { :operator => "CONTAINS", :label => "contains" } ],
   :date =>     [ { :operator => "EQUALS", :label => "on" },
               { :operator => "NOT_EQUALS", :label => "not on" },
               { :operator => "LESS_THAN", :label => "before" },
               { :operator => "GREATER_THAN", :label => "after" },
               { :operator => "BETWEEN", :label => "between" } ],
   :checkbox =>  [ { :operator => "EQUALS", :label => "equals" } ],
      :photo    =>[ { :operator => "IS_BLANK", :label => "is empty" },
                  { :operator => "IS_NOT_BLANK", :label => "exists" } ],
      :number   =>[ { :operator => "EQUALS", :label => "equals" }, 
                  { :operator => "NOT_EQUALS", :label => "not equals" },
                  { :operator => "LESS_THAN", :label => "less than" },
                  { :operator => "LESS_THAN_OR_EQUALS", :label => "less than or equal to" },
                  { :operator => "GREATER_THAN", :label => "greater than" },
                  { :operator => "GREATER_THAN_OR_EQUALS", :label => "greater than or equal to" },
                  { :operator => "BETWEEN", :label => "between"}]}
  PER_PAGE = 50
  
=======
  cattr_accessor :categories, :licenses, :creative_commons, :merged_licenses

>>>>>>> 1477eb3c
  def self.find(options = nil, get_all=false)
    if get_all || options.is_a?(String)
      return super(options)
    else
      return self.find_under_user(options)
    end
  end
  
  def viewable_columns
    result = self.meta_data_columns.find_all{ |column| column.data_type_name != 'meta_data' }
    result = result.sort_by{|column| column.id.to_i}
    result
  end
  
  def search_and_sort_viewable_columns(data_rows)
    result = []
    data_rows.each do |data_row|
      sorted_and_viewable_data_column = []
      self.viewable_columns.each do |viewable_column|
        orig_column = self.meta_data_columns.find{|column| column.id == viewable_column.id}
        orig_index = self.meta_data_columns.rindex(orig_column)
        sorted_and_viewable_data_column << data_row[orig_index]
      end
      #add row number to the last column
      sorted_and_viewable_data_column << data_row[0]
      result << sorted_and_viewable_data_column
    end
    result
  end
  
  def self.find_filtered(options)
    path = "/views.json?#{options.to_param}"
    parse(CoreServer::Base.connection.get_request(path))
  end

  def self.find_multiple(ids)
    path = "/#{self.name.pluralize.downcase}.json?" + {'ids' => ids}.to_param
    parse(CoreServer::Base.connection.get_request(path))
  end

  def self.find_for_user(id)
    path = "/users/#{id}/views.json"
    parse(CoreServer::Base.connection.get_request(path))
  end

  def column_by_id(column_id)
    self.columns.reject {|c| c.id != column_id}[0]
  end

  def html
    CoreServer::Base.connection.get_request("/#{self.class.name.pluralize.downcase}/#{id}/" +
      "rows.html?template=bare_template.html", {})
  end
  
  def meta_data_columns
    @meta_data_columns ||= get_meta_data_columns
  end
  
  def get_meta_data_columns(params = {})
    # default params
    params = {:_ => Time.now.to_f, :accessType => 'WEBSITE', :include_aggregates => true}.merge params

    url = "/#{self.class.name.pluralize.downcase}/#{id}/rows.json?#{params.to_param}"
    parsed_data = JSON.parse(CoreServer::Base.connection.get_request(url, {}))
    parsed_data['meta']['view']['columns'].inject([]){|array, column_hash| array << MetaDataColumn.new(column_hash)}
  end
  
  def get_rows(params = {})
    # default params
    params = {:_ => Time.now.to_f, :accessType => 'WEBSITE', :include_aggregates => true}.merge params

    url = "/#{self.class.name.pluralize.downcase}/#{id}/rows.json?#{params.to_param}"
    JSON.parse(CoreServer::Base.connection.get_request(url, {}))['data']
  end
    
  def get_rows_by_ids(params={})
    ids = params[:ids]
    ids = ids.inject(""){|mem, id| mem << "&ids[]=#{id}"}
    params.delete(:ids)
    # default params
    params = {:_ => Time.now.to_f, :accessType => 'WEBSITE', :include_aggregates => true}.merge params

    url = "/#{self.class.name.pluralize.downcase}/#{id}/rows.json?#{params.to_param}#{ids}"
    JSON.parse(CoreServer::Base.connection.get_request(url, {}))['data']
  end
  
  def find_data(*arguments)
    scope = arguments.slice!(0)
    options = arguments.slice!(0) || {}
    # if options[:all] and not options[:conditions]
      result = find_all_data(options)
    # else
      # result = find_data_with_conditions
    # end
    result
  end
  
  def find_all_data(options)
    page = options[:page] || 1
    result, total_entries = find_row_data(page, options[:conditions])
    result = search_and_sort_viewable_columns(result)
    result = paginate_rows(result, page, total_entries)
    result
  end
  
  def get_rows_by_query(query, params = {})
    params = {:_ => Time.now.to_f, :accessType => 'WEBSITE', :include_aggregates => true}.merge params
    url = "/#{self.class.name.pluralize.downcase}/INLINE/rows.json?method=index&#{params.to_param}"
    JSON.parse(CoreServer::Base.connection.create_request(url, query.to_json))['data']
  end
  
  def get_rows(params = {})
    # default params
    params = {:_ => Time.now.to_f, :accessType => 'WEBSITE', :include_aggregates => true}.merge params

    url = "/#{self.class.name.pluralize.downcase}/#{id}/rows.json?#{params.to_param}"
    JSON.parse(CoreServer::Base.connection.get_request(url, {}))['data']
  end

  def find_row_data_with_conditions(params)
    fq = FilterQuery.new(self.id, params)
    query = fq.build
    self.get_rows_by_query(query, :row_ids_only => true)    
  end
  
  def find_all_row_data_ids
    self.get_rows(:row_ids_only => true)
  end
  
  def find_row_data(page, conditions = nil)
    if conditions.nil?
      all_row_ids = find_all_row_data_ids
    else
      all_row_ids = find_row_data_with_conditions(conditions)
    end
    row_ids_to_fetch = all_row_ids.paginate(:per_page => PER_PAGE, :page => page)
    result = self.get_rows_by_ids(:ids => row_ids_to_fetch)
    result = result.sort
    return result, all_row_ids.size
  end
  
  def paginate_rows(row_data, page, total_entries)
    paginated_data = WillPaginate::Collection.create(page, PER_PAGE, total_entries) do |pager|
      pager.replace(row_data)
      pager.total_entries = total_entries
    end
    paginated_data
  end
  
  def json(params)
    url = "/#{self.class.name.pluralize.downcase}/#{id}/rows.json"
    if !params.nil?
      url += '?' + params.to_param
    end
    escape_object(JSON.parse(CoreServer::Base.connection.get_request(url, {}))).
      to_json.html_safe!
  end

  def self.notify_all_of_changes(id)
    path = "/#{self.name.pluralize.downcase}/#{id}.json?" + 
        {"method" => "notifyUsers"}.to_param
    parse(CoreServer::Base.connection.create_request(path))
  end

  def notify_all_of_changes
    self.class.create_favorite(self.id)
  end

  def self.create_favorite(id)
    path = "/favorite_views?" + {"id" => id}.to_param
    parse(CoreServer::Base.connection.create_request(path))
  end

  def create_favorite
    self.data['flags'] << "favorite"
    self.class.create_favorite(self.id)
  end

  def self.create(attributes)
    if attributes['query'].blank? || attributes['query'] == '""' ||
      attributes['query'] == "''" || attributes['query'] == "null"
      attributes['query'] = nil
    else
      attributes['query'] = JSON.parse(attributes['query'])
    end
    if attributes['searchString'].blank? || attributes['searchString'] == '""' ||
      attributes['searchString'] == "''" || attributes['searchString'] == "null"
      attributes['searchString'] = nil
    else
      attributes['searchString'] = attributes['searchString']
    end
    super(attributes)
  end

  def self.delete(id)
    path = "/#{self.name.pluralize.downcase}.json?" + {"id" => id, "method" => "delete"}.to_param
    parse(CoreServer::Base.connection.delete_request(path))
  end

  def self.delete_favorite(id)
    path = "/favorite_views/#{id}"
    parse(CoreServer::Base.connection.delete_request(path))
  end

  def delete_favorite
    self.data['flags'].delete("favorite")
    self.class.delete_favorite(self.id)
  end

  def register_opening
    View.parse(CoreServer::Base.connection.create_request("/#{self.class.name.pluralize.downcase}/#{id}.json" +
      "?method=opening"))
  end


  def to_json
    dhash = data_hash
    dhash["numberOfComments"] = numberOfComments
    dhash["averageRating"] = averageRating
    dhash["totalTimesRated"] = totalTimesRated

    dhash.to_json
  end


  def numberOfComments
    data['numberOfComments'] || 0
  end

  def averageRating
    (data['averageRating'] || 0) / 20.0
  end

  def totalTimesRated
    data['totalTimesRated'] || 0
  end

  def last_activity
    if @last_activity.nil?
      @last_activity = [rowsUpdatedAt || 0, createdAt || 0].max
    end
    @last_activity
  end

  def last_viewed
    if @last_viewed.nil?
      @last_viewed = [lastOpenedDate || 0, createdAt || 0].max
    end
    @last_viewed
  end

  def is_blist?
    flag?("default")
  end

  def is_public?
    grants && grants.any? {|p| p.flag?('public')}
  end
  memoize :is_public?

  def is_private?
    grants.nil? || grants.length == 0
  end

  def is_shared?
    grants && grants.any? {|p| !p.flag?('public')}
  end

  def is_grouped?
    !self.query.nil? && !self.query.groupBys.nil? && self.query.groupBys.length > 0
  end

  def is_invalid?
    !message.blank?
  end

  def last_updated_user
    begin
      return rowsUpdatedBy.blank? ? nil : User.find(rowsUpdatedBy)
    rescue CoreServer::ResourceNotFound
      return nil
    end
  end

  def href
    prefix = self.category || 'dataset'
    "/#{prefix.convert_to_url}/#{name.convert_to_url}/#{id}"
  end

  def short_href
    "/d/#{id}"
  end

  def about_href
    self.href + "/about"
  end

  def user_role(user_id)
    if (user_id == tableAuthor.id)
      I18n.t(:blist_name).capitalize + " Author"
    elsif (user_id == owner.id)
      "View Author"
    elsif contributor_users.any? {|cu| cu == user_id}
      I18n.t(:blist_name).capitalize + " Contributor"
    elsif viewer_users.any? {|vu| vu == user_id}
      I18n.t(:blist_name).capitalize + " Viewer"
    else
      ""
    end
  end

  def can_edit()
    data['rights'] && (data['rights'].include?('write') ||
      data['rights'].include?('add') ||
      data['rights'].include?('delete')) && !is_grouped?
  end

  def can_read()
    data['rights'] && data['rights'].include?('read')
  end

  def contributor_users
    (grants || []).select {|g| !g.flag?('public') && g.type.downcase == 'contributor'}.
      collect do |g|
        if !g.userId.nil?
          g.userId
        else
          g.userEmail
        end
      end.flatten.sort.uniq
  end

  def viewer_users
    contributors = contributor_users
    view_grants = (grants || []).select {|g| !g.flag?('public') &&
      g.type.downcase == 'viewer'}.
      collect do |g|
        if !g.userId.nil?
          g.userId
        else
          g.userEmail
        end
      end.flatten.sort.uniq.reject {|u| contributors.include? u}
  end

  def shares
    filtered_grants = (grants || []).reject {|g| g.flag?('public')}
    user_ids = Hash.new
    filtered_grants.each do |g|
      if !g.userId.nil?
        user_ids[g.userId] = true
      end
    end
    users_list = User.find({'ids' => user_ids.keys})
    users = Hash.new
    users_list.each {|u| users[u.id] = u }
    user_shares = Hash.new
    filtered_grants.each do |g|
      user_id = g.userId.nil? ? g.userEmail : g.userId
      s = Share.new(g.type.capitalize, user_id, 
                    g.userId.nil? ? g.userEmail : users[g.userId].displayName, users[g.userId],
                    !g.userId.nil?, false)
      user_shares[user_id] = s
    end
    user_shares.values
  end

  def filters
    View.find({"method" => 'getByTableId', "tableId" => self.tableId}, true).
      reject {|l| l.is_blist?}
  end

  def parent_dataset
    return self if is_blist?
    View.find({"method" => 'getByTableId', "tableId" => self.tableId}, true).
      find {|l| l.is_blist?}
  end

  def comments
    Comment.find(id)
  end

  def share_date_for_contact(contact)
    out = ""
    contact_grant = grants.find {|g| g.userId == contact.id}
    if (contact_grant)
      out = contact_grant.createdAt
    end
  end

  def is_alt_view?
    !display.is_a?(Displays::Table)
  end

  def can_add_calendar?
    columns.any? {|c| c.renderTypeName == 'date' && !c.flag?('hidden')} &&
      columns.any? {|c| c.renderTypeName == 'text' && !c.flag?('hidden')}
  end

  # Retrieve the display.  The display model represents the view's display and controls how the view is rendered.
  def display
    return @display if @display

    dt = self.displayType

    # Map legacy types to the proper implementing class
    # TODO - migrate legacy views and remove this code
    if dt
        if dt == 'map'
            dt = 'google' if !displayFormat || !displayFormat.layers
        else
            config = Displays::Config[dt]
            dt = config['display'] if config && config['display']
        end
    end

    # If we have a display attempt to load the implementing class
    if dt
      begin
        display_class = eval "Displays::#{dt.camelize}"
      rescue NameError
        Rails.logger.info "Ignoring invalid display type #{dt}"
      end
    end

    # Table display is the default if the display type is absent or invalid
    display_class = Displays::Table unless display_class

    # Create the display
    @display = display_class.new(self)
  end

  def can_add_visualization?
    Displays::Config.each_public do |k, v|
      return true if can_create_visualization_type?(k)
    end
    return false
  end

  def can_create_visualization_type?(viz_type, include_hidden = false)
    config = Displays::Config[viz_type]
    return false if config.nil? || (!include_hidden && config['hidden'])

    return has_columns_for_visualization_type?(viz_type, include_hidden)
  end

  def has_columns_for_visualization_type?(viz_type, include_hidden = false)
    config = Displays::Config[viz_type]

    # If there's no configuration defined then treat as invalid
    return false if config.nil?

    to_check = []
    if config.has_key?('fixedColumns')
      to_check.concat(config['fixedColumns'])
    end
    if config.has_key?('dataColumns')
      to_check.concat(config['dataColumns'])
    end

    to_check.each do |tc|
      next if tc['optional']

      if columns_for_datatypes(tc['dataType'], include_hidden).length < 1
        return false
      end
    end
    return true
  end

  def owned_by?(user)
    if user.nil?
      false
    else
      self.owner.id == user.id
    end
  end

  def columns_for_datatypes(datatypes, include_hidden = false)
    columns.select do |c|
      (include_hidden || !c.flag?('hidden')) && datatypes_match(c, datatypes)
    end
  end

  def datatypes_match(column, datatypes)
    dt = column.client_type
    datatypes.is_a?(Array) && datatypes.include?(dt) || dt == datatypes
  end

  @@categories = {
    "" => "-- No category --",
    "Fun" => "Fun",
    "Personal" => "Personal",
    "Business" => "Business",
    "Education" => "Education",
    "Government" => "Government"
  }

  @@licenses = {
    "" => "-- No License --",
    "PUBLIC_DOMAIN" => "Public Domain",
    "CC" => "Creative Commons"
  }

  @@creative_commons = {
    "CC0_10" => "1.0 Universal",
    "CC_30_BY" => "Attribution 3.0 Unported",
    "CC_30_BY_SA" => "Attribution | Share Alike 3.0 Unported",
    "CC_30_BY_ND" => "Attribution | No Derivative Works 3.0 Unported",
    "CC_30_BY_NC" => "Attribution | Noncommercial 3.0 Unported",
    "CC_30_BY_NC_SA" => "Attribution | Noncommercial | Share Alike 3.0 Unported",
    "CC_30_BY_NC_ND" => "Attribution | Noncommercial | No Derivative Works 3.0 Unported"
  }

  @@merged_licenses = {
    "" => "-- No License --",
    "PUBLIC_DOMAIN" => "Public Domain",
    "CC" => "Creative Commons",
    "CC0_10" => "1.0 Universal",
    "CC_30_BY" => "Attribution 3.0 Unported",
    "CC_30_BY_SA" => "Attribution | Share Alike 3.0 Unported",
    "CC_30_BY_ND" => "Attribution | No Derivative Works 3.0 Unported",
    "CC_30_BY_NC" => "Attribution | Noncommercial 3.0 Unported",
    "CC_30_BY_NC_SA" => "Attribution | Noncommercial | Share Alike 3.0 Unported",
    "CC_30_BY_NC_ND" => "Attribution | Noncommercial | No Derivative Works 3.0 Unported"
  }

  # Sorts are enabled and disabled by feature modules
  @@sorts = [
    { :key => "POPULAR",
      :name => "Popularity"
    },
    { :key => "AVERAGE_RATING",
      :name => "Rating",
      :module => :allow_comments
    },
    { :key => "ALPHA",
      :name => "A - Z"
    },
    { :key => "ALPHA_DESC",
      :name => "Z - A"
    },
    { :key => "NUM_OF_VIEWS",
      :name => "# of times Visited"
    },
    { :key => "COMMENTS",
      :name => "# of Comments",
      :module => :allow_comments
    },
    { :key => "LAST_CHANGED",
      :name => "Date"
    },
    { :key => "CATEGORY",
      :name => "Category"
    }
  ]

  def self.sorts
    sorts = Array.new
    @@sorts.each do |sort|
      next if(!sort[:module].nil? && !CurrentDomain.module_enabled?(sort[:module]))

      sorts.push [sort[:key], sort[:name]]
    end
    sorts
  end

  @@search_sorts = [
    { :key => "RELEVANCE",  :name => "Relevance" },
    { :key => "SCORE",      :name => "Popularity" },
    { :key => "NEWEST",     :name => "Recently updated" },
    { :key => "OLDEST",     :name => "Oldest" },
    { :key => "RATING",
      :name => "Rating",
      :module => :allow_comments
    },
    { :key => "COMMENTS",
      :name => "# of Comments",
      :module => :allow_comments
    }
  ]

  def self.search_sorts
    sorts = Array.new
    @@search_sorts.each do |sort|
      next if(!sort[:module].nil? && !CurrentDomain.module_enabled?(sort[:module]))

      sorts.push [sort[:key], sort[:name]]
    end
    sorts
  end


  memoize :href
end<|MERGE_RESOLUTION|>--- conflicted
+++ resolved
@@ -1,7 +1,5 @@
 class View < Model
-<<<<<<< HEAD
   cattr_accessor :categories, :licenses, :creative_commons
-  attr_reader :column_meta_data
   FILTER_CONDITIONS =    {:text =>     [ { :operator => "EQUALS", :label => "equals" },
                { :operator => "NOT_EQUALS", :label => "does not equal" },
                { :operator => "STARTS_WITH", :label => "starts with" },
@@ -23,10 +21,6 @@
                   { :operator => "BETWEEN", :label => "between"}]}
   PER_PAGE = 50
   
-=======
-  cattr_accessor :categories, :licenses, :creative_commons, :merged_licenses
-
->>>>>>> 1477eb3c
   def self.find(options = nil, get_all=false)
     if get_all || options.is_a?(String)
       return super(options)
