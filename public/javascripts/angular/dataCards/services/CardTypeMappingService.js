--- conflicted
+++ resolved
@@ -6,7 +6,8 @@
     var supportedCardTypes = ['column', 'choropleth', 'feature', 'search', 'timeline'];
     // A lookup for whether a particular card type is customizable
     var CUSTOMIZABLE_CARD_TYPES = {
-      choropleth: true
+      choropleth: true,
+      feature: true
     };
 
     // Keep track of which logical/physical datatype combinations have already
@@ -43,18 +44,18 @@
       ];
     }
 
-<<<<<<< HEAD
     // A whitelist of card types available for export
     var EXPORTABLE_CARD_TYPES = [
       'choropleth',
       'column',
       'point-ish map',
-      'pointMap',
+      'feature',
       //'search',
       'statBar',
       //'table',
       'timeline'
     ];
+
     /**
      * Determines whether or not the given card is able to be exported as a PNG.
      */
@@ -62,9 +63,6 @@
       return _.contains(EXPORTABLE_CARD_TYPES, _cardTypeForModel(cardModel));
     }
 
-
-=======
->>>>>>> 10f72f2b
     function _cardTypeForColumn(column) {
       column = column || {};
       var logicalDatatype = column.logicalDatatype;
