--- conflicted
+++ resolved
@@ -94,55 +94,9 @@
 
   var inspirationStoryElement = $('.inspiration-story-container');
   var userStoryElement = $('.user-story-container');
-
-<<<<<<< HEAD
-  // Respond to changes in the user story's block ordering by scrolling the
-  // window to always show the top of the moved block.
-  dispatcher.register(
-    function(payload) {
-
-      if (payload.storyUid === userStoryUid) {
-        switch (payload.action) {
-
-          case Constants.STORY_MOVE_BLOCK_UP:
-          case Constants.STORY_MOVE_BLOCK_DOWN:
-
-            // Ensure that the layout is performed before we try to read
-            // back the y translate value. Since the renderer is synchronous
-            // a minimal setTimeout here should cause this block to be executed
-            // after the renderer has completed.
-            setTimeout(function() {
-
-              var blockEditElement = document.querySelectorAll(
-                '.block-edit[data-block-id="' + payload.blockId + '"]'
-              )[0];
-
-              var blockEditElementTranslateY =
-                parseInt(
-                  blockEditElement.getAttribute('data-translate-y'),
-                  10
-                ) || 0;
-
-              $('html, body').animate({
-                scrollTop: blockEditElementTranslateY
-              });
-            // The duration of the layout translations is specified in
-            // `layout.scss`.
-            }, 200);
-            break;
-
-          default:
-            break;
-        }
-      }
-    }
-  );
-=======
-
   var ghostElement = $('#block-ghost');
   var dragDrop = new DragDrop(inspirationStoryElement.find('.block'), ghostElement);
   dragDrop.setup();
->>>>>>> 3d6cd3b5
 
   /**
    * RichTextEditorToolbar events
@@ -235,4 +189,46 @@
     }
   });
 
+  // Respond to changes in the user story's block ordering by scrolling the
+  // window to always show the top of the moved block.
+  dispatcher.register(
+    function(payload) {
+
+      if (payload.storyUid === userStoryUid) {
+        switch (payload.action) {
+
+          case Constants.STORY_MOVE_BLOCK_UP:
+          case Constants.STORY_MOVE_BLOCK_DOWN:
+
+            // Ensure that the layout is performed before we try to read
+            // back the y translate value. Since the renderer is synchronous
+            // a minimal setTimeout here should cause this block to be executed
+            // after the renderer has completed.
+            setTimeout(function() {
+
+              var blockEditElement = document.querySelectorAll(
+                '.block-edit[data-block-id="' + payload.blockId + '"]'
+              )[0];
+
+              var blockEditElementTranslateY =
+                parseInt(
+                  blockEditElement.getAttribute('data-translate-y'),
+                  10
+                ) || 0;
+
+              $('html, body').animate({
+                scrollTop: blockEditElementTranslateY
+              });
+            // The duration of the layout translations is specified in
+            // `layout.scss`.
+            }, 200);
+            break;
+
+          default:
+            break;
+        }
+      }
+    }
+  );
+
 });