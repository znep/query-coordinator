--- conflicted
+++ resolved
@@ -74,13 +74,7 @@
     onDismiss: goHome
   };
 
-<<<<<<< HEAD
-  const rowsTransformed = inputSchema.total_rows || _.min(
-    columns.map((col) => col.transform.contiguous_rows_processed)
-  ) || 0;
-=======
   const rowsTransformed = inputSchema.total_rows || Selectors.rowsTransformed(columns);
->>>>>>> c4c07143
 
   return (
     <div id="show-output-schema">
