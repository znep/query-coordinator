--- conflicted
+++ resolved
@@ -802,11 +802,7 @@
         /**
          * Remove rows from the model.
          */
-<<<<<<< HEAD
-        this.remove = function(delRows)
-=======
         this.remove = function(delRows, serverDelete)
->>>>>>> cd759342
         {
             if (!(delRows instanceof Array) || delRows.id)
             { delRows = [delRows]; }
@@ -849,10 +845,6 @@
                 // Update IDs after each loop, since positions have adjusted
                 installIDs();
             }
-<<<<<<< HEAD
-            installIDs();
-            $(listeners).trigger('row_remove', [ delRows ]);
-=======
             $(listeners).trigger('row_remove', [ delRows ]);
         };
 
@@ -1135,7 +1127,6 @@
                         }
                     }
                 });
->>>>>>> cd759342
         };
 
         this.invalidateRows = function()
