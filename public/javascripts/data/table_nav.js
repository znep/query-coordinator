--- conflicted
+++ resolved
@@ -243,13 +243,7 @@
         } else {
             $textarea.text('');
         }
-<<<<<<< HEAD
-
-        return true;
-    };
-=======
-    }
->>>>>>> f377f825
+    };
 
     /**
      * Walk the selection for a sequence of rows.
