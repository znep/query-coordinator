<% content_for :head do %>
  <% bundle :name => "widget_show_top", :bypass => (ENV["RAILS_ENV"] != 'production') do %>
    <%= stylesheet_link_tag 'table-core', 'dataset-grid', 'external-widget', 'info-pane',
      'external-widget-meta', :cache => "cache/widgets_show_all" %>
  <% end %>
  
  <%= meta_tags :description => @meta_description, :keywords => @meta_keywords %>
  <%- if @view -%>
    <link rel="canonical" href="<%= @view.href %>" />
  <%- end -%>
  
  <%- unless @is_gov_widget -%>
  <style type="text/css">
  /* font */
    body { font-family: <%= @theme[:style][:font][:face] %>; }

    div.blist-th .info-container { font-size: <%= @theme[:style][:font][:grid_header_size] %>; }
    .blist-td { font-size: <%= @theme[:style][:font][:grid_data_size] %>; }
  
  /* frame */
    <%- if @theme[:frame][:gradient] -%>
    <%- else -%>
      #header,
      #header .wrapperT,
      #header .wrapperTR,
      .widgetFooterWrapper
      {
          background-color: <%= @theme[:frame][:color] %>;
          background-image: none;
      }
      
      <%- if @theme[:frame][:border] -%>
        #header
        {
            border: 1px solid <%= @theme[:frame][:border] %>;
            border-bottom: none;
        }
      <%- end -%>
      
      .gridInner
      {
          border-color: <%= @theme[:frame][:color] %>;
      }
    <%- end -%>
    
    <%- if @theme[:frame][:border] -%>
      .gridOuter, .widgetFooterInner
      {
          border-color: <%= @theme[:frame][:border] %>;
      }
    <%- end -%>
  
    .widgetLogo
    {
      <%- if @theme[:frame][:logo][:type] == "upload" -%>
        background-image: url(/TODO/uploads/whatever);
      <%- elif @theme[:frame][:logo][:type] == "external" -%>
        background-image: url(<%= @theme[:frame][:logo][:type] %>);
      <%- elif @theme[:frame][:logo][:type] == "default" -%>
        background-image: url(/stylesheets/images/widgets/socrata_logo_player.gif);
      <%- end -%>
    }
  
  /* grid */
  
    <%- if !@theme[:grid][:header_icons] -%>
    .blist-th-icon { display: none; }
    <%- end -%>
    
    .blist-td
    {
        height: <%= @theme[:grid][:row_height] %>;
        line-height: <%= @theme[:grid][:row_height] %>;
    }
    
    <%- if @theme[:grid][:zebra] -%>
      .blist-tr-even .blist-td
      {
          background-color: <%= @theme[:grid][:zebra] %>;
      }
    <%- end -%>
  </style>
  <%- end -%>

  <%- if !@theme[:style][:custom_stylesheet].blank? -%>
    <%= stylesheet_link_tag @theme[:style][:custom_stylesheet] + "-widget" %>
  <%- end -%>

  <%- if @view.is_visualization? -%>
    <!--Load the Visualization API-->
    <script type="text/javascript" src="http://www.google.com/jsapi"></script>
    <% bundle :name => "visualization_chart", :bypass => (ENV["RAILS_ENV"] != 'production') do %>
    <script type="text/javascript">

      // Load the Visualization API and the piechart package.
      google.load('visualization', '1', {'packages':['<%= @view.displayType %>']});
      
      // Set a callback to run when the API is loaded.
      google.setOnLoadCallback(initializeChart); 

      function initializeChart() {
          var query = new google.visualization.Query('/views/<%= @view.id %>/rows.gvds');
          // Send the query with a callback function.
          query.send(handleQueryResponse);
      }

      function handleQueryResponse(response) {
          // Called when the query response is returned.
          if (response.isError()) {
              alert('Error in query: ' + response.getMessage() + ' ' + response.getDetailedMessage());
              return;
          }

          var data = response.getDataTable();
          var chart = new <%= @view.chart_class %>(document.getElementById('data-grid'));
          chart.draw(data, { <%= @view.displayFormat %>} );        
      }

    </script>
    <% end %>

  <%- end -%>

  <title><%= @view.name %> | <%= t(:page_title) %></title>

<% end %>

    <div id='header'><div class='wrapperTR'><div class='wrapperT clearfix'>
          <a class="menuLink" href="#header-menu" title="Click for more options">Menu</a>
          <%= render(:partial => "widget_menu", :locals => { :theme => @theme }) %>

          <%- if @theme[:menu][:fullscreen] -%>
          <p class="fullScreenButton">
            <a href="<%= @view.href %>" rel="external" title="View Full Screen">View Full Screen</a>
          </p>
          <%- end -%>
          
          <form class='search' action='#'>
            <div class='searchContainer clearfix'>
              <input type='text' class='textInput textPrompt' title='Find Inside' />
              <div class='actionBox'>
                <div class='clearBox'>
                  <a class='clearSearch' title='Clear Search' href='#clear_search'>
                    Clear Search
                  </a>
                </div>
                <%= image_submit_tag('empty.gif', :class => 'submit',
                  :name => 'findSubmit', :title => 'Click to Find') %>
              </div>
            </div>
          </form>
          
    </div></div></div>

    <div class="gridOuter"><div class="gridInner">
      <%- if (@theme[:behavior][:save_public_views]) -%>
        <div id='viewHeader' class='clearfix'>
          <a class='datasetLink breadcrumbItem'
            href='#view_<%= @view.id %>'><%= h(@view.name) %></a>
          <div class='viewName inlineEdit' href='#new_view'>
            <span title='Click to name and save your filtered view'>
              [Unsaved Filter]
            </span>
            <%- form_tag(blists_path) do -%>
            <%= text_field_tag("view[name]", '') %>
            <%- end -%>
          </div>
        </div>
      <%- end -%>
      
      <div class="gridContainer">
        <div id="data-grid">
          <noscript>
            <h3><a href="<%= @view.href %>"><%= h(@view.name) %></a></h3>
    
            <p><%= h(@view.description) %></p>
    
            <%= @view.html %>
          </noscript>
        </div>
      </div>
      
      <%- if @theme[:meta].any?{ |name, properties| properties[:show] } -%>
        <div id="widgetMeta" class="metadataPane">
          <%- if !@view.nil? -%>
            <%= render(:partial => "widget_meta",
                  :locals => { :view => @view, :page_single => false, :theme => @theme }) %>
          <%- end -%>
        </div>
      <%- end -%>
    </div></div>
    
    <div class="widgetFooterWrapper"><div class="widgetFooterInner">
      <%- if @theme[:frame][:logo][:show] -%>
        <p class="widgetLogoWrapper"><a href='http://www.socrata.com' rel='external' class='widgetLogo'>
            Socrata Social Data Player
        </a></p>
      
        <%- if @theme[:frame][:powered_by] -%>
          <p class="getPlayerAction"><a href="http://www.socrata.com" rel="external">Get a Data Player of Your Own</a></p>
        <%- end -%>
      <%- else -%>
        &nbsp;
      <%- end -%>
      <div class="clearBoth"></div>
    </div></div>

    <% dialog_content("emailDialog") do %>
    <div class='header'>
      <h1>Email This <%= t(:blist_name).capitalize %></h1>
    </div>

    <div class="mainContent clearfix">
      <form action="/views/<%= @view.id %>/rows.html?method=email">
        <label for="emailInput">Email this <%= t(:blist_name) %> to:</label>
        <input id="emailInput" name="email" type="text" />
      </form>
      <p class="error"></p>
      <ul class="actionButtons">
        <li><a href="#close" class="jqmClose">Close</a></li>
        <li><a href="#send-email" class="submit arrowButton">Send Email</a></li>
      </ul>
    </div>
    <% end %>

    <% dialog_content("publishDialog") do %>
    <div class='header'>
      <h1>Republish This Dataset</h1>
    </div>

    <div class="mainContent clearfix">
      <p>Copy and paste this HTML code into your blog</p>
      <%= text_area_tag("publishCode", get_publish_embed_code_for_view(@view)) %>
      <ul class="actionButtons">
        <li><a href="#close" class="arrowButton jqmClose">Close</a></li>
      </ul>
    </div>
    <% end %>

    <%- if @theme[:behavior][:interstitial] -%>
    <div class='interstitial'>
      <a class='closeLink' href='#close'>Close</a>
      <span class='closeKeyText'>or ESC key</span>
      <h4>You are leaving <span class='serverName'>the current website</span></h4>
      <p>Thank you for visiting our site.</p>
      <div class='exitBox'>
        <p>You will now access</p>
        <a href='#' class='noInterstitial externalLink'></a>
      </div>
      <h4>We hope your visit was informative and enjoyable.</h4>
    </div>
    <%- end -%>

<% content_for :js_footer do %>
  <%= render(:partial => "shared/visualization", :locals => { :view => @view }) %>

  <script type="text/javascript">
    blist.namespace.fetch('blist.widget');
    <%- if !current_user.nil? -%>
    blist.currentUserId = "<%= current_user.id %>";
    <%- end -%>
    blist.widget.viewId = '<%= @view.id %>';
    
    blist.widget.theme = <%= JSON.generate( @theme ) %>;
  </script>

  <%= javascript_include_tag "plugins/jqModal", "plugins/jquery.example.min",
<<<<<<< HEAD
    "plugins/jquery.json", "plugins/ui.core", "plugins/ui.draggable",
    "util/navigation", "util/util", "data/types", "data/model", "data/table", "data/table_nav",
=======
    "plugins/jquery.json", "plugins/ui.core", "plugins/ui.draggable", "plugins/jquery.tache",
    "util/navigation", "util/util", "data/types", "data/model", "data/table",
>>>>>>> 13e48cd7
    "data/editor", "widgets/text-prompt", "widgets/dropdown-menu",
    "widgets/scrollable","widgets/inline-edit", "widgets/dataset-grid",
    "widgets/visualization","screens/external-widget", "screens/info-pane", :cache =>
    "cache/widgets_show_all" %>

  <%- if !@is_gov_widget && ENV['RAILS_ENV'] == 'production' -%>
  <script type="text/javascript">
  var gaJsHost = (("https:" == document.location.protocol) ? "https://ssl." : "http://www.");
  document.write(unescape("%3Cscript src='" + gaJsHost + "google-analytics.com/ga.js' type='text/javascript'%3E%3C/script%3E"));
  </script>
  <script type="text/javascript">
  try {
  var pageTracker = _gat._getTracker("UA-7633631-1");
  pageTracker._trackPageview();
  } catch(err) {}</script>

    <%- unless @themes[:behavior][:ga_code].empty? -%>
    <script type="text/javascript">
    try {
    var pageTracker2 = _gat._getTracker("<%= @theme[:behavior][:ga_code] %>");
    pageTracker2._trackPageview();
    } catch(err) {}</script>
    <%- end -%>
  <%- end -%>
<% end %><|MERGE_RESOLUTION|>--- conflicted
+++ resolved
@@ -265,17 +265,13 @@
   </script>
 
   <%= javascript_include_tag "plugins/jqModal", "plugins/jquery.example.min",
-<<<<<<< HEAD
     "plugins/jquery.json", "plugins/ui.core", "plugins/ui.draggable",
-    "util/navigation", "util/util", "data/types", "data/model", "data/table", "data/table_nav",
-=======
-    "plugins/jquery.json", "plugins/ui.core", "plugins/ui.draggable", "plugins/jquery.tache",
-    "util/navigation", "util/util", "data/types", "data/model", "data/table",
->>>>>>> 13e48cd7
+    "plugins/jquery.tache", "util/navigation", "util/util", "data/types",
+    "data/model", "data/table", "data/table_nav",
     "data/editor", "widgets/text-prompt", "widgets/dropdown-menu",
     "widgets/scrollable","widgets/inline-edit", "widgets/dataset-grid",
-    "widgets/visualization","screens/external-widget", "screens/info-pane", :cache =>
-    "cache/widgets_show_all" %>
+    "widgets/visualization","screens/external-widget", "screens/info-pane",
+    :cache => "cache/widgets_show_all" %>
 
   <%- if !@is_gov_widget && ENV['RAILS_ENV'] == 'production' -%>
   <script type="text/javascript">
