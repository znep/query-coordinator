import * as React  from 'react';
import * as ReactRedux from 'react-redux';
import * as Goals from '../../sections/goals';
import * as Actions from '../../actions';

import SocrataAlert from '../../components/SocrataAlert';
<<<<<<< HEAD
import './App.scss';

function App(props) {
  const { notification, onDismissNotification } = props;
=======
import PreviewBar from '../../components/PreviewBar/PreviewBar';
import FeedbackFlannel from '../../components/FeedbackFlannel/FeedbackFlannel';
import { dismissNotification } from '../../actions/notificationActions';
import './App.scss';

function App(props) {
  let {
    notification,
    onDismissNotification,
    showEditMultipleItemsForm,
    goalQuickEditOpenGoalId,
    feedbackFlannelVisible } = props;

  let alert = null;
  if (notification.get('visible')) {
    alert = <SocrataAlert type={ notification.get('type') }
                          message={ notification.get('message') }
                          onDismiss={ onDismissNotification } />;
  }

  let editMultipleItemsForm = null;
  if (showEditMultipleItemsForm) {
    editMultipleItemsForm = <EditMultipleItemsForm />;
  }

  let quickEditForm = null;
  if (goalQuickEditOpenGoalId) {
    quickEditForm = <QuickEditForm />;
  }
>>>>>>> d6a0efda

  let feedbackFlannel = null;
  if (feedbackFlannelVisible) {
    feedbackFlannel = <FeedbackFlannel />;
  }

  return (
<<<<<<< HEAD
    <div>
      { notification.get('visible') &&
      <SocrataAlert type={ notification.get('type') }
                    message={ notification.get('message') }
                    onDismiss={ onDismissNotification }/>
      }
      <Goals.Page />
=======
    <div className="app-container">
      <PreviewBar />
      { alert }
      <SocrataBulkActions />
      <GoalTable />
      { quickEditForm }
      { editMultipleItemsForm }
      { feedbackFlannel }
>>>>>>> d6a0efda
    </div>
  );
}

const mapStateToProps = state => ({
  showEditMultipleItemsForm: state.getIn(['editMultipleItemsForm', 'visible']),
<<<<<<< HEAD
  notification: state.get('notification')
=======
  notification: state.get('notification'),
  goalQuickEditOpenGoalId: state.getIn(['quickEditForm', 'goalId']),
  feedbackFlannelVisible: state.getIn(['feedbackFlannel', 'visible'])
>>>>>>> d6a0efda
});

const mapDispatchToProps = dispatch => ({
  onDismissNotification: () => dispatch(Actions.notifications.dismissNotification())
});

export default ReactRedux.connect(mapStateToProps, mapDispatchToProps)(App);<|MERGE_RESOLUTION|>--- conflicted
+++ resolved
@@ -2,82 +2,39 @@
 import * as ReactRedux from 'react-redux';
 import * as Goals from '../../sections/goals';
 import * as Actions from '../../actions';
+import * as Components from '../../components';
 
-import SocrataAlert from '../../components/SocrataAlert';
-<<<<<<< HEAD
 import './App.scss';
 
 function App(props) {
-  const { notification, onDismissNotification } = props;
-=======
-import PreviewBar from '../../components/PreviewBar/PreviewBar';
-import FeedbackFlannel from '../../components/FeedbackFlannel/FeedbackFlannel';
-import { dismissNotification } from '../../actions/notificationActions';
-import './App.scss';
-
-function App(props) {
-  let {
-    notification,
-    onDismissNotification,
-    showEditMultipleItemsForm,
-    goalQuickEditOpenGoalId,
-    feedbackFlannelVisible } = props;
+  const { notification, onDismissNotification, feedbackFlannelVisible, translations } = props;
 
   let alert = null;
   if (notification.get('visible')) {
-    alert = <SocrataAlert type={ notification.get('type') }
-                          message={ notification.get('message') }
-                          onDismiss={ onDismissNotification } />;
+    alert = <Components.Socrata.Alert type={ notification.get('type') }
+                                      message={ notification.get('message') }
+                                      onDismiss={ onDismissNotification }/>;
   }
-
-  let editMultipleItemsForm = null;
-  if (showEditMultipleItemsForm) {
-    editMultipleItemsForm = <EditMultipleItemsForm />;
-  }
-
-  let quickEditForm = null;
-  if (goalQuickEditOpenGoalId) {
-    quickEditForm = <QuickEditForm />;
-  }
->>>>>>> d6a0efda
 
   let feedbackFlannel = null;
   if (feedbackFlannelVisible) {
-    feedbackFlannel = <FeedbackFlannel />;
+    feedbackFlannel = <Components.Feedback.Flannel.View statePath={['feedback']} translations={translations.getIn(['admin', 'feedback_flannel'])} />;
   }
 
   return (
-<<<<<<< HEAD
-    <div>
-      { notification.get('visible') &&
-      <SocrataAlert type={ notification.get('type') }
-                    message={ notification.get('message') }
-                    onDismiss={ onDismissNotification }/>
-      }
+    <div className="app-container">
+      <Components.PreviewBar />
+      { alert }
       <Goals.Page />
-=======
-    <div className="app-container">
-      <PreviewBar />
-      { alert }
-      <SocrataBulkActions />
-      <GoalTable />
-      { quickEditForm }
-      { editMultipleItemsForm }
       { feedbackFlannel }
->>>>>>> d6a0efda
     </div>
   );
 }
 
 const mapStateToProps = state => ({
-  showEditMultipleItemsForm: state.getIn(['editMultipleItemsForm', 'visible']),
-<<<<<<< HEAD
-  notification: state.get('notification')
-=======
+  translations: state.get('translations'),
   notification: state.get('notification'),
-  goalQuickEditOpenGoalId: state.getIn(['quickEditForm', 'goalId']),
-  feedbackFlannelVisible: state.getIn(['feedbackFlannel', 'visible'])
->>>>>>> d6a0efda
+  feedbackFlannelVisible: state.getIn(['feedback', 'visible'])
 });
 
 const mapDispatchToProps = dispatch => ({
