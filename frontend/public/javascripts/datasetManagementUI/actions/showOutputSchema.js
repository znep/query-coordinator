import _ from 'lodash';
import { push } from 'react-router-redux';
import * as dsmapiLinks from '../dsmapiLinks';
import * as Links from '../links';
import {
  batch,
  revertEdits,
<<<<<<< HEAD
  insertStarted,
  insertSucceeded,
  insertFailed,
  updateImmutableStarted
=======
  upsertStarted,
  upsertSucceeded,
  upsertFailed,
  updateFromServer,
  updateImmutableStarted,
  upsertMultipleFromServer
>>>>>>> 87d6497d
} from './database';
import { socrataFetch, checkStatus, getJson } from '../lib/http';
import {
  insertChildrenAndSubscribeToOutputSchema
} from './manageUploads';
import { soqlProperties } from '../lib/soqlTypes';

export function updateColumnType(oldSchema, oldColumn, newType) {
  return (dispatch, getState) => {
    const state = getState();
    const db = state.db;
    const routing = state.routing;
    const inputSchema = db.input_schemas[oldSchema.input_schema_id];
    const uploadId = inputSchema.upload_id;
    const upload = db.uploads[uploadId];

    const { newOutputSchema, newOutputColumns } =
      getNewOutputSchemaAndColumns(db, oldSchema, oldColumn, newType);

    dispatch(batch([
      upsertStarted('output_schemas', newOutputSchema),
      updateImmutableStarted('output_columns', oldColumn.id)
    ]));

    socrataFetch(dsmapiLinks.newOutputSchema(uploadId, oldSchema.input_schema_id), {
      method: 'POST',
      body: JSON.stringify({ output_columns: newOutputColumns })
    }).
      then(checkStatus).
      then(getJson).
      then(resp => {
        dispatch(batch([
          upsertSucceeded('output_schemas', newOutputSchema, { id: resp.resource.id }),
          revertEdits('output_columns', oldColumn.id)
        ]));
        insertChildrenAndSubscribeToOutputSchema(dispatch, upload, resp.resource);

        dispatch(push(
          Links.showOutputSchema(uploadId, oldSchema.input_schema_id, resp.resource.id)(routing)
        ));
      }).
      catch((err) => {
        console.error('Failed to update schema!', err);
        dispatch(upsertFailed('output_schemas', newOutputSchema, err));
      });
  };
}

export function getNewOutputSchemaAndColumns(db, oldSchema, oldColumn, newType) {
  const newOutputSchema = {
    input_schema_id: oldSchema.input_schema_id
  };

  const oldOutputColIds = _.filter(db.output_schema_columns, { output_schema_id: oldSchema.id }).
                          map(sc => sc.output_column_id);
  const oldOutputColumns = oldOutputColIds.map(id => db.output_columns[id]);
  const newOutputColumns = oldOutputColumns.map((column) => {
    const xform = db.transforms[column.transform_id];
    const xformExpr = xform.transform_expr;

    // Input columns are presently always text.  This will eventually
    // change, and then we'll need the input column here instead of
    // just hardcoding a comparison to text.
    const transformExpr = (column.id === oldColumn.id) ?
      `to_${soqlProperties[newType].canonicalName}(${column.field_name})` :
      xformExpr;

    return {
      field_name: column.field_name,
      position: column.position,
      display_name: column.display_name,
      description: column.description,
      transform: {
        transform_expr: transformExpr
      }
    };
  });

  return {
    newOutputSchema,
    newOutputColumns,
    oldOutputColIds
  };
<<<<<<< HEAD
=======
}

export function loadColumnErrors(nextState) {
  const {
    uploadId,
    inputSchemaId,
    outputSchemaId,
    errorsTransformId: errorsTransformIdStr
  } = nextState.params;
  const errorsTransformId = _.toNumber(errorsTransformIdStr);
  return (dispatch, getState) => {
    const limit = 50;
    const fetchOffset = 0;
    const errorsColumnId = _.find(getState().db.output_columns, { transform_id: errorsTransformId }).id;
    const path = dsmapiLinks.columnErrors(
      uploadId, inputSchemaId, outputSchemaId, errorsColumnId, limit, fetchOffset
    );
    socrataFetch(path).
      then(checkStatus).
      then(getJson).
      then((resp) => {
        const outputSchema = resp[0];
        const withoutSchemaRow = resp.slice(1);
        const newRecordsByTransform = [];
        _.range(outputSchema.output_columns.length).forEach(() => {
          newRecordsByTransform.push({});
        });
        withoutSchemaRow.forEach(({ row, offset }) => {
          if (_.isArray(row)) { // as opposed to row errors, which are not
            row.forEach((colResult, colIdx) => {
              newRecordsByTransform[colIdx][offset] = colResult;
            });
          }
        });
        dispatch(batch(newRecordsByTransform.map((newRecords, idx) => {
          const theTransformId = outputSchema.output_columns[idx].transform.id;
          return upsertMultipleFromServer(`transform_${theTransformId}`, newRecords);
        })));
        dispatch(batch(newRecordsByTransform.map((newRecords, idx) => {
          const errorIndices = _.map(newRecords,
            (newRecord, index) => ({
              ...newRecord,
              index
            })).
            filter((newRecord) => newRecord.error).
            map((newRecord) => newRecord.index);
          // TODO: how to make this a set which gets merged when we update?
          // maybe update should just take a primary key and a function
          // that would be SQL-like
          // not supposed to have functions in actions though
          // boo
          const transform = outputSchema.output_columns[idx].transform;
          return updateFromServer('transforms', {
            id: transform.id,
            error_indices: errorIndices
          });
        })));
      }).
      catch((error) => {
        // TODO: maybe add a notification
        console.error('failed to load column errors', error);
      });
  };
}


export function loadRowErrors(inputSchemaId, offset, limit) {
  return (dispatch, getState) => {
    const uploadId = getState().db.input_schemas[inputSchemaId].upload_id;
    socrataFetch(dsmapiLinks.rowErrors(uploadId, inputSchemaId, offset, limit)).
      then(checkStatus).
      then(getJson).
      then((rowErrors) => {
        const rowErrorsWithId = rowErrors.map((rowError) => ({
          ...rowError,
          input_schema_id: inputSchemaId,
          id: `${inputSchemaId}-${rowError.offset}`
        }));
        const rowErrorsKeyedById = _.keyBy(rowErrorsWithId, 'id');
        dispatch(upsertMultipleFromServer('row_errors', rowErrorsKeyedById));
      }).
      catch((error) => {
        // TODO: maybe add a notification
        console.error('failed to load row errors', error);
      });
  };
>>>>>>> 87d6497d
}<|MERGE_RESOLUTION|>--- conflicted
+++ resolved
@@ -5,19 +5,10 @@
 import {
   batch,
   revertEdits,
-<<<<<<< HEAD
-  insertStarted,
-  insertSucceeded,
-  insertFailed,
-  updateImmutableStarted
-=======
   upsertStarted,
   upsertSucceeded,
   upsertFailed,
-  updateFromServer,
-  updateImmutableStarted,
-  upsertMultipleFromServer
->>>>>>> 87d6497d
+  updateImmutableStarted
 } from './database';
 import { socrataFetch, checkStatus, getJson } from '../lib/http';
 import {
@@ -101,93 +92,4 @@
     newOutputColumns,
     oldOutputColIds
   };
-<<<<<<< HEAD
-=======
-}
-
-export function loadColumnErrors(nextState) {
-  const {
-    uploadId,
-    inputSchemaId,
-    outputSchemaId,
-    errorsTransformId: errorsTransformIdStr
-  } = nextState.params;
-  const errorsTransformId = _.toNumber(errorsTransformIdStr);
-  return (dispatch, getState) => {
-    const limit = 50;
-    const fetchOffset = 0;
-    const errorsColumnId = _.find(getState().db.output_columns, { transform_id: errorsTransformId }).id;
-    const path = dsmapiLinks.columnErrors(
-      uploadId, inputSchemaId, outputSchemaId, errorsColumnId, limit, fetchOffset
-    );
-    socrataFetch(path).
-      then(checkStatus).
-      then(getJson).
-      then((resp) => {
-        const outputSchema = resp[0];
-        const withoutSchemaRow = resp.slice(1);
-        const newRecordsByTransform = [];
-        _.range(outputSchema.output_columns.length).forEach(() => {
-          newRecordsByTransform.push({});
-        });
-        withoutSchemaRow.forEach(({ row, offset }) => {
-          if (_.isArray(row)) { // as opposed to row errors, which are not
-            row.forEach((colResult, colIdx) => {
-              newRecordsByTransform[colIdx][offset] = colResult;
-            });
-          }
-        });
-        dispatch(batch(newRecordsByTransform.map((newRecords, idx) => {
-          const theTransformId = outputSchema.output_columns[idx].transform.id;
-          return upsertMultipleFromServer(`transform_${theTransformId}`, newRecords);
-        })));
-        dispatch(batch(newRecordsByTransform.map((newRecords, idx) => {
-          const errorIndices = _.map(newRecords,
-            (newRecord, index) => ({
-              ...newRecord,
-              index
-            })).
-            filter((newRecord) => newRecord.error).
-            map((newRecord) => newRecord.index);
-          // TODO: how to make this a set which gets merged when we update?
-          // maybe update should just take a primary key and a function
-          // that would be SQL-like
-          // not supposed to have functions in actions though
-          // boo
-          const transform = outputSchema.output_columns[idx].transform;
-          return updateFromServer('transforms', {
-            id: transform.id,
-            error_indices: errorIndices
-          });
-        })));
-      }).
-      catch((error) => {
-        // TODO: maybe add a notification
-        console.error('failed to load column errors', error);
-      });
-  };
-}
-
-
-export function loadRowErrors(inputSchemaId, offset, limit) {
-  return (dispatch, getState) => {
-    const uploadId = getState().db.input_schemas[inputSchemaId].upload_id;
-    socrataFetch(dsmapiLinks.rowErrors(uploadId, inputSchemaId, offset, limit)).
-      then(checkStatus).
-      then(getJson).
-      then((rowErrors) => {
-        const rowErrorsWithId = rowErrors.map((rowError) => ({
-          ...rowError,
-          input_schema_id: inputSchemaId,
-          id: `${inputSchemaId}-${rowError.offset}`
-        }));
-        const rowErrorsKeyedById = _.keyBy(rowErrorsWithId, 'id');
-        dispatch(upsertMultipleFromServer('row_errors', rowErrorsKeyedById));
-      }).
-      catch((error) => {
-        // TODO: maybe add a notification
-        console.error('failed to load row errors', error);
-      });
-  };
->>>>>>> 87d6497d
 }