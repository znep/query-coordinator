--- conflicted
+++ resolved
@@ -2,13 +2,10 @@
 import ColumnHeader from './ColumnHeader';
 import TransformStatus from './TransformStatus';
 import TableBody from './TableBody';
-<<<<<<< HEAD
 import RowErrorsLink from './RowErrorsLink';
 import classNames from 'classnames';
 import * as DisplayState from '../../lib/displayState';
-=======
 import styles from 'styles/Table/Table.scss';
->>>>>>> 995d9be8
 
 export default function Table({
   db,
