--- conflicted
+++ resolved
@@ -56,10 +56,7 @@
       /*    SASS    */
       'app/styles/dataCards/column-chart.sass',
       'app/styles/dataCards/main.sass',
-<<<<<<< HEAD
-=======
       'app/styles/dataCards/choropleth.sass',
->>>>>>> adc61987
       /*    Images */
       { pattern: 'public/angular_templates/images/**/*.png', watched: false,
         included: false, served: true },
