import _ from 'lodash';
import uuid from 'uuid';
import {
  apiCallStarted,
  apiCallSucceeded,
  apiCallFailed
} from 'datasetManagementUI/reduxStuff/actions/apiCalls';
import * as dsmapiLinks from 'datasetManagementUI/links/dsmapiLinks';
import { socrataFetch, checkStatus, getJson, getError } from 'datasetManagementUI/lib/http';
import { parseDate } from 'datasetManagementUI/lib/parseDate';
import { uploadFile } from 'datasetManagementUI/reduxStuff/actions/uploadFile';
import { browserHistory } from 'react-router';
<<<<<<< HEAD
import * as Links from 'links/links';
import { normalizeCreateSourceResponse } from 'lib/jsonDecoders';
import { subscribeToSource } from 'reduxStuff/actions/subscriptions';
import { addNotification } from 'reduxStuff/actions/notifications';
import { showFlashMessage } from 'reduxStuff/actions/flashMessage';
=======
import * as Links from 'datasetManagementUI/links/links';
import {
  normalizeCreateSourceResponse,
  normalizeInsertInputSchemaEvent
} from 'datasetManagementUI/lib/jsonDecoders';
import { subscribeToAllTheThings } from 'datasetManagementUI/reduxStuff/actions/subscriptions';
import {
  addNotification,
  removeNotificationAfterTimeout
} from 'datasetManagementUI/reduxStuff/actions/notifications';
import { showFlashMessage } from 'datasetManagementUI/reduxStuff/actions/flashMessage';
>>>>>>> 414d5750

export const CREATE_SOURCE = 'CREATE_SOURCE';
export const UPDATE_SOURCE = 'UPDATE_SOURCE';
export const CREATE_SOURCE_SUCCESS = 'CREATE_SOURCE_SUCCESS';
export const CREATE_UPLOAD_SOURCE_SUCCESS = 'CREATE_UPLOAD_SOURCE_SUCCESS';
export const SOURCE_UPDATE = 'SOURCE_UPDATE';

// CREATE SOURCE THUNKS
// Generic Create Source
function createSource(params, callParams, optionalCallId = null) {
  return async dispatch => {
    const callId = optionalCallId || uuid();

    const call = {
      operation: CREATE_SOURCE,
      callParams
    };
<<<<<<< HEAD
=======
    dispatch(apiCallStarted(callId, call));

    return socrataFetch(dsmapiLinks.sourceCreate(params), {
      method: 'POST',
      body: JSON.stringify(callParams)
    })
      .then(checkStatus)
      .then(getJson)
      .then(resp => {
        const { resource } = resp;

        dispatch(apiCallSucceeded(callId));

        return resource;
      })
      .catch(getError)
      .catch(err => {
        throw err;
      });
  };
}

function updateSource(params, source, changes) {
  return dispatch => {
    const callId = uuid();

    const call = {
      operation: UPDATE_SOURCE,
      callParams: { sourceId: source.id }
    };
>>>>>>> 414d5750

    dispatch(apiCallStarted(callId, call));

    try {
      const response = await socrataFetch(dsmapiLinks.sourceCreate(params), {
        method: 'POST',
        body: JSON.stringify(callParams)
      })
      .then(checkStatus)
      .then(getJson);

<<<<<<< HEAD
      const { resource } = response;
=======
function dontParseSource(params, source) {
  return dispatch => {
    return dispatch(updateSource(params, source, { parse_options: { parse_source: false } }))
      .then(resource => {
        dispatch(listenForInputSchema(resource.id, params));
        dispatch(
          createUploadSourceSuccess(
            resource.id,
            resource.created_by,
            resource.created_at,
            resource.source_type,
            100
          )
        );
        dispatch(addNotification('source', resource.id));
        return resource;
      });
  };
}
>>>>>>> 414d5750

      dispatch(apiCallSucceeded(callId));

      return resource;
    } catch (err) {
      dispatch(apiCallFailed(callId, err));
      throw err;
    }
  };
}

export function createSourceSuccess(payload) {
  return {
    type: CREATE_SOURCE_SUCCESS,
    ...payload
  };
}

// View Source
export function createViewSource(params) {
  const callParams = {
    source_type: { type: 'view' }
  };
  // TODO: create revision channel and subscribe to it here or above to catch
  // os id updates
<<<<<<< HEAD
  return async dispatch => {
    try {
      const resource = await dispatch(createSource(params, callParams));
      const normalizedResource = normalizeCreateSourceResponse(resource);
      dispatch(createSourceSuccess(normalizedResource));
      return normalizedResource;
    } catch (err) {
      dispatch(showFlashMessage('error', I18n.show_uploads.flash_error_message));
    }
  };
}

export function createUploadSource(file, parseFile, params, callId) {
  return async dispatch => {
    const callParams = {
      source_type: { type: 'upload', filename: file.name },
      parse_options: { parse_source: parseFile }
    };

    let resource;

    try {
      resource = await dispatch(createSource(params, callParams, callId));

=======
  return dispatch => {
    return dispatch(createSource(params, callParams))
      .then(normalizeCreateSourceResponse)
      .then(resp => {
        dispatch(createSourceSuccess(resp));
        return resp;
      }).catch(err => {
        console.error(err);
        dispatch(apiCallFailed(null, err));
      });
  };
}

// Upload Source
export function createUploadSource(file, shouldParseFile, params, callId) {
  const callParams = {
    source_type: { type: 'upload', filename: file.name },
    parse_options: { parse_source: shouldParseFile }
  };
  return dispatch => {
    return dispatch(createSource(params, callParams, callId)).then(resource => {
      // put source in store
>>>>>>> 414d5750
      dispatch(
        createUploadSourceSuccess(resource.id, resource.created_by, resource.created_at, resource.source_type)
      );

<<<<<<< HEAD
      dispatch(subscribeToSource(resource.id, params));

      const bytesSource = await dispatch(uploadFile(resource.id, file));

      if (!parseFile) {
        dispatch(sourceUpdate(bytesSource.resource.id, bytesSource.resource));
        browserHistory.push(Links.showBlobPreview(params, bytesSource.resource.id));
      }
    } catch (err) {
      if (resource && err.key && err.key === 'unparsable_file') {
        // this was not a parseable file type, even though we thought it would be
        // ex: zipfile but not shapefile, .json but not geojson
        // recover by telling DSMAPI to make a parse_source: false copy
        dispatch(dontParseSource(params, resource));
      } else if (err instanceof TypeError || err instanceof ProgressEvent) {
        // a network error occured on either createSource or uploadFile; we got
        // no response from the server via http or websocket. A TypeError is what
        // fetch returns if it cannot reach the network at all. A ProgressEvent
        // is what XMLHttpRequest if a network interruption occurs during the
        // sending of bytes.
        dispatch(showFlashMessage('error', I18n.notifications.connection_error_body));
      } else {
        dispatch(showFlashMessage('error', I18n.show_uploads.flash_error_message));
      }
    }
  };
}

export function createUploadSourceSuccess(id, createdBy, createdAt, sourceType, percentCompleted = 0) {
  return {
    type: CREATE_UPLOAD_SOURCE_SUCCESS,
    source: {
      id,
      source_type: sourceType,
      created_by: createdBy,
      created_at: parseDate(createdAt),
      percentCompleted
    }
  };
}

=======
      // listen on source channel
      dispatch(listenForInputSchema(resource.id, params));

      return dispatch(uploadFile(resource.id, file))
      .then(bytesSource => {
        if (!shouldParseFile) {
          dispatch(sourceUpdate(bytesSource.resource.id, bytesSource.resource));
        }
        return bytesSource;
      }).catch(err => {
        if (err.key && err.key === 'unparsable_file') {
          // this was not a parseable file type, even though we thought it would be
          // ex: zipfile but not shapefile, .json but not geojson
          // recover by telling DSMAPI to make a parse_source: false copy
          dispatch(dontParseSource(params, resource));
        } else {
          dispatch(apiCallFailed(callId, err));
          throw err;
        }
      });
    }).catch(() => {
      dispatch(showFlashMessage('error', I18n.show_uploads.flash_error_message));
    });
  };
}

>>>>>>> 414d5750
// URL Source
export function createURLSource(url, params, shouldParseFile = true) {
  const callParams = {
    source_type: { type: 'url', url },
    parse_options: { parse_source: shouldParseFile }
  };
  const callId = uuid();

<<<<<<< HEAD
  return async dispatch => {
    const resource = await dispatch(createSource(params, callParams));

    dispatch(createUploadSourceSuccess(
      resource.id,
      resource.created_by,
      resource.created_at,
      resource.source_type
    ));

    dispatch(addNotification('source', resource.id));

    dispatch(subscribeToSource(resource.id, params));
=======
  return dispatch => {
    return dispatch(createSource(params, callParams, callId)).then(resource => {
      dispatch(
        createUploadSourceSuccess(resource.id, resource.created_by, resource.created_at, resource.source_type)
      );

      dispatch(addNotification('source', resource.id));
      dispatch(listenForInputSchema(resource.id, params));
    }).catch(err => {
      if (shouldParseFile && err.body && err.body.key && err.body.key === 'unparsable_file') {
        // the content type at the end of this url indicates its not parsable
        // recover by telling DSMAPI to make a parse_source: false with the same url
        return dispatch(createURLSource(url, params, false));
      } else {
        dispatch(apiCallFailed(callId, err));
        throw err;
      }
    });
>>>>>>> 414d5750
  };
}

// UPDATE SOURCE THUNKS
function updateSource(params, source, changes) {
  return async dispatch => {
    const callId = uuid();

    const call = {
      operation: UPDATE_SOURCE,
      callParams: { sourceId: source.id }
    };

    dispatch(apiCallStarted(callId, call));

    try {
      const { resource } = await socrataFetch(dsmapiLinks.sourceUpdate(source.id), {
        method: 'POST',
        body: JSON.stringify(changes)
      })
      .then(checkStatus)
      .then(getJson);

      dispatch(apiCallSucceeded(callId));

      return resource;
    } catch (err) {
      dispatch(apiCallFailed(callId, err));
      throw err;
    }
  };
}

export function updateSourceParseOptions(params, source, parseOptions) {
  return async dispatch => {
    const resource = await dispatch(updateSource(params, source, { parse_options: parseOptions }));
    const normalizedResource = normalizeCreateSourceResponse(resource);
    dispatch(subscribeToSource(resource.id, params));
    dispatch(createSourceSuccess(normalizedResource));
    return normalizedResource;
  };
}

function dontParseSource(params, source) {
  return async dispatch => {
    const resource = await dispatch(updateSource(params, source, { parse_options: { parse_source: false } }));

    dispatch(subscribeToSource(resource.id, params));

    dispatch(
      createUploadSourceSuccess(
        resource.id,
        resource.created_by,
        resource.created_at,
        resource.source_type,
        100
      )
    );

    dispatch(addNotification('source', resource.id));

    browserHistory.push(Links.showBlobPreview(params, resource.id));

    return resource;
  };
}

export function sourceUpdate(sourceId, changes) {
  // oh ffs....we did this to ourselves.
  // TODO: fix this garbage
  if (_.isString(changes.created_at)) {
    changes.created_at = parseDate(changes.created_at);
  }
  if (_.isString(changes.finished_at)) {
    changes.finished_at = parseDate(changes.finished_at);
  }
  return {
    type: SOURCE_UPDATE,
    sourceId,
    changes
  };
<<<<<<< HEAD
=======
}


function listenForInputSchema(sourceId, params) {
  return (dispatch, getState, socket) => {
    const channel = socket.channel(`source:${sourceId}`);
    channel.on('insert_input_schema', (is) => {
      const [os] = is.output_schemas;

      const payload = normalizeInsertInputSchemaEvent(is, sourceId);

      dispatch(createSourceSuccess(payload));

      dispatch(subscribeToAllTheThings(is));

      browserHistory.push(Links.showOutputSchema(params, sourceId, is.id, os.id));
    });

    channel.on('update', changes => {
      dispatch(sourceUpdate(sourceId, changes));

      // This isn't a great place to do this - figure out a nicer way
      // TODO: aaurhgghiguhuhgghghgh
      if (changes.finished_at) {
        dispatch(removeNotificationAfterTimeout(sourceId));
        const source = getState().entities.sources[sourceId];

        if (source && source.parse_options && !source.parse_options.parse_source) {
          browserHistory.push(Links.showBlobPreview(params, sourceId));
        }
      }
    });

    return channel.join();
  };
>>>>>>> 414d5750
}<|MERGE_RESOLUTION|>--- conflicted
+++ resolved
@@ -1,34 +1,16 @@
 import _ from 'lodash';
 import uuid from 'uuid';
-import {
-  apiCallStarted,
-  apiCallSucceeded,
-  apiCallFailed
-} from 'datasetManagementUI/reduxStuff/actions/apiCalls';
+import { apiCallStarted, apiCallSucceeded, apiCallFailed } from 'datasetManagementUI/reduxStuff/actions/apiCalls';
 import * as dsmapiLinks from 'datasetManagementUI/links/dsmapiLinks';
-import { socrataFetch, checkStatus, getJson, getError } from 'datasetManagementUI/lib/http';
+import { socrataFetch, checkStatus, getJson } from 'datasetManagementUI/lib/http';
 import { parseDate } from 'datasetManagementUI/lib/parseDate';
 import { uploadFile } from 'datasetManagementUI/reduxStuff/actions/uploadFile';
 import { browserHistory } from 'react-router';
-<<<<<<< HEAD
-import * as Links from 'links/links';
-import { normalizeCreateSourceResponse } from 'lib/jsonDecoders';
-import { subscribeToSource } from 'reduxStuff/actions/subscriptions';
-import { addNotification } from 'reduxStuff/actions/notifications';
-import { showFlashMessage } from 'reduxStuff/actions/flashMessage';
-=======
 import * as Links from 'datasetManagementUI/links/links';
-import {
-  normalizeCreateSourceResponse,
-  normalizeInsertInputSchemaEvent
-} from 'datasetManagementUI/lib/jsonDecoders';
-import { subscribeToAllTheThings } from 'datasetManagementUI/reduxStuff/actions/subscriptions';
-import {
-  addNotification,
-  removeNotificationAfterTimeout
-} from 'datasetManagementUI/reduxStuff/actions/notifications';
+import { normalizeCreateSourceResponse } from 'datasetManagementUI/lib/jsonDecoders';
+import { subscribeToSource } from 'datasetManagementUI/reduxStuff/actions/subscriptions';
+import { addNotification } from 'datasetManagementUI/reduxStuff/actions/notifications';
 import { showFlashMessage } from 'datasetManagementUI/reduxStuff/actions/flashMessage';
->>>>>>> 414d5750
 
 export const CREATE_SOURCE = 'CREATE_SOURCE';
 export const UPDATE_SOURCE = 'UPDATE_SOURCE';
@@ -46,39 +28,6 @@
       operation: CREATE_SOURCE,
       callParams
     };
-<<<<<<< HEAD
-=======
-    dispatch(apiCallStarted(callId, call));
-
-    return socrataFetch(dsmapiLinks.sourceCreate(params), {
-      method: 'POST',
-      body: JSON.stringify(callParams)
-    })
-      .then(checkStatus)
-      .then(getJson)
-      .then(resp => {
-        const { resource } = resp;
-
-        dispatch(apiCallSucceeded(callId));
-
-        return resource;
-      })
-      .catch(getError)
-      .catch(err => {
-        throw err;
-      });
-  };
-}
-
-function updateSource(params, source, changes) {
-  return dispatch => {
-    const callId = uuid();
-
-    const call = {
-      operation: UPDATE_SOURCE,
-      callParams: { sourceId: source.id }
-    };
->>>>>>> 414d5750
 
     dispatch(apiCallStarted(callId, call));
 
@@ -90,29 +39,7 @@
       .then(checkStatus)
       .then(getJson);
 
-<<<<<<< HEAD
       const { resource } = response;
-=======
-function dontParseSource(params, source) {
-  return dispatch => {
-    return dispatch(updateSource(params, source, { parse_options: { parse_source: false } }))
-      .then(resource => {
-        dispatch(listenForInputSchema(resource.id, params));
-        dispatch(
-          createUploadSourceSuccess(
-            resource.id,
-            resource.created_by,
-            resource.created_at,
-            resource.source_type,
-            100
-          )
-        );
-        dispatch(addNotification('source', resource.id));
-        return resource;
-      });
-  };
-}
->>>>>>> 414d5750
 
       dispatch(apiCallSucceeded(callId));
 
@@ -138,7 +65,6 @@
   };
   // TODO: create revision channel and subscribe to it here or above to catch
   // os id updates
-<<<<<<< HEAD
   return async dispatch => {
     try {
       const resource = await dispatch(createSource(params, callParams));
@@ -163,35 +89,10 @@
     try {
       resource = await dispatch(createSource(params, callParams, callId));
 
-=======
-  return dispatch => {
-    return dispatch(createSource(params, callParams))
-      .then(normalizeCreateSourceResponse)
-      .then(resp => {
-        dispatch(createSourceSuccess(resp));
-        return resp;
-      }).catch(err => {
-        console.error(err);
-        dispatch(apiCallFailed(null, err));
-      });
-  };
-}
-
-// Upload Source
-export function createUploadSource(file, shouldParseFile, params, callId) {
-  const callParams = {
-    source_type: { type: 'upload', filename: file.name },
-    parse_options: { parse_source: shouldParseFile }
-  };
-  return dispatch => {
-    return dispatch(createSource(params, callParams, callId)).then(resource => {
-      // put source in store
->>>>>>> 414d5750
       dispatch(
         createUploadSourceSuccess(resource.id, resource.created_by, resource.created_at, resource.source_type)
       );
 
-<<<<<<< HEAD
       dispatch(subscribeToSource(resource.id, params));
 
       const bytesSource = await dispatch(uploadFile(resource.id, file));
@@ -233,43 +134,15 @@
   };
 }
 
-=======
-      // listen on source channel
-      dispatch(listenForInputSchema(resource.id, params));
-
-      return dispatch(uploadFile(resource.id, file))
-      .then(bytesSource => {
-        if (!shouldParseFile) {
-          dispatch(sourceUpdate(bytesSource.resource.id, bytesSource.resource));
-        }
-        return bytesSource;
-      }).catch(err => {
-        if (err.key && err.key === 'unparsable_file') {
-          // this was not a parseable file type, even though we thought it would be
-          // ex: zipfile but not shapefile, .json but not geojson
-          // recover by telling DSMAPI to make a parse_source: false copy
-          dispatch(dontParseSource(params, resource));
-        } else {
-          dispatch(apiCallFailed(callId, err));
-          throw err;
-        }
-      });
-    }).catch(() => {
-      dispatch(showFlashMessage('error', I18n.show_uploads.flash_error_message));
-    });
-  };
-}
-
->>>>>>> 414d5750
 // URL Source
-export function createURLSource(url, params, shouldParseFile = true) {
+export function createURLSource(url, params) {
   const callParams = {
-    source_type: { type: 'url', url },
-    parse_options: { parse_source: shouldParseFile }
-  };
-  const callId = uuid();
-
-<<<<<<< HEAD
+    source_type: {
+      type: 'url',
+      url
+    }
+  };
+
   return async dispatch => {
     const resource = await dispatch(createSource(params, callParams));
 
@@ -283,26 +156,6 @@
     dispatch(addNotification('source', resource.id));
 
     dispatch(subscribeToSource(resource.id, params));
-=======
-  return dispatch => {
-    return dispatch(createSource(params, callParams, callId)).then(resource => {
-      dispatch(
-        createUploadSourceSuccess(resource.id, resource.created_by, resource.created_at, resource.source_type)
-      );
-
-      dispatch(addNotification('source', resource.id));
-      dispatch(listenForInputSchema(resource.id, params));
-    }).catch(err => {
-      if (shouldParseFile && err.body && err.body.key && err.body.key === 'unparsable_file') {
-        // the content type at the end of this url indicates its not parsable
-        // recover by telling DSMAPI to make a parse_source: false with the same url
-        return dispatch(createURLSource(url, params, false));
-      } else {
-        dispatch(apiCallFailed(callId, err));
-        throw err;
-      }
-    });
->>>>>>> 414d5750
   };
 }
 
@@ -384,42 +237,4 @@
     sourceId,
     changes
   };
-<<<<<<< HEAD
-=======
-}
-
-
-function listenForInputSchema(sourceId, params) {
-  return (dispatch, getState, socket) => {
-    const channel = socket.channel(`source:${sourceId}`);
-    channel.on('insert_input_schema', (is) => {
-      const [os] = is.output_schemas;
-
-      const payload = normalizeInsertInputSchemaEvent(is, sourceId);
-
-      dispatch(createSourceSuccess(payload));
-
-      dispatch(subscribeToAllTheThings(is));
-
-      browserHistory.push(Links.showOutputSchema(params, sourceId, is.id, os.id));
-    });
-
-    channel.on('update', changes => {
-      dispatch(sourceUpdate(sourceId, changes));
-
-      // This isn't a great place to do this - figure out a nicer way
-      // TODO: aaurhgghiguhuhgghghgh
-      if (changes.finished_at) {
-        dispatch(removeNotificationAfterTimeout(sourceId));
-        const source = getState().entities.sources[sourceId];
-
-        if (source && source.parse_options && !source.parse_options.parse_source) {
-          browserHistory.push(Links.showBlobPreview(params, sourceId));
-        }
-      }
-    });
-
-    return channel.join();
-  };
->>>>>>> 414d5750
 }