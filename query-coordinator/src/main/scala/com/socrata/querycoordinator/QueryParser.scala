package com.socrata.querycoordinator

import com.socrata.soql.ast.Expression
import com.socrata.soql.collection.OrderedMap
import com.socrata.soql.environment.{DatasetContext, ColumnName}
import com.socrata.soql.exceptions.SoQLException
<<<<<<< HEAD
import com.socrata.soql.types.SoQLType
=======
import com.socrata.soql.functions.{MonomorphicFunction, VariableType, SoQLFunctions}
import com.socrata.soql.types.{SoQLBoolean, SoQLAnalysisType, SoQLType}
>>>>>>> 33784462
import com.socrata.soql.{SoQLAnalysis, SoQLAnalyzer}
import com.typesafe.scalalogging.slf4j.Logging

class QueryParser(analyzer: SoQLAnalyzer[SoQLType], maxRows: Option[Int], defaultRowsLimit: Int) {
  import QueryParser._ // scalastyle:ignore import.grouping

  private def go(columnIdMapping: Map[ColumnName, String], schema: Map[String, SoQLType])
<<<<<<< HEAD
                (f: DatasetContext[SoQLType] => SoQLAnalysis[ColumnName, SoQLType])
  : Result = {
=======
                (f: DatasetContext[SoQLAnalysisType] => Seq[SoQLAnalysis[ColumnName, SoQLAnalysisType]]): Result = {
>>>>>>> 33784462
    val ds = dsContext(columnIdMapping, schema)
    try {
      limitRows(f(ds)) match {
        case Right(analyses) =>
          val analysesInColumnIds = remapAnalyses(columnIdMapping, analyses)
          SuccessfulParse(analysesInColumnIds)
        case Left(result) => result
      }
    } catch {
      case e: SoQLException =>
        AnalysisError(e)
    }
  }

<<<<<<< HEAD
  private def limitRows(analysis: SoQLAnalysis[ColumnName, SoQLType])
  : Either[Result, SoQLAnalysis[ColumnName, SoQLType]] = {
    analysis.limit match {
=======
  /**
   * Convert analyses from column names to column ids.
   * Add new columns and remap "column ids" as it walks the soql chain.
   */
  private def remapAnalyses(columnIdMapping: Map[ColumnName, String], //schema: Map[String, SoQLType],
                            analyses: Seq[SoQLAnalysis[ColumnName, SoQLAnalysisType]])
    : Seq[SoQLAnalysis[String, SoQLAnalysisType]] = {
    val initialAcc = (columnIdMapping, Seq.empty[SoQLAnalysis[String, SoQLAnalysisType]])
    val (_, analysesInColIds) = analyses.foldLeft(initialAcc) { (acc, analysis) =>
      val (mapping, convertedAnalyses) = acc
      // Newly introduced columns will be used as column id as is.
      // There should be some sanitizer upstream that checks for field_name conformity.
      // TODO: Alternatively, we may need to use internal column name map for new and temporary columns
      val newlyIntroducedColumns = analysis.selection.keys.filter { columnName => !mapping.contains(columnName) }
      val mappingWithNewColumns = newlyIntroducedColumns.foldLeft(mapping) { (acc, newColumn) =>
        acc + (newColumn -> newColumn.name)
      }
      // Re-map columns except for the innermost soql
      val newMapping =
        if (convertedAnalyses.nonEmpty) {
          val prevAnalysis = convertedAnalyses.last
          prevAnalysis.selection.foldLeft(mapping) { (acc, selCol) =>
            val (colName, expr) = selCol
            acc + (colName -> colName.name)
          }
        } else {
          mappingWithNewColumns
        }

      val a: SoQLAnalysis[String, SoQLAnalysisType] = analysis.mapColumnIds(newMapping)
      (mappingWithNewColumns, convertedAnalyses :+ a)
    }
    analysesInColIds
  }

  private def limitRows(analyses: Seq[SoQLAnalysis[ColumnName, SoQLAnalysisType]])
    : Either[Result, Seq[SoQLAnalysis[ColumnName, SoQLAnalysisType]]] = {
    val lastAnalysis = analyses.last
    lastAnalysis.limit match {
>>>>>>> 33784462
      case Some(lim) =>
        val actualMax = BigInt(maxRows.map(_.toLong).getOrElse(Long.MaxValue))
        if (lim <= actualMax) { Right(analyses) }
        else { Left(RowLimitExceeded(actualMax)) }
      case None =>
        Right(analyses.dropRight(1) :+ lastAnalysis.copy(limit = Some(defaultRowsLimit)))
    }
  }

  def apply(query: String,
            columnIdMapping: Map[ColumnName, String], schema: Map[String, SoQLType],
            merged: Boolean = true): Result = {
    val analyze: DatasetContext[SoQLAnalysisType] => Seq[SoQLAnalysis[ColumnName, SoQLAnalysisType]] =
      analyzer.analyzeFullQuery(query)(_)
    val analyzeMaybeMerge = if (merged) { analyze andThen soqlMerge } else { analyze }
    go(columnIdMapping, schema)(analyzeMaybeMerge)
  }

  private def soqlMerge(analyses: Seq[SoQLAnalysis[ColumnName, SoQLAnalysisType]])
    : Seq[SoQLAnalysis[ColumnName, SoQLAnalysisType]] = {
    SoQLAnalysis.merge(andFn, analyses)
  }

  def apply(selection: Option[String], // scalastyle:ignore parameter.number
            where: Option[String],
            groupBy: Option[String],
            having: Option[String],
            orderBy: Option[String],
            limit: Option[String],
            offset: Option[String],
            search: Option[String],
            columnIdMapping: Map[ColumnName, String],
            schema: Map[String, SoQLType]): Result = {
    val query = fullQuery(selection, where, groupBy, having, orderBy, limit, offset, search)
    go(columnIdMapping, schema)(analyzer.analyzeFullQuery(query)(_))
  }
}

object QueryParser extends Logging {

  sealed abstract class Result

<<<<<<< HEAD
  case class SuccessfulParse(analysis: SoQLAnalysis[String, SoQLType]) extends Result
=======
  case class SuccessfulParse(analyses: Seq[SoQLAnalysis[String, SoQLAnalysisType]]) extends Result
>>>>>>> 33784462

  case class AnalysisError(problem: SoQLException) extends Result

  case class UnknownColumnIds(columnIds: Set[String]) extends Result

  case class RowLimitExceeded(max: BigInt) extends Result

  /**
   * Make schema which is a mapping of column name to datatype
   * by going through the raw schema of column id to datatype map.
   * Ignore columns that exist in truth but missing in secondary.
   * @param columnIdMapping column name to column id map (supposedly from soda fountain)
   * @param rawSchema column id to datatype map like ( xxxx-yyyy -> text, ... ) (supposedly from secondary)
   * @return column name to datatype map like ( field_name -> text, ... )
   */
  def dsContext(columnIdMapping: Map[ColumnName, String],
                rawSchema: Map[String, SoQLType]): DatasetContext[SoQLType] =
    try {
      val knownColumnIdMapping = columnIdMapping.filter { case (k, v) => rawSchema.contains(v) }
      if (columnIdMapping.size != knownColumnIdMapping.size) {
        logger.warn(s"truth has columns unknown to secondary ${columnIdMapping.size} ${knownColumnIdMapping.size}")
      }
      new DatasetContext[SoQLType] {
        val schema: OrderedMap[ColumnName, SoQLType] =
          OrderedMap(knownColumnIdMapping.mapValues(rawSchema).toSeq.sortBy(_._1): _*)
      }
    }

  private def fullQuery(selection : Option[String],
                        where : Option[String],
                        groupBy : Option[String],
                        having : Option[String],
                        orderBy : Option[String],
                        limit : Option[String],
                        offset : Option[String],
                        search : Option[String]): String = {
    val sb = new StringBuilder
    sb.append(selection.map( "SELECT " + _).getOrElse("SELECT *"))
    sb.append(where.map(" WHERE " + _).getOrElse(""))
    sb.append(where.map(" GROUP BY " + _).getOrElse(""))
    sb.append(where.map(" HAVING " + _).getOrElse(""))
    sb.append(where.map(" ORDER BY " + _).getOrElse(""))
    sb.append(where.map(" LIMIT " + _).getOrElse(""))
    sb.append(where.map(" OFFSET " + _).getOrElse(""))
    sb.append(where.map(s => "SEARCH %s".format(Expression.escapeString(s))).getOrElse(""))
    sb.result()
  }

  // And function is used for chain SoQL merge.
  private val andFn = SoQLFunctions.And.monomorphic.get
}<|MERGE_RESOLUTION|>--- conflicted
+++ resolved
@@ -4,12 +4,8 @@
 import com.socrata.soql.collection.OrderedMap
 import com.socrata.soql.environment.{DatasetContext, ColumnName}
 import com.socrata.soql.exceptions.SoQLException
-<<<<<<< HEAD
-import com.socrata.soql.types.SoQLType
-=======
 import com.socrata.soql.functions.{MonomorphicFunction, VariableType, SoQLFunctions}
-import com.socrata.soql.types.{SoQLBoolean, SoQLAnalysisType, SoQLType}
->>>>>>> 33784462
+import com.socrata.soql.types.{SoQLBoolean, SoQLType}
 import com.socrata.soql.{SoQLAnalysis, SoQLAnalyzer}
 import com.typesafe.scalalogging.slf4j.Logging
 
@@ -17,12 +13,7 @@
   import QueryParser._ // scalastyle:ignore import.grouping
 
   private def go(columnIdMapping: Map[ColumnName, String], schema: Map[String, SoQLType])
-<<<<<<< HEAD
-                (f: DatasetContext[SoQLType] => SoQLAnalysis[ColumnName, SoQLType])
-  : Result = {
-=======
-                (f: DatasetContext[SoQLAnalysisType] => Seq[SoQLAnalysis[ColumnName, SoQLAnalysisType]]): Result = {
->>>>>>> 33784462
+                (f: DatasetContext[SoQLType] => Seq[SoQLAnalysis[ColumnName, SoQLType]]): Result = {
     val ds = dsContext(columnIdMapping, schema)
     try {
       limitRows(f(ds)) match {
@@ -37,19 +28,14 @@
     }
   }
 
-<<<<<<< HEAD
-  private def limitRows(analysis: SoQLAnalysis[ColumnName, SoQLType])
-  : Either[Result, SoQLAnalysis[ColumnName, SoQLType]] = {
-    analysis.limit match {
-=======
   /**
    * Convert analyses from column names to column ids.
    * Add new columns and remap "column ids" as it walks the soql chain.
    */
   private def remapAnalyses(columnIdMapping: Map[ColumnName, String], //schema: Map[String, SoQLType],
-                            analyses: Seq[SoQLAnalysis[ColumnName, SoQLAnalysisType]])
-    : Seq[SoQLAnalysis[String, SoQLAnalysisType]] = {
-    val initialAcc = (columnIdMapping, Seq.empty[SoQLAnalysis[String, SoQLAnalysisType]])
+                            analyses: Seq[SoQLAnalysis[ColumnName, SoQLType]])
+    : Seq[SoQLAnalysis[String, SoQLType]] = {
+    val initialAcc = (columnIdMapping, Seq.empty[SoQLAnalysis[String, SoQLType]])
     val (_, analysesInColIds) = analyses.foldLeft(initialAcc) { (acc, analysis) =>
       val (mapping, convertedAnalyses) = acc
       // Newly introduced columns will be used as column id as is.
@@ -71,17 +57,16 @@
           mappingWithNewColumns
         }
 
-      val a: SoQLAnalysis[String, SoQLAnalysisType] = analysis.mapColumnIds(newMapping)
+      val a: SoQLAnalysis[String, SoQLType] = analysis.mapColumnIds(newMapping)
       (mappingWithNewColumns, convertedAnalyses :+ a)
     }
     analysesInColIds
   }
 
-  private def limitRows(analyses: Seq[SoQLAnalysis[ColumnName, SoQLAnalysisType]])
-    : Either[Result, Seq[SoQLAnalysis[ColumnName, SoQLAnalysisType]]] = {
+  private def limitRows(analyses: Seq[SoQLAnalysis[ColumnName, SoQLType]])
+    : Either[Result, Seq[SoQLAnalysis[ColumnName, SoQLType]]] = {
     val lastAnalysis = analyses.last
     lastAnalysis.limit match {
->>>>>>> 33784462
       case Some(lim) =>
         val actualMax = BigInt(maxRows.map(_.toLong).getOrElse(Long.MaxValue))
         if (lim <= actualMax) { Right(analyses) }
@@ -94,14 +79,14 @@
   def apply(query: String,
             columnIdMapping: Map[ColumnName, String], schema: Map[String, SoQLType],
             merged: Boolean = true): Result = {
-    val analyze: DatasetContext[SoQLAnalysisType] => Seq[SoQLAnalysis[ColumnName, SoQLAnalysisType]] =
+    val analyze: DatasetContext[SoQLType] => Seq[SoQLAnalysis[ColumnName, SoQLType]] =
       analyzer.analyzeFullQuery(query)(_)
     val analyzeMaybeMerge = if (merged) { analyze andThen soqlMerge } else { analyze }
     go(columnIdMapping, schema)(analyzeMaybeMerge)
   }
 
-  private def soqlMerge(analyses: Seq[SoQLAnalysis[ColumnName, SoQLAnalysisType]])
-    : Seq[SoQLAnalysis[ColumnName, SoQLAnalysisType]] = {
+  private def soqlMerge(analyses: Seq[SoQLAnalysis[ColumnName, SoQLType]])
+    : Seq[SoQLAnalysis[ColumnName, SoQLType]] = {
     SoQLAnalysis.merge(andFn, analyses)
   }
 
@@ -124,11 +109,7 @@
 
   sealed abstract class Result
 
-<<<<<<< HEAD
-  case class SuccessfulParse(analysis: SoQLAnalysis[String, SoQLType]) extends Result
-=======
-  case class SuccessfulParse(analyses: Seq[SoQLAnalysis[String, SoQLAnalysisType]]) extends Result
->>>>>>> 33784462
+  case class SuccessfulParse(analyses: Seq[SoQLAnalysis[String, SoQLType]]) extends Result
 
   case class AnalysisError(problem: SoQLException) extends Result
 
