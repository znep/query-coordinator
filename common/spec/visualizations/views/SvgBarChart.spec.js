--- conflicted
+++ resolved
@@ -59,14 +59,9 @@
       ['20', [null, null], [null, null], [null, null]],
       ['30', [null, null], [null, null], [null, null]],
       ['40', [null, null], [null, null], [null, null]],
-<<<<<<< HEAD
-      ['50', [null, null], [null, null], [null, null]],
+      ['50', [null, null], [null, null], [null, null]]
     ],
     columnFormats: {}
-=======
-      ['50', [null, null], [null, null], [null, null]]
-    ]
->>>>>>> 383824ad
   };
 
   const zerosTestData = {
