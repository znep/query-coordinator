--- conflicted
+++ resolved
@@ -1,15 +1,9 @@
-<<<<<<< HEAD
-<div class="card cardSize{{cardSize}}" notify-resize ng-class="{ expanded: expanded }">
-  <div class="title">
-    {{title}}
-=======
 <div class="card cardSize{{cardSize}}" ng-class="{ expanded: expanded }">
   <div class="title-one-line"><div class="wrap">{{title}}</div></div>
   <div class="title-expanded">
     <div class="wrap">
       {{title}}
     </div>
->>>>>>> fcfcdcf2
   </div>
   <div class="description">
     <div class="description-measuring-stick">{{description}}</div>
