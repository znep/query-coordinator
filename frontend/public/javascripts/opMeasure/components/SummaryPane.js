import _ from 'lodash';
import PropTypes from 'prop-types';
import React, { Component } from 'react';
import { connect } from 'react-redux';
import classNames from 'classnames';

import I18n from 'common/i18n';
import { SocrataIcon } from 'common/components';

import AboutThisMeasure from './AboutThisMeasure';
import SavedMeasureResultCard from './SavedMeasureResultCard';

// Pane containing the primary visual representations of the metric (value of
// most recent reporting period + timeline), as well as prose information about
// the methodological underpinnings of the measure.
export class SummaryPane extends Component {
<<<<<<< HEAD
  renderOverview() {
    const { measure, coreView } = this.props;
    const { description } = measure;

    const lastUpdatedAt = _([
      coreView.rowsUpdatedAt,
      coreView.createdAt,
      coreView.viewLastModified
    ]).compact().max();
=======
  renderScrollPane() {
    const { name, shortName } = this.props.measure;
>>>>>>> 82548ef3

    return (
      <div className="scroll-pane">
        <h5 className="scroll-pane-title">{shortName || name}</h5>

        <div className="scroll-pane-content">
          <div id="latest-metric">
            <SavedMeasureResultCard measure={this.props.measure} maxLength={6} />

            <div className="scroll-pane-placeholder">
              <SocrataIcon name="number" />
              <div className="scroll-pane-placeholder-text">
                {I18n.t('open_performance.no_dataset')}
              </div>
            </div>
          </div>

          <div id="metric-visualization">
            {/* TODO: timeline visualization here */}

            <div className="scroll-pane-placeholder">
              <SocrataIcon name="line-chart" />
              <div className="scroll-pane-placeholder-text">
                {I18n.t('open_performance.no_visualization')}
              </div>
            </div>
          </div>
        </div>
      </div>
    );
  }

  renderMethodsAndAnalysis() {
<<<<<<< HEAD
    const { measure, mode, onClickEdit } = this.props;
    const methods = _.get(measure, 'metadata.methods', '');
    const analysis = _.get(measure, 'metadata.analysis', '');
    
    let editButton = null;
    if (mode === ModeStates.EDIT) {
      editButton = (
        <div className="btn-group">
          <button type="button" className="btn btn-alternate-2 btn-sm btn-edit" onClick={onClickEdit}>
            {I18n.t('open_performance.edit')}
          </button>
        </div>
      );
    }

    return (
      <div className="summary-pane-description">
        {editButton}
=======
    const metadata = _.get(this.props.measure, 'metadata', {});
>>>>>>> 82548ef3

    const isUnconfigured = !metadata.methods && !metadata.analysis;

<<<<<<< HEAD
        <h5>Methods</h5>
        <p>{methods}</p>

        <h5>Analysis</h5>
        <p>{analysis}</p>
=======
    const containerClasses = classNames('methods-and-analysis', {
      unconfigured: isUnconfigured
    });

    return (
      <div className={containerClasses}>
        <h4>{I18n.t('open_performance.measure.methods_and_analysis.combined')}</h4>

        {
          _.map(['methods', 'analysis'], (sectionName) => {
            const sectionContents = metadata[sectionName];
            if (!sectionContents) {
              return null;
            }

            return [
              <h5 key={`${sectionName}-header`}>
                {I18n.t(`open_performance.measure.methods_and_analysis.${sectionName}`)}
              </h5>,
              <p key={`${sectionName}-contents`}>
                {sectionContents}
              </p>
            ];
          })
        }

        {
          isUnconfigured &&
            <p>{I18n.t('open_performance.measure.methods_and_analysis.placeholder')}</p>
        }
>>>>>>> 82548ef3
      </div>
    );
  }

          // {this.renderLatestMetric()}

  render() {
    return (
      <div className="pane" data-pane="summary">
        <div className="summary-pane-upper">
          {this.renderScrollPane()}
        </div>

        <div className="summary-pane-lower">
          <AboutThisMeasure />
          {this.renderMethodsAndAnalysis()}
        </div>
      </div>
    );
  }
}

SummaryPane.propTypes = {
<<<<<<< HEAD
  activePane: PropTypes.string,
  coreView: PropTypes.shape({
    rowsUpdatedAt: PropTypes.number,
    viewLastModified: PropTypes.number,
    createdAt: PropTypes.number
  }).isRequired,
  measure: PropTypes.shape({}).isRequired,
  mode: PropTypes.oneOf(_.values(ModeStates)),
  onClickEdit: PropTypes.func
=======
  measure: PropTypes.shape({
    name: PropTypes.string.isRequired,
    shortName: PropTypes.string,
    metadata: PropTypes.shape({
      analysis: PropTypes.string,
      methods: PropTypes.string
    })
  }).isRequired
>>>>>>> 82548ef3
};

function mapStateToProps(state) {
  return state.view;
}

export default connect(mapStateToProps)(SummaryPane);<|MERGE_RESOLUTION|>--- conflicted
+++ resolved
@@ -14,20 +14,10 @@
 // most recent reporting period + timeline), as well as prose information about
 // the methodological underpinnings of the measure.
 export class SummaryPane extends Component {
-<<<<<<< HEAD
-  renderOverview() {
+  renderScrollPane() {
     const { measure, coreView } = this.props;
-    const { description } = measure;
-
-    const lastUpdatedAt = _([
-      coreView.rowsUpdatedAt,
-      coreView.createdAt,
-      coreView.viewLastModified
-    ]).compact().max();
-=======
-  renderScrollPane() {
-    const { name, shortName } = this.props.measure;
->>>>>>> 82548ef3
+    const { shortName } = measure.metadata || {};
+    const { name } = coreView;
 
     return (
       <div className="scroll-pane">
@@ -61,38 +51,10 @@
   }
 
   renderMethodsAndAnalysis() {
-<<<<<<< HEAD
-    const { measure, mode, onClickEdit } = this.props;
-    const methods = _.get(measure, 'metadata.methods', '');
-    const analysis = _.get(measure, 'metadata.analysis', '');
-    
-    let editButton = null;
-    if (mode === ModeStates.EDIT) {
-      editButton = (
-        <div className="btn-group">
-          <button type="button" className="btn btn-alternate-2 btn-sm btn-edit" onClick={onClickEdit}>
-            {I18n.t('open_performance.edit')}
-          </button>
-        </div>
-      );
-    }
-
-    return (
-      <div className="summary-pane-description">
-        {editButton}
-=======
     const metadata = _.get(this.props.measure, 'metadata', {});
->>>>>>> 82548ef3
 
     const isUnconfigured = !metadata.methods && !metadata.analysis;
 
-<<<<<<< HEAD
-        <h5>Methods</h5>
-        <p>{methods}</p>
-
-        <h5>Analysis</h5>
-        <p>{analysis}</p>
-=======
     const containerClasses = classNames('methods-and-analysis', {
       unconfigured: isUnconfigured
     });
@@ -123,7 +85,6 @@
           isUnconfigured &&
             <p>{I18n.t('open_performance.measure.methods_and_analysis.placeholder')}</p>
         }
->>>>>>> 82548ef3
       </div>
     );
   }
@@ -147,26 +108,16 @@
 }
 
 SummaryPane.propTypes = {
-<<<<<<< HEAD
-  activePane: PropTypes.string,
   coreView: PropTypes.shape({
-    rowsUpdatedAt: PropTypes.number,
-    viewLastModified: PropTypes.number,
-    createdAt: PropTypes.number
+    name: PropTypes.string,
   }).isRequired,
-  measure: PropTypes.shape({}).isRequired,
-  mode: PropTypes.oneOf(_.values(ModeStates)),
-  onClickEdit: PropTypes.func
-=======
   measure: PropTypes.shape({
-    name: PropTypes.string.isRequired,
     shortName: PropTypes.string,
     metadata: PropTypes.shape({
       analysis: PropTypes.string,
       methods: PropTypes.string
     })
   }).isRequired
->>>>>>> 82548ef3
 };
 
 function mapStateToProps(state) {
