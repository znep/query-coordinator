(function(root) {

  'use strict';

  if (!root.socrata || !root.socrata.utils) {
    throw new Error(
      'The `socrata-utils` package is a required dependency for `socrata-visualizations`.'
    );
  }

  if (!_.has(root, 'jQuery')) {
    throw new Error('jQuery is a required dependency for `socrata.visualizations.Visualization.js`.');
  }
<<<<<<< HEAD

  var utils = root.socrata.utils;

  root.socrata.visualizations = root.socrata.visualizations || {};
=======
>>>>>>> e3e2d96e

  root.socrata.visualizations = root.socrata.visualizations || {};

<<<<<<< HEAD
    var _defaultConfig = {
      localization: {},
      axisLabels: {
        top: false,
        right: false,
        bottom: false,
        left: false
      }
    }
    var _config =_.merge(_defaultConfig, config);

    utils.assertIsOneOfTypes(_config.axisLabels.top, 'boolean', 'string');
    utils.assertIsOneOfTypes(_config.axisLabels.right, 'boolean', 'string');
    utils.assertIsOneOfTypes(_config.axisLabels.bottom, 'boolean', 'string');
    utils.assertIsOneOfTypes(_config.axisLabels.left, 'boolean', 'string');

    this.element = element;

    this.getAxisLabels = function() {
      return _config.axisLabels;
    };
=======
  function Visualization(element, config) {

    var _defaultConfig = {
      localization: {}
    }
    var _config =_.merge(_defaultConfig, config);

    this.element = element;

    /**
     * Public methods
     */
>>>>>>> e3e2d96e

    this.getLocalization = function(key) {

      var localizedString = '';

      if (_.has(_config.localization, key)) {
        localizedString = _config.localization[key];
      } else {
        _logWarning('No localized string found for key `{0}`.'.format(key));
      }

      return localizedString;
    };

    this.emitEvent = function(name, payload) {
      this.element[0].dispatchEvent(
        new root.CustomEvent(
          name,
          { detail: payload, bubbles: true }
        )
      );
    };

    /**
     * Private methods
     */

    function _logWarning(message) {
      if (root.console && root.console.warn) {
        root.console.warn(message);
      }
    }

    function _logError(message) {
      if (root.console && root.console.error) {
        root.console.error(message);
      }
    }
  }

  root.socrata.visualizations.Visualization = Visualization;
})(window);<|MERGE_RESOLUTION|>--- conflicted
+++ resolved
@@ -11,17 +11,13 @@
   if (!_.has(root, 'jQuery')) {
     throw new Error('jQuery is a required dependency for `socrata.visualizations.Visualization.js`.');
   }
-<<<<<<< HEAD
 
   var utils = root.socrata.utils;
 
   root.socrata.visualizations = root.socrata.visualizations || {};
-=======
->>>>>>> e3e2d96e
 
-  root.socrata.visualizations = root.socrata.visualizations || {};
+  function Visualization(element, config) {
 
-<<<<<<< HEAD
     var _defaultConfig = {
       localization: {},
       axisLabels: {
@@ -40,23 +36,13 @@
 
     this.element = element;
 
+    /**
+     * Public methods
+     */
+
     this.getAxisLabels = function() {
       return _config.axisLabels;
     };
-=======
-  function Visualization(element, config) {
-
-    var _defaultConfig = {
-      localization: {}
-    }
-    var _config =_.merge(_defaultConfig, config);
-
-    this.element = element;
-
-    /**
-     * Public methods
-     */
->>>>>>> e3e2d96e
 
     this.getLocalization = function(key) {
 
