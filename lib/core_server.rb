--- conflicted
+++ resolved
@@ -24,16 +24,9 @@
         core_server_response = core_server_request(
           verb: core_server_request_verb,
           path: core_server_request_path,
-<<<<<<< HEAD
           headers: headers.merge({
             'Content-type' => 'application/json'
           })
-=======
-          headers: {
-            'Content-type' => 'application/json',
-            'Cookie' => cookie
-          }
->>>>>>> 8fd00ebf
         )
       end
 
@@ -93,16 +86,9 @@
         core_server_response = core_server_request(
           verb: core_server_request_verb,
           path: core_server_request_path,
-<<<<<<< HEAD
           headers: headers.merge({
             'Content-type' => 'application/json'
           }),
-=======
-          headers: {
-            'Content-type' => 'application/json',
-            'Cookie' => cookie
-          },
->>>>>>> 8fd00ebf
           body: view_data
         )
       end
