--- conflicted
+++ resolved
@@ -253,12 +253,7 @@
   });
 
   describe('window class breaks', function() {
-<<<<<<< HEAD
-    it('should apply the current class break to the iframe body', function() {
-=======
     it('should apply the current class break to the iframe documentElement (html node)', function() {
-      var currentClassName;
->>>>>>> 89e6fa46
       var $textEditor = $('.text-editor');
       var editor = new storyteller.RichTextEditor(
         $textEditor,
@@ -267,21 +262,9 @@
         validFormats,
         'Hello, world!'
       );
-<<<<<<< HEAD
 
       var currentClassName = storyteller.windowSizeBreakpointStore.getClassBreak();
-=======
       var $documentElement = $($textEditor.find('iframe')[0].contentDocument.documentElement);
-
-      _.forOwn(
-        storyteller.windowSizeBreakpointStore.getClassBreaks(),
-        function (isEnabled, className) {
-          if (isEnabled) {
-            currentClassName = className;
-          }
-        }
-      );
->>>>>>> 89e6fa46
 
       assert.isTrue($documentElement.hasClass(currentClassName));
     });
