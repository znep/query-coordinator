import { assert } from 'chai';
import React from 'react';
import { shallow } from 'enzyme';
import rootReducer from 'reducers/rootReducer';
import { bootstrapApp } from 'actions/bootstrap';
import { applyMiddleware, createStore } from 'redux';
import thunk from 'redux-thunk';
import { ManageData, HomePaneSidebar } from 'components/HomePaneSidebar';
import mockSocket from '../testHelpers/mockSocket';
import { bootstrapChannels } from '../data/socketChannels';

describe('components/HomePaneSidebar', () => {
  let store;

  const defaultProps = {
    entities: {
      views: {
        's396-jk8m': {
          id: 's396-jk8m',
          name: 'vsgfdfg',
          viewCount: 0,
          downloadCount: 0,
          license: {}
        }
      },
      updates: {},
      sources: {},
      input_schemas: {},
      output_schemas: {},
      input_columns: {},
      output_columns: {},
      output_schema_columns: {},
      transforms: {},
      upsert_jobs: {},
      email_interests: {},
      row_errors: {}
    },
    columnsExist: false,
    params: {
      category: 'dataset',
      name: 'dfsdfdsf',
      fourfour: 'kg5j-unyr',
      revisionSeq: '0',
      sourceId: '115',
      inputSchemaId: '98',
      outputSchemaId: '144',
      sidebarSelection: null
    }
  };

  const socket = mockSocket(bootstrapChannels);

  beforeEach(() => {
    store = createStore(
      rootReducer,
      applyMiddleware(thunk.withExtraArgument(socket))
    );
    store.dispatch(
      bootstrapApp(
        window.initialState.view,
        window.initialState.revision,
        window.initialState.customMetadataFieldsets
      )
    );
  });

  it("shows a disabled 'Describe Columns' button if columnsExist is falsey", () => {
<<<<<<< HEAD
=======
    const defaultProps = {
      entities: {
        revisions: {
          0: { id: 0 }
        },
        views: {
          's396-jk8m': {
            id: 's396-jk8m',
            name: 'vsgfdfg',
            viewCount: 0,
            downloadCount: 0,
            license: {}
          }
        },
        updates: {},
        sources: {},
        input_schemas: {},
        output_schemas: {},
        input_columns: {},
        output_columns: {},
        output_schema_columns: {},
        transforms: {},
        upsert_jobs: {},
        email_interests: {},
        row_errors: {}
      },
      columnsExist: false
    };

>>>>>>> 504f7de8
    const component = shallow(<ManageData {...defaultProps} />);

    assert.isOk(component.find('button').first().prop('disabled'));
  });

  it('shows 0 checkmarks when nothing is done', () => {
    const component = shallow(<ManageData {...defaultProps} />);

    assert.equal(component.find('.finished').length, 0);
  });

  it('shows the activity feed by default', () => {
    const component = shallow(<HomePaneSidebar {...defaultProps} />);

    assert.isAtLeast(
      component.find('withRouter(Connect(RecentActions))').length,
      1
    );
  });

  it('shows the manage actions when the url says to', () => {
    const props = {
      ...defaultProps,
      params: {
        ...defaultProps.params,
        sidebarSelection: 'manageTab'
      }
    };

    const component = shallow(<HomePaneSidebar {...props} />);

    assert.isAtLeast(component.find('ManageData').length, 1);
  });
});<|MERGE_RESOLUTION|>--- conflicted
+++ resolved
@@ -21,6 +21,22 @@
           viewCount: 0,
           downloadCount: 0,
           license: {}
+        }
+      },
+      revisions: {
+        '317': {
+          id: 317,
+          fourfour: 's396-jk8m',
+          permission: 'public',
+          task_sets: [],
+          revision_seq: 0,
+          output_schema_id: null,
+          created_at: '2017-08-10T21:33:14.893Z',
+          created_by: {
+            user_id: 'tugg-ikce',
+            email: 'test@socrata.com',
+            display_name: 'test'
+          }
         }
       },
       updates: {},
@@ -65,38 +81,6 @@
   });
 
   it("shows a disabled 'Describe Columns' button if columnsExist is falsey", () => {
-<<<<<<< HEAD
-=======
-    const defaultProps = {
-      entities: {
-        revisions: {
-          0: { id: 0 }
-        },
-        views: {
-          's396-jk8m': {
-            id: 's396-jk8m',
-            name: 'vsgfdfg',
-            viewCount: 0,
-            downloadCount: 0,
-            license: {}
-          }
-        },
-        updates: {},
-        sources: {},
-        input_schemas: {},
-        output_schemas: {},
-        input_columns: {},
-        output_columns: {},
-        output_schema_columns: {},
-        transforms: {},
-        upsert_jobs: {},
-        email_interests: {},
-        row_errors: {}
-      },
-      columnsExist: false
-    };
-
->>>>>>> 504f7de8
     const component = shallow(<ManageData {...defaultProps} />);
 
     assert.isOk(component.find('button').first().prop('disabled'));
