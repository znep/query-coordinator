import _ from 'lodash';
import React, { PropTypes } from 'react';
import { connect } from 'react-redux';
import { browserHistory, Link } from 'react-router';
import { InfoPane } from 'common/components';
import MetadataTable from '../../common/components/MetadataTable';
import SchemaPreview from './SchemaPreview';
import HomePaneSidebar from './HomePaneSidebar';
import DatasetPreview from './DatasetPreview';
import NotifyButton from './NotifyButton';
import RowDetails from '../components/RowDetails';
import * as Links from '../links';
<<<<<<< HEAD
import { latestOutputSchema } from 'selectors';
=======
import { Link } from 'react-router';
import * as Selectors from 'selectors';
>>>>>>> 504f7de8
import * as Actions from '../actions/manageUploads';
import * as ApplyRevision from '../actions/applyRevision';
import { enabledFileExtensions, formatExpanation } from 'lib/fileExtensions';
import styles from 'styles/ShowRevision.scss';

const noDataYetView = (createUpload, params) => {
  return (
    <div className={styles.tableInfo}>
      <h3 className={styles.previewAreaHeader}>
        {I18n.home_pane.no_data_yet}
      </h3>
      <p>
        {I18n.home_pane.adding_data_is_easy_and_fun}
      </p>

      <label id="source-label" className={styles.sourceButton} htmlFor="file">
        {I18n.manage_uploads.new_file}&nbsp;
      </label>
      <input
        id="file"
        name="file"
        type="file"
        accept={enabledFileExtensions.join(',')}
        aria-labelledby="source-label"
        onChange={evt => createUpload(evt.target.files[0], params)} />

      <p className={styles.fileTypes}>
        {I18n.home_pane.supported_uploads} {enabledFileExtensions.map(formatExpanation).join(', ')}
      </p>
    </div>
  );
};

const outputSchemaView = (entities, outputSchema, params) => {
  const inputSchema = _.find(entities.input_schemas, { id: outputSchema.input_schema_id });
  if (!inputSchema) return;
  return (
    <div className={styles.tableInfo}>
      <h3 className={styles.previewAreaHeader}>
        {I18n.home_pane.data_uploaded}
      </h3>
      <p>
        {I18n.home_pane.data_uploaded_blurb}
      </p>
      <p>
        <Link to={Links.showOutputSchema(params, inputSchema.source_id, inputSchema.id, outputSchema.id)}>
          <button className={styles.reviewBtn} tabIndex="-1">
            {I18n.home_pane.review_data}
          </button>
        </Link>
      </p>
    </div>
  );
};

const upsertInProgressView = () => {
  return (
    <div className={styles.tableInfo}>
      <h3 className={styles.previewAreaHeader}>
        {I18n.home_pane.being_processed}
      </h3>
      <p>
        {I18n.home_pane.being_processed_detail}
      </p>
      <div>
        <NotifyButton />
      </div>
    </div>
  );
};

// WRAPPER COMPONENT
const WrapDataTablePlaceholder = ({ upsertExists, outputSchema, entities, createUpload, params }) => {
  let child;

  if (upsertExists) {
    child = upsertInProgressView(entities);
  } else if (outputSchema) {
    child = outputSchemaView(entities, outputSchema, params);
  } else {
    child = noDataYetView(createUpload, params);
  }

  return (
    <div className={styles.resultCard}>
      {child}
    </div>
  );
};

WrapDataTablePlaceholder.propTypes = {
  upsertExists: PropTypes.number.isRequired,
  outputSchema: PropTypes.object,
  entities: PropTypes.object,
  createUpload: PropTypes.func,
  params: PropTypes.object.isRequired
};

function upsertCompleteView(view, outputSchema) {
  return (
    <div key="upsertCompleteView">
      <DatasetPreview view={view} outputSchema={outputSchema} />
    </div>
  );
}

export function ShowRevision({ view, params, entities, createUpload, pushToEditMetadata }) {
  let metadataSection;
  const paneProps = {
    name: view.name,
    description: view.description,
    category: view.category
  };

  // MetadataTable component doesn't distinguish between private and non-private
  // custom metadata. So we have to do some data-massaging here before passing
  // custom metadata info to it.
  const privateCustomMetadata = _.get(view, 'privateMetadata.custom_fields', {});

  const nonPrivateCustomMetadata = _.get(view, 'metadata.custom_fields', {});

  const combinedCustomMetadata = _.merge(nonPrivateCustomMetadata, privateCustomMetadata);

  const currentAvailableFields = view.customMetadataFields
    ? view.customMetadataFields.map(fieldset => fieldset.name)
    : [];

  // Have to perform this check in case user deletes a field but we still have
  // data for it.
  const customMetadataFieldsets = _.pickBy(combinedCustomMetadata, (v, k) =>
    currentAvailableFields.includes(k)
  );

  const tableProps = {
    view: {
      ...view,
      tags: view.tags,
      attribution: view.attribution,
      attributionLink: '',
      attachments: view.attachments, // MetadataTable transforms this
      licenseName: view.license.name,
      licenseLogo: view.license.logoUrl,
      licenseUrl: view.license.termsLink,
      editMetadataUrl: '#',
      statsUrl: '', // MetadataTable computes this because permission checking
      disableContactDatasetOwner: true, // looks up a CurrentDomain feature whatever that is
      lastUpdatedAt: view.lastUpdatedAt,
      dataLastUpdatedAt: view.dataLastUpdatedAt,
      metadataLastUpdatedAt: view.metadataLastUpdatedAt,
      createdAt: view.createdAt,
      viewCount: view.viewCount,
      downloadCount: view.downloadCount,
      ownerName: view.owner.displayName // owner.name
    },
    customMetadataFieldsets,
    onClickEditMetadata: e => {
      e.preventDefault();
      pushToEditMetadata(Links.metadata(params));
    }
  };

  metadataSection = (
    <div className={styles.metadataContainer}>
      <div className={styles.infoPaneContainer}>
        <InfoPane {...paneProps} />
      </div>
      <MetadataTable {...tableProps} />
    </div>
  );

  const outputSchema = Selectors.currentOutputSchema(entities);
  const doesUpsertExist = _.size(
    _.filter(entities.task_sets, uj => uj.status !== ApplyRevision.TASK_SET_FAILURE)
  );
  const isUpsertComplete =
    doesUpsertExist &&
    _.map(entities.task_sets, uj => uj.status === ApplyRevision.TASK_SET_SUCCESSFUL).reduce(
      (acc, success) => success || acc,
      false
    );

  let dataTable;
  if (isUpsertComplete) {
    if (outputSchema) {
      const inputSchema = _.find(entities.input_schemas, { id: outputSchema.input_schema_id });
      dataTable = [
        <Link
          key="manage-data-button"
          to={Links.showOutputSchema(
            params,
            inputSchema.source_id,
            inputSchema.id,
            outputSchema.id
          )}
          className={styles.manageDataLink}>
          <button className={styles.manageDataBtn} tabIndex="-1">
            {I18n.home_pane.data_manage_button}
          </button>
        </Link>,
        upsertCompleteView(view, outputSchema)
      ];
    } else {
      dataTable = (
        <WrapDataTablePlaceholder
          upsertExists={doesUpsertExist}
          outputSchema={null}
          entities={entities}
          params={params}
          createUpload={createUpload} />
      );
    }
  } else {
    dataTable = (
      <WrapDataTablePlaceholder
        upsertExists={doesUpsertExist}
        outputSchema={outputSchema}
        entities={entities}
        params={params}
        createUpload={createUpload} />
    );
  }

  return (
    <div className={styles.homeContainer}>
      <div className={styles.homeContent}>
        {metadataSection}
        <div className={styles.schemaPreviewContainer}>
          <SchemaPreview />
          <RowDetails />
        </div>

        <section className={styles.tableContainer}>
          <h2 className={styles.header}>
            {I18n.home_pane.table_preview}
          </h2>

          {dataTable}
        </section>
      </div>
      <HomePaneSidebar />
    </div>
  );
}

ShowRevision.propTypes = {
  view: PropTypes.object.isRequired,
  params: PropTypes.object.isRequired,
  entities: PropTypes.object.isRequired,
  createUpload: PropTypes.func.isRequired,
  pushToEditMetadata: PropTypes.func.isRequired
};

function mapDispatchToProps(dispatch) {
  return {
    createUpload: (file, params) => {
      dispatch(Actions.createUpload(file, params));
    },
    pushToEditMetadata: url => browserHistory.push(url)
  };
}

function mapStateToProps(state, { params }) {
  return {
    view: _.values(state.entities.views)[0],
    entities: state.entities,
    params
  };
}

export default connect(mapStateToProps, mapDispatchToProps)(ShowRevision);<|MERGE_RESOLUTION|>--- conflicted
+++ resolved
@@ -10,12 +10,7 @@
 import NotifyButton from './NotifyButton';
 import RowDetails from '../components/RowDetails';
 import * as Links from '../links';
-<<<<<<< HEAD
-import { latestOutputSchema } from 'selectors';
-=======
-import { Link } from 'react-router';
 import * as Selectors from 'selectors';
->>>>>>> 504f7de8
 import * as Actions from '../actions/manageUploads';
 import * as ApplyRevision from '../actions/applyRevision';
 import { enabledFileExtensions, formatExpanation } from 'lib/fileExtensions';
