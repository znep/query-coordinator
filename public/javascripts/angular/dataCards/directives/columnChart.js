angular.module('socrataCommon.directives').directive('columnChart', function($parse, AngularRxExtensions) {

  var renderColumnChart = function(element, chartData, showFiltered, dimensions, expanded, rowDisplayUnit) {

    var numberOfBars = chartData.length;

    var barPadding = 0.25;
    var topMargin = 0; // Set to zero so .card-text could control padding b/t text & visualization
    var bottomMargin = 132;
    var tipHeight = 10;
    var tipWidth = 10;
    var tooltipWidth = 130;
    var tooltipPadding = 8;
    var tooltipYOffset = 9999; // invisible (max) height of tooltip above tallest bar; hack to make tooltip appear above chart/card-text
    var horizontalScrollbarHeight = 15; // used to keep horizontal scrollbar within .card-visualization upon expand
    var numberOfDefaultLabels = expanded ? chartData.length : 3;
    var undefinedPlaceholder = '(No value)';

    var minSmallCardBarWidth = 8;
    var maxSmallCardBarWidth = 30;
    var minExpandedCardBarWidth = 15;
    var maxExpandedCardBarWidth = 40;

    var $chart = element.find('.column-chart-wrapper');
    var $chartScroll = element.find('.chart-scroll');
    var d3Selection = d3.select($chart.get(0));
    var barGroupSelection = d3Selection.selectAll('.bar-group').data(chartData, _.property('name'));
    var hoverTriggerSelection = d3Selection.selectAll('.bar.hover-trigger').data(chartData, _.property('name'));
    var $labels = element.find('.labels');
    var labelSelection = d3.select($labels[0]).selectAll('.label');
    var chartWidth = dimensions.width;
    var chartTruncated = false;
    var $truncationMarker = element.find('.truncation-marker');
    var $truncationMarkerTooltip = $truncationMarker.next();
    var truncationMarkerWidth = $truncationMarker.width();

    if (chartWidth <= 0) {
      return;
    }

    // Compute chart margins
    if (expanded) {
      var maxLength = _.max(chartData.map(function(item) {
        // The size passed to visualLength() below relates to the width of the div.text in the updateLabels().
        return $.capitalizeWithDefault(item.name, undefinedPlaceholder).visualLength('0.5rem');
      }));
      bottomMargin = (maxLength + $.relativeToPx('1.0rem')) / Math.sqrt(2);
    } else {
      bottomMargin = $.relativeToPx(numberOfDefaultLabels + 1 + 'rem');
      // do not compensate for chart scrollbar if not expanded (scrollbar would not exist)
      horizontalScrollbarHeight = 0;
    }

    var chartHeight = dimensions.height - topMargin - bottomMargin - horizontalScrollbarHeight;
    var verticalScale = d3.scale.linear().range([chartHeight, 0]);
    var verticalOffset = topMargin + chartHeight;
    var horizontalScale = null;
    var rightOffset = 0;
    var rangeBand = 0;

    if (expanded) {
      var minBarWidth = minExpandedCardBarWidth;
      var maxBarWidth = maxExpandedCardBarWidth;
    } else {
      var minBarWidth = minSmallCardBarWidth;
      var maxBarWidth = maxSmallCardBarWidth;
    }

    var computeChartDimensions = function(rangeInterval) {
      horizontalScale = d3.scale.ordinal().rangeBands(
        [0, rangeInterval], barPadding).domain(_.pluck(chartData, 'name')
      );
      rightOffset = horizontalScale.range()[numberOfBars - 1];
      rangeBand = Math.round(horizontalScale.rangeBand());
    };

    computeChartDimensions(chartWidth);

    /*
    According to the D3 API reference for Ordinal Scales#rangeBands
    (https://github.com/mbostock/d3/wiki/Ordinal-Scales#ordinal_rangeBands):

    for the method, ordinal.rangeBands(barWidth[, barPadding[, outerPadding]]) = rangeInterval

    barPadding corresponds to the amount of space in the rangeInterval as a percentage of rangeInterval (width in px)
    ==> rangeInterval = barPadding * rangeInterval + numberOfBars * barWidth
    ==> (1 - barPadding) * rangeInterval = numberOfBars * barWidth
    ==> rangeInterval = (numberOfBars * barWidth) / (1 - barPadding)

    */

    if (rangeBand < minBarWidth) {
      // --> desired rangeBand (bar width) is less than accepted minBarWidth
      // use computeChartDimensions to set rangeBand = minBarWidth
      // and update horizontalScale & rightOffset accordingly
      var rangeInterval = minBarWidth * numberOfBars / (1 - barPadding);
      computeChartDimensions(rangeInterval);
      if (!expanded) chartTruncated = true;
    } else if (rangeBand > maxBarWidth) {
      // --> desired rangeBand (bar width) is greater than accepted maxBarWidth
      // use computeChartDimensions to set rangeBand = maxBarWidth
      var rangeInterval = maxBarWidth * numberOfBars / (1 - barPadding);
      computeChartDimensions(rangeInterval);
    }

    var chartLeftOffset = horizontalScale.range()[0];
    var chartRightEdge = dimensions.width - chartLeftOffset;

    $chart.css('height', chartHeight + topMargin + 1);
    $chartScroll.
      css('padding-top', 0).
      css('padding-bottom', bottomMargin).
      css('top', 'initial').
      css('width', chartWidth);

    var maxValue = _.isEmpty(chartData) ? 0 : chartData[0].total;
    verticalScale.domain([maxValue, 0]);

    var ticks = function() {
      var numberOfTicks = 3;
      var element;

      element = $('<div>').addClass('ticks')
        .css('top', $chartScroll.position().top + topMargin)
        .css('width', chartWidth);
      _.each(_.uniq([0].concat(verticalScale.ticks(numberOfTicks))), function(tick) {
        element.append($('<div>').css('top', chartHeight - verticalScale(tick)).text($.toHumaneNumber(tick, 1)));
      });
      element.css('height', chartHeight + topMargin);
      return element;
    };

    var enterTooltip = function(datum, i) {
      var content = $('<div class="datum">');

      content.append($('<div class="name">'));
      content.append($('<div class="value-unfiltered">').
        append($('<div class="value">')).
        append($('<div class="label">Total</div>'))
      );
      content.append($('<div class="value-filtered">').
        append($('<div class="value">')).
        append($('<div class="label">Current filter</div>'))
      );
      var $tooltip = $('<div class="tooltip">');
      var $tip = $('<span>');

      $tooltip.append(content);

      $tip.addClass('tip');
      $tooltip.append($tip);

      return $tooltip.get(0);
    };

    var updateTooltip = function(selection) {
      var tipOffset = rangeBand / 2 - tipWidth / 2;

      selection.
        classed('filtered', showFiltered).
        each(function(d) {
          var $tooltip = $(this);
          var $tip = $tooltip.find('.tip');
          var widthOfChart = $chartScroll[0].scrollWidth;
          var rightEdge = horizontalScale(d.name) + tooltipWidth + tooltipPadding * 2 - widthOfChart - rangeBand / 2 - tipWidth;

          $tooltip.css('width', tooltipWidth);

          if (showFiltered) {
            $tooltip.css('bottom', verticalScale(d.filtered) + tipHeight);
          } else {
            $tooltip.css('bottom', verticalScale(d.total) + tipHeight);
          }

          $tooltip.css('left', '');
          $tip.css('left', tipOffset);
          if (rightEdge > 0) {
            // offset the tooltip position by the width of the tip, to ensure tip
            // seems attached to tooltip on right edge of column chart
            $tooltip.css('left', -1 * rightEdge - tipWidth);
            $tip.css('left', tipOffset + rightEdge + tipWidth);
          }

          var valueDescriptor = $.capitalizeWithDefault(d.name, undefinedPlaceholder);
          var valueName = $tooltip.find('.name');
          valueName.text(valueDescriptor);
          if (valueDescriptor === undefinedPlaceholder) {
            valueName.addClass('undefined');
          }
          $tooltip.find('.value-unfiltered .value').text($.commaify(d.total));
          $tooltip.find('.value-filtered .value').text($.commaify(d.filtered));
        });
    };

    var updateLabels = function(labelSelection) {
      // Labels come in two sets of column names:
      // * Default labels. When the chart is unexpanded, this consists of the
      //   first three column names in the data.
      //   When the chart is expanded, this contains all the column names in the data.
      // * Special labels. Contains the names of columns which are special.
      //
      // The displayed set of labels is the union of these two sets.

      var defaultLabelData = _.first(chartData, numberOfDefaultLabels);

      var specialLabelData = _.filter(chartData, _.property('special'));
      if (specialLabelData.length > 1) { throw new Error('Multiple special labels not supported yet in column chart'); }

      var labelData = _.union(defaultLabelData, specialLabelData);

      function isOnlyInSpecial(datum, index) {
        return datum.special && index >= numberOfDefaultLabels;
      }

      var labelOrientationsByIndex = [];
      function preComputeLabelOrientation(datum, index) {
        var leftHanded = false;

        if (!expanded) {
          var widthOfText = $(this).find('.text').width();
          var proposedLeftOfText = horizontalScale(datum.name);

          var rangeMagnitude = chartRightEdge - chartLeftOffset;
          var spaceAvailableOnRight = rangeMagnitude - (proposedLeftOfText - chartLeftOffset);
          var spaceAvailableOnLeft = proposedLeftOfText - chartLeftOffset;

          var spaceRemainingOnRight = spaceAvailableOnRight - widthOfText;

          leftHanded = spaceRemainingOnRight <= 10 && spaceAvailableOnLeft > spaceAvailableOnRight;
        }

        labelOrientationsByIndex[index] = leftHanded;

      }
      function labelOrientationLeft(datum, index) {
        return labelOrientationsByIndex[index];
      }
      function labelOrientationRight(datum, index) {
        return !labelOrientationsByIndex[index];
      }

      var centering = chartLeftOffset - rangeBand / 2;
      var verticalPositionOfSpecialLabelRem = 2;

      var labelDivSelection = labelSelection.data(labelData, _.property('name'));
      var labelDivSelectionEnter = labelDivSelection.enter().
        append('div').
          classed('label', true);

      labelDivSelectionEnter.append('div').classed('text', true).append('span');
      labelDivSelectionEnter.append('div').classed('callout', true);

      labelDivSelection.
        selectAll('.text').
          style('top', function(d, i, j) {
            if (isOnlyInSpecial(d, j)) {
              return verticalPositionOfSpecialLabelRem - 0.5 + 'rem';
            } else {
              return defaultLabelData.length - 0.5 - Math.min(j, numberOfDefaultLabels - 1)+ 'rem';
            }
          }).
          classed('undefined', function(d, i, j) {
            return $.capitalizeWithDefault(d.name, undefinedPlaceholder) === undefinedPlaceholder;
          }).
          select('span').
            text(function(d, i, j) {
              return $.capitalizeWithDefault(d.name, undefinedPlaceholder);
            });

      // These widths relate to the visualLength() method call in the maxLength calculation above.
      if (expanded) {
        labelDivSelection.
          selectAll('.text').style('width', function(d, i, j) {
            if ($('.description-expanded-wrapper').height() > 20) {
              return '10.5rem';
            } else {
              return '8.5rem';
            }
          });
      }

      labelDivSelection.
        selectAll('.callout').
          style('height', function(d, i, j) {
            if (expanded) {
              return ''; // Expanded charts have auto-height labels.
            } else {
              if (isOnlyInSpecial(d, j)) {
                return verticalPositionOfSpecialLabelRem + 'rem';
              } else {
                return (defaultLabelData.length - j) + 'rem';
              }
            }
          });

      // To properly compute text sizes, temporarily remove label handedness, then call preComputeLabelOrientation.
      labelDivSelection.
        classed('orientation-left', false).
        classed('orientation-right', false).
        each(preComputeLabelOrientation);

      labelDivSelection.
        classed('orientation-left', labelOrientationLeft).
        classed('orientation-right', labelOrientationRight).
        style('left', function(d, i) {
          if ($(this).hasClass('orientation-left')) {
            return '0';
          } else {
            return (horizontalScale(d.name) - centering - 1) + 'px';
          }
        }).
        style('right', function(d, i) {
          if ($(this).hasClass('orientation-left')) {
            if (chartTruncated) {
              // If the chart is truncated, chartRightEdge will report the full width
              // of the chart as if it were not. We can get the actual width of the
              // chart through the DOM instead.
              return (parseInt($(element[0]).width(), 10) - (horizontalScale(d.name) - centering - 1)) + 'px';
            } else {
              return (chartRightEdge - (horizontalScale(d.name) - centering - 1)) + 'px';
            }
          } else {
            return '0';
          }
        }).
        classed('dim', function(d, i) {
          return specialLabelData.length > 0 && !d.special;
        });

      labelDivSelection.exit().remove();
    };

    var clampHeight = function(height) {
      return height > chartHeight ? chartHeight : height;
    };

    var horizontalBarPosition = function(d) {
      return horizontalScale(d.name) - chartLeftOffset;
    };

    var updateBars = function(selection) {
      // Bars are composed of a bar group and two bars (total and filtered).

      // ENTER PROCESSING

      // Create bar groups.
      selection.enter().
        append('div').
          classed('bar-group', true);

      // Create 2 bars, total and filtered. Filtered bars default to 0 height if there is no data for them.
      var bars = selection.selectAll('.bar').data(function(d) {
        return [d.total, d.filtered || 0];
      });

      // Bars are just a div.
      bars.enter().
        append('div');

      // UPDATE PROCESSING
      // Update the position of the groups.
      selection.
        style('left', function(d) { return horizontalBarPosition(d) + 'px'; }).
        style('width', rangeBand + 'px').
        style('height', function() { return chartHeight + 'px'; }).
        classed('special', function(d) { return d.special; }).
        classed('active', function(d) { return expanded || horizontalBarPosition(d) < chartWidth - truncationMarkerWidth; });

      // Update the position of the individual bars.
      bars.
        style('width', rangeBand + 'px').
        style('height', function(d) { return clampHeight(verticalScale(d)) + 'px'; }).
        style('top', function(d) { return verticalOffset - clampHeight(verticalScale(d)) + 1 + 'px'; }).
        attr('class', function(d, i) {
          return 'bar ' + (i==0 ? 'unfiltered' : 'filtered');
        });

      // EXIT PROCESSING
      bars.exit().remove();
      selection.exit().remove();
    };

    var mouseoverHoverTriggerBars = function(selection) {
      selection.style('top', topMargin + tooltipYOffset + 'px');
      $chartScroll.
        css('padding-top', tooltipYOffset).
        css('top', -tooltipYOffset);
      element.find('.ticks').css('top', $chartScroll.position().top + topMargin + tooltipYOffset);
    };

    element.children('.ticks').remove();
    element.prepend(ticks);

    barGroupSelection.call(updateBars);
    labelSelection.call(updateLabels);

    element.find('.column-chart-wrapper').flyout({
      selector: '.bar-group.active',
      parent: document.body,
      direction: 'top',
      inset: {
        vertical: -4
      },
      positionOn: function($target, $head, options) {
        return $target.find(".bar.unfiltered");
      },
      title: function($target, $head, options) {
        var data = d3.select($target.context).datum();
        return $.capitalizeWithDefault(data.name, undefinedPlaceholder);
      },
      table: function($target, $head, options, $flyout) {
        var data = d3.select($target.context).datum();
<<<<<<< HEAD
        rows = [["Total", $.toHumaneNumber(data.total, 1)]];
        if (showFiltered) {
          $flyout.addClass("filtered");
          rows.push(["Filtered Amount", $.toHumaneNumber(data.filtered, 1)]);
=======
        var unit = '';
        if (rowDisplayUnit) {
          unit = ' ' + rowDisplayUnit.pluralize();
        }
        var rows = [["Total", $.toHumaneNumber(data.total, 1) + unit]];
        if (showFiltered) {
          $flyout.addClass("filtered");
          rows.push(["Filtered Amount", $.toHumaneNumber(data.filtered, 1) + unit]);
>>>>>>> adc61987
        }
        return rows;
      }
    });

    // Set "Click to Expand" truncation marker + its tooltip
    $truncationMarker.css('height', $labels.height());
    // tooltip
    $truncationMarkerTooltip.css('margin-bottom', $labels.height() + tipHeight);

    if (chartTruncated) {
      $truncationMarker.css('display', 'block');
    } else {
      $truncationMarker.css('display', 'none');
    }
    // if re-render was caused by clicking on bar,
    // (i.e., when render is called while hovering over .column-chart-wrapper)
    // then keep tooltip visible
    if (element.find('.column-chart-wrapper:hover').length > 0) {
      hoverTriggerSelection.call(mouseoverHoverTriggerBars);
    }
  };

  return {
    template:
      '<div class="chart-scroll">' +
        '<div class="column-chart-wrapper" ng-class="{filtered: showFiltered}">' +
          '<div class="truncation-marker">&raquo;</div>' +
          '<div class="tooltip"><div>Click to expand</div><span class="tip"></span></div>' +
        '</div>' +
        '<div class="labels"></div>' +
      '</div>',
    restrict: 'A',
    scope: {
      chartData: '=',
      showFiltered: '=',
      expanded: '=',
      rowDisplayUnit: '='
    },
    link: function(scope, element, attrs) {
      AngularRxExtensions.install(scope);

      if (element.closest('.card-visualization').length == 0) {
        throw new Error("[columnChart] column-chart is missing a .card-visualization (grand)parent.");
      }

      $(element.parent().delegate('.truncation-marker', 'click', function(event) {
        scope.$apply(function() {
          scope.$emit('column-chart:truncation-marker-clicked', event);
        });
      }));

      $(element.parent().delegate('.bar-group, .labels .label span', 'click', function(event) {
        var clickedDatum = d3.select(event.currentTarget).datum();
        scope.$apply(function() {
          scope.$emit('column-chart:datum-clicked', clickedDatum);
        });
      }));

      Rx.Observable.subscribeLatest(
        element.closest('.card-visualization').observeDimensions(),
        scope.observe('chartData'),
        scope.observe('showFiltered'),
        scope.observe('expanded'),
        scope.observe('rowDisplayUnit'),
        function(cardVisualizationDimensions, chartData, showFiltered, expanded, rowDisplayUnit) {
          if (!chartData) return;
          renderColumnChart(
            element,
            chartData,
            showFiltered,
            cardVisualizationDimensions,
            expanded,
            rowDisplayUnit
          );
        }
      )
    }
  }

});<|MERGE_RESOLUTION|>--- conflicted
+++ resolved
@@ -410,12 +410,6 @@
       },
       table: function($target, $head, options, $flyout) {
         var data = d3.select($target.context).datum();
-<<<<<<< HEAD
-        rows = [["Total", $.toHumaneNumber(data.total, 1)]];
-        if (showFiltered) {
-          $flyout.addClass("filtered");
-          rows.push(["Filtered Amount", $.toHumaneNumber(data.filtered, 1)]);
-=======
         var unit = '';
         if (rowDisplayUnit) {
           unit = ' ' + rowDisplayUnit.pluralize();
@@ -424,7 +418,6 @@
         if (showFiltered) {
           $flyout.addClass("filtered");
           rows.push(["Filtered Amount", $.toHumaneNumber(data.filtered, 1) + unit]);
->>>>>>> adc61987
         }
         return rows;
       }
