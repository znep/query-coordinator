(function($)
{
<<<<<<< HEAD
    if (blist.sidebarHidden.feed) { return; }

    var $feed, feedData, comments, views = [];
=======
    var $feed, comments, views = [];
>>>>>>> 4cffb65f

    var renderFeed = function(sidebarObj)
    {
        sidebarObj.finishProcessing();

        $feed.find('.feed').feedList({
            comments: comments,
            mainView: blist.dataset,
            views: views,
            addCommentCallback: function(view, comment)
            {
                $('#gridSidebar_about .numberOfComments')
                    .text(view.numberOfComments);
                if (!$.isBlank(blist.datasetPage))
                {
                    blist.datasetPage.$feedTab.contentIndicator()
                        .setText(view.numberOfComments);
                }
            }
        });
    };

    var pendingRequests;

    var config =
    {
        name: 'feed',
        title: 'Discuss',
        subtitle: 'The discussion feed shows you the conversation and activity around a dataset',
        noReset: true,
        sections: [
            {
                customContent: {
                    template: 'feedList',
                    directive: {},
                    data: {},
                    callback: function($elem, sidebarObj)
                    {
                        sidebarObj.startProcessing();
                        $feed = $elem;
                        pendingRequests = 3;
                        blist.dataset.getComments(function(responseData)
                            {
                                comments = responseData;
                                if (--pendingRequests === 0)
                                { renderFeed(sidebarObj); }
                            });

                        blist.dataset.getRelatedViews(function(relatedViews)
                            {
                                views = views.concat(relatedViews);
                                if (--pendingRequests === 0)
                                { renderFeed(sidebarObj); }
                            });

                        blist.dataset.getParentDataset(function(parDS)
                            {
                                if (!$.isBlank(parDS))
                                { views = views.concat(parDS); }
                                if (--pendingRequests === 0)
                                { renderFeed(sidebarObj); }
                            });
                    }
                }
            }
        ]
    };

    $.gridSidebar.registerConfig(config);

})(jQuery);<|MERGE_RESOLUTION|>--- conflicted
+++ resolved
@@ -1,12 +1,9 @@
 (function($)
 {
-<<<<<<< HEAD
-    if (blist.sidebarHidden.feed) { return; }
+    if (blist.sidebarHidden.feed &&
+        blist.sidebarHidden.feed.discuss) { return; }
 
-    var $feed, feedData, comments, views = [];
-=======
     var $feed, comments, views = [];
->>>>>>> 4cffb65f
 
     var renderFeed = function(sidebarObj)
     {
