--- conflicted
+++ resolved
@@ -31,28 +31,20 @@
   def show
     return render :nothing => true, :status => 400 unless params[:id].present?
 
-<<<<<<< HEAD
     begin
       result = phidippides.fetch_dataset_metadata(params[:id], :request_id => request_id, :cookies => forwardable_session_cookies)
-      render :json => result[:body], :status => result[:status]
-    rescue Phidippides::ConnectionError
-      render :json => { body: 'Phidippides connection error' }, status: 500
-=======
-    respond_to do |format|
-      begin
-        result = phidippides.fetch_dataset_metadata(params[:id], :request_id => request_id, :cookies => forwardable_session_cookies)
 
+      if result[:status] == 200
         # This is temporary, but constitutes a rolling migration.
         # Eventually we can check that every extant dataset metadata
         # blob has a 'defaultPage' property and remove this migration
         # step.
         phidippides.migrate_dataset_metadata_to_v1(result)
+      end
 
-        format.json { render :json => result[:body], :status => result[:status] }
-      rescue Phidippides::ConnectionError
-        format.json { render :json => { body: 'Phidippides connection error' }, status: 500 }
-      end
->>>>>>> e814e9f1
+      render :json => result[:body], :status => result[:status]
+    rescue Phidippides::ConnectionError
+      render :json => { body: 'Phidippides connection error' }, status: 500
     end
   end
 
