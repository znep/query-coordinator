--- conflicted
+++ resolved
@@ -852,7 +852,7 @@
 
         if (iframeSrc !== htmlFragmentUrl) {
           iframeElement.attr('src', htmlFragmentUrl);
-<<<<<<< HEAD
+          iframeElement.attr('data-document-id', documentId);
 
           // On first load, prepopulate the textarea with whatever
           // HTML previously entered.
@@ -867,9 +867,6 @@
               }
             });
           }
-=======
-          iframeElement.attr('data-document-id', documentId);
->>>>>>> a7198190
         }
 
         iframeContainer.
