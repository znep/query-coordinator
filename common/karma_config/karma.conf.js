/* eslint-env node */

// Karma configuration for common code.
var path = require('path');
var nodeResolve = require.resolve;
var platformUiRoot = path.resolve(__dirname, '../..');

// TODO Move base webpack config from frontend/webpack into common, then use here.
var webpackConfig = {
  context: __dirname,
  module: {
    loaders: [
      {
<<<<<<< HEAD
        loaders: [require.resolve('style-loader'), require.resolve('css-loader'), require.resolve('sass-loader')],
        test: /\.s?css$/
      },
      {
        loader: require.resolve('raw-loader'),
=======
        loader: nodeResolve('raw-loader'),
>>>>>>> cea2f17f
        test: /\.svg$/,
        include: `${platformUiRoot}/common/resources/fonts/svg`
      }
    ],
    loaders: [
      {
        test: /\.jsx?$/,
        loader: nodeResolve('babel-loader'),
        exclude: /node_modules/,
        query: {
          presets: [
            'babel-preset-es2015', 'babel-preset-react'
          ].map(nodeResolve),
          plugins: [
            'babel-plugin-transform-object-rest-spread',
            'babel-plugin-rewire'
          ].map(nodeResolve)
        }
      },
      {
        test: /\.svg$/,
        loader: nodeResolve('raw-loader'),
        include: `${platformUiRoot}/common/resources/fonts/svg`
      },
      {
        test: /\.(eot|woff|svg|woff2|ttf)$/,
        loader: {
          loader: nodeResolve('url-loader'),
          query: 'limit=100000'
        },
        exclude: `${platformUiRoot}/common/resources/fonts/svg`
      },
      {
        test: /\.(css|scss)$/,
        loaders: [
          nodeResolve('style-loader'),
          // You may be tempted to split the query and loader path into an object with `query` and
          // `loader` properties, a la Webpack 2.
          // Since we're using Webpack 1, that will not work. If multiple loaders are to be specified,
          // they must be given a query via a ? in their name after their full path
          // (provided by nodeResolve).
          nodeResolve('css-loader') + '?modules&importLoaders=1&localIdentName=[path]_[name]_[local]_[hash:base64:5]',
          nodeResolve('autoprefixer-loader'),
          nodeResolve('sass-loader')
        ]
      },
    ]
  },
  sassLoader: {
    // Sets the search path for @include directives SPECIFICALLY in *.scss files.
    includePaths: [
      `${platformUiRoot}/node_modules/bourbon/app/assets/stylesheets`,
      `${platformUiRoot}/node_modules/bourbon-neat/app/assets/stylesheets`,
      `${platformUiRoot}/node_modules/breakpoint-sass/stylesheets`,
      `${platformUiRoot}/node_modules/modularscale-sass/stylesheets`,
      `${platformUiRoot}/node_modules/normalize.css`,
      `${platformUiRoot}/node_modules/react-input-range/dist`,
      `${platformUiRoot}/node_modules/react-datepicker/dist`,
      `${platformUiRoot}/common`,
      platformUiRoot
    ]
  },
  resolve: {
    root: [
      platformUiRoot,

      // TODO: This is a compatibility shim that was added during the
      // styleguide->platform-ui migration to avoid having to update
      // the import paths of a lot of test files. This will be removed
      // when we do EN-14559.
      `${platformUiRoot}/common`,

      // Allow code under test to require dependencies in karma_config's package.json.
      `${platformUiRoot}/common/karma_config/node_modules`
    ],
    modulesDirectories: [ path.resolve(platformUiRoot, 'packages/socrata-components/node_modules') ]
  },
  externals: {
    'jsdom': 'window',
    'cheerio': 'window',
    'react/addons': true,
    'react/lib/ExecutionEnvironment': true,
    'react/lib/ReactContext': true,
    'react/lib/ReactTestUtils': true
  },
  devtool: 'inline-source-map',
  sassLoader: {
    includePaths: [
      `${root}/common/authoring_workflow`
    ]
  }
};

module.exports = function(config) {
  config.set({

    // base path that will be used to resolve all patterns (eg. files, exclude)
    basePath: '',

    // frameworks to use
    // available frameworks: https://npmjs.org/browse/keyword/karma-adapter
    frameworks: ['mocha', 'chai-dom', 'chai', 'sinon'],

    // list of files / patterns to load in the browser
    files: [
      'node_modules/sinon/pkg/sinon.js',
      '../spec/index.js'
    ],

    // list of files to exclude
    exclude: [],

    // preprocess matching files before serving them to the browser
    // available preprocessors: https://npmjs.org/browse/keyword/karma-preprocessor
    preprocessors: {
      // Load specs through webpack.
      '../spec/index.js': ['webpack', 'sourcemap']
    },

    // test results reporter to use
    // possible values: 'dots', 'progress'
    // available reporters: https://npmjs.org/browse/keyword/karma-reporter
    reporters: ['progress'],

    // web server port
    port: 9876,

    // enable / disable colors in the output (reporters and logs)
    colors: true,

    // level of logging
    // possible values: config.LOG_DISABLE || config.LOG_ERROR || config.LOG_WARN || config.LOG_INFO || config.LOG_DEBUG
    logLevel: config.LOG_INFO,

    // enable / disable watching file and executing tests whenever any file changes
    autoWatch: true,

    // Continuous Integration mode
    // if true, Karma captures browsers, runs the tests and exits
    singleRun: false,

    webpack: webpackConfig,
    webpackMiddleware: {
      noInfo: true
    },

    browserConsoleLogOptions: {
      level: 'log',
      format: '%b %T: %m',
      terminal: true
    },
    browsers: ['PhantomJS'],
    phantomjsLauncher: {
      options: {
        viewportSize: {
          width: 1024,
          height: 768
        }
      }
    },
    browserNoActivityTimeout: 1000 * 55,
    browserDisconnectTimeout: 1000 * 10,
    browserDisconnectTolerance: 5,
    customLaunchers: {
      ChromeNoSandboxHeadless: {
        base: 'Chrome',
        flags: [
          '--no-sandbox',
          '--headless',
          '--disable-gpu',
          '--remote-debugging-port=9222'
        ]
      }
    }
  });
};<|MERGE_RESOLUTION|>--- conflicted
+++ resolved
@@ -9,21 +9,6 @@
 var webpackConfig = {
   context: __dirname,
   module: {
-    loaders: [
-      {
-<<<<<<< HEAD
-        loaders: [require.resolve('style-loader'), require.resolve('css-loader'), require.resolve('sass-loader')],
-        test: /\.s?css$/
-      },
-      {
-        loader: require.resolve('raw-loader'),
-=======
-        loader: nodeResolve('raw-loader'),
->>>>>>> cea2f17f
-        test: /\.svg$/,
-        include: `${platformUiRoot}/common/resources/fonts/svg`
-      }
-    ],
     loaders: [
       {
         test: /\.jsx?$/,
@@ -64,7 +49,20 @@
           nodeResolve('css-loader') + '?modules&importLoaders=1&localIdentName=[path]_[name]_[local]_[hash:base64:5]',
           nodeResolve('autoprefixer-loader'),
           nodeResolve('sass-loader')
-        ]
+        ],
+        exclude: /node_modules|visualizations/
+      },
+      {
+        // Special style loader for visualizations - they can't
+        // tolerate autoprefixer, but the styleguide styles _require_
+        // autoprefixer (for phantomjs compatibility).
+        test: /\.(css|scss)$/,
+        loaders: [
+          nodeResolve('style-loader'),
+          nodeResolve('css-loader'),
+          nodeResolve('sass-loader')
+        ],
+        include: /visualizations/
       },
     ]
   },
@@ -78,6 +76,7 @@
       `${platformUiRoot}/node_modules/normalize.css`,
       `${platformUiRoot}/node_modules/react-input-range/dist`,
       `${platformUiRoot}/node_modules/react-datepicker/dist`,
+      `${platformUiRoot}/common/authoring_workflow`,
       `${platformUiRoot}/common`,
       platformUiRoot
     ]
@@ -105,12 +104,7 @@
     'react/lib/ReactContext': true,
     'react/lib/ReactTestUtils': true
   },
-  devtool: 'inline-source-map',
-  sassLoader: {
-    includePaths: [
-      `${root}/common/authoring_workflow`
-    ]
-  }
+  devtool: 'inline-source-map'
 };
 
 module.exports = function(config) {
