--- conflicted
+++ resolved
@@ -166,47 +166,8 @@
     background-position: 0 -330px
   &.typeGrouped #{$subselector}
     background-position: 0 -360px
-<<<<<<< HEAD
-
-// icons/type_icons_30.png
-@mixin sprite-type-icons-20($subselector: '.icon')
-  #{$subselector}
-    @include text-hiding
-    @include ie6-fix
-    background-image: url(/stylesheets/images/icons/type_icons_20.png)
-    height: 20px
-    width: 20px
-
-  &.typeFilter #{$subselector}
-    background-position: 0 0
-  &.typeVisualization #{$subselector}
-    background-position: 0 -20px
-  &.typeMap #{$subselector}
-    background-position: 0 -40px
-  &.typeBlist #{$subselector}
-    background-position: 0 -60px
-  &.comments #{$subselector}
-    background-position: 0 -80px
-  &.embed #{$subselector}
-    background-position: 0 -100px
-  &.views #{$subselector}
-    background-position: 0 -120px
-  &.downloads #{$subselector}
-    background-position: 0 -140px
-  &.print #{$subselector}
-    background-position: 0 -160px
-  &.typeForm #{$subselector}
-    background-position: 0 -180px
-  &.typeCalendar #{$subselector}
-    background-position: 0 -200px
-  &.typeBlobby #{$subselector}
-    background-position: 0 -220px
-  &.typeGrouped #{$subselector}
-    background-position: 0 -240px
-=======
   &.api .icon
     background-position: 0 -390px
->>>>>>> 4efe0b65
 
 // interface/dataset_tabs.png
 @mixin sprite-dataset-tabs($subselector: '.icon')
