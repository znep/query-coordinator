--- conflicted
+++ resolved
@@ -14,26 +14,8 @@
 // COMPONENT VIEWS
 const NoDataYetView = ({ createUpload, params }) => (
   <div className={styles.tableInfo}>
-<<<<<<< HEAD
     <h3 className={styles.previewAreaHeader}>{I18n.home_pane.no_data_yet}</h3>
     <p>{I18n.home_pane.adding_data_is_easy_and_fun}</p>
-    <label id="source-label" className={styles.sourceButton} htmlFor="file">
-      {I18n.manage_uploads.new_file}&nbsp;
-    </label>
-    <input
-      id="file"
-      name="file"
-      type="file"
-      accept={enabledFileExtensions.join(',')}
-      aria-labelledby="source-label"
-      onChange={evt => createUpload(evt.target.files[0], params)} />
-=======
-    <h3 className={styles.previewAreaHeader}>
-      {I18n.home_pane.no_data_yet}
-    </h3>
-    <p>
-      {I18n.home_pane.adding_data_is_easy_and_fun}
-    </p>
     <div>
       <label id="source-label" className={styles.uploadButton} htmlFor="file">
         {I18n.manage_uploads.new_file}&nbsp;
@@ -48,7 +30,6 @@
         onChange={evt => createUpload(evt.target.files[0], params)} />
     </div>
 
->>>>>>> 31e3de99
     <p className={styles.fileTypes}>
       {I18n.home_pane.supported_uploads} {enabledFileExtensions.map(formatExpanation).join(', ')}
     </p>
@@ -131,9 +112,7 @@
   } else if (!tasksExist && os) {
     child = <OutputSchemaView entities={entities} outputSchema={os} params={params} />;
   } else {
-    child = (<NoDataYetView
-      createUpload={createUpload}
-      params={params} />);
+    child = <NoDataYetView createUpload={createUpload} params={params} />;
   }
 
   return <div className={styles.resultCard}>{child}</div>;
