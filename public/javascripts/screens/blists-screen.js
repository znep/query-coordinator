--- conflicted
+++ resolved
@@ -47,7 +47,6 @@
     };
 }
 
-<<<<<<< HEAD
 blist.myBlists.sharedWithGroupFilterGen = function(groupId)
 {
     return function(view) {
@@ -58,14 +57,6 @@
         return false;
     };
 }
-=======
-    $.ajax({
-        url: origHref,
-        type: "GET",
-        success: function(responseText, textStatus)
-        {
-            var isCreate = responseText == "created";
->>>>>>> 95e1440e
 
 blist.myBlists.sharedByFilterGen = function(userId)
 {
