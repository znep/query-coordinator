--- conflicted
+++ resolved
@@ -64,11 +64,7 @@
 requirements: []
 
 rubyforge_project: caldersphere
-<<<<<<< HEAD
 rubygems_version: 1.3.5
-=======
-rubygems_version: 1.3.1
->>>>>>> 3c206705
 signing_key: 
 specification_version: 2
 summary: Creates a multipart form post accessory for Net::HTTP.
