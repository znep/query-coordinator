--- conflicted
+++ resolved
@@ -1,11 +1,6 @@
 body
-<<<<<<< HEAD
   background: #4a525a
   color: white
-=======
-  background: #bbb
-  color: black
->>>>>>> 201eee61
   font-family: Arial, Helvetica, sans-serif
   margin: 0
 
