--- conflicted
+++ resolved
@@ -15,16 +15,7 @@
       }
       element.resize(function() {
         $scope.$apply(function() {
-<<<<<<< HEAD
-          var height = element.height(), width = element.width();
-          if (_.isEmpty(resizeKey)) {
-            $scope.$broadcast('elementResized', [undefined, width, height]);
-          } else {
-            $scope.$broadcast('elementResized', [resizeKey, width, height]);
-          }
-=======
           $scope.$broadcast(eventName, element.dimensions());
->>>>>>> fcfcdcf2
         });
       });
     }
