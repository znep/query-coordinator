(function($, _, window) {
  'use strict';

  // Contains extensions to both jQuery as well as Javascript built-in types.
  $.fn.dimensions = function() {
    // For reference, this results in a 15% increase in profiled idle time than what is in use:
    //var el = this[0];
    //return {
    //  width: Math.min(el.clientWidth, el.scrollWidth, el.offsetWidth),
    //  height: Math.min(el.clientHeight, el.scrollHeight, el.offsetHeight)
    //};
    // Might be worth looking into next time we make a perf pass.
    return {width: this.width(), height: this.height()};
  };

  // Yields an RX observable sequence of this selection's dimensions.
  $.fn.observeDimensions = function() {
    var self = this;
    var dimensionsSubject = self.data('dimensionsSubject');
    if (!dimensionsSubject) {
      dimensionsSubject = new Rx.BehaviorSubject(self.dimensions());
      self.data('dimensionsSubject', dimensionsSubject);

      self.resize(function() {
        // We must check to see if the dimensions really did change,
        // as jQuery.resize-plugin has a bug in versions of IE which require polling for size changes.
        var oldDimensions = dimensionsSubject.value;
        var newDimensions = self.dimensions();
        if (oldDimensions.width !== newDimensions.width || oldDimensions.height !== newDimensions.height) {
          dimensionsSubject.onNext(newDimensions);
        }
      });
    }

    return dimensionsSubject;
  };

  $.isPresent = function(argument) {
    return !_.isEmpty(argument);
  };

<<<<<<< HEAD

  $.htmlEncode = function(value) {
    return $('<div/>').text(value).html();
  };

  $.htmlDecode = function(value) {
    return $('<div/>').html(value).text();
  };

=======
>>>>>>> 85936042
  String.prototype.capitalizeEachWord = function() {
    return this.split(' ').map(function(word) {
      return word.charAt(0).toUpperCase() + word.slice(1).toLowerCase();
    }).join(' ');
  };

  var sizeMixin = {
    /* Adapted from http://blog.mastykarz.nl/measuring-the-length-of-a-string-in-pixels-using-javascript/ */
    visualSize: function(fontSize) {
      var $ruler = $('#ruler');
      var dimensions;

      if ($ruler.length < 1) {
        $('body').append('<span class="ruler" id="ruler"></span>');
        $ruler = $('#ruler');
      }
      if (!fontSize) {
        fontSize = '';
      }
      $ruler.css('font-size', fontSize);
      $ruler.text(this + '');
      dimensions = {width: $ruler.width(), height: $ruler.height()};
      $ruler.remove();

      return dimensions;
    },

    visualHeight: function(fontSize) {
      return this.visualSize(fontSize).height;
    },

    visualLength: function(fontSize) {
      return this.visualSize(fontSize).width;
    }
  };

  _.mixin(String.prototype, sizeMixin);
  _.mixin(Number.prototype, sizeMixin);

  $.relativeToPx = function(rems) {
    var $div = $(document.createElement('div')).css('width', rems).appendTo(document.body);
    var width = $div.width();

    $div.remove();

    return width;
  };

  $.isBlank = function(value) {
    return _.isUndefined(value) || _.isNull(value) || value === '';
  };

  /*
   * flyout is an internal Socrata utility for creating flyouts.
   * It's a jQuery extension that uses a delegate for handling mouseover events.
   * Usage is in the form of $head.flyout(options)
   *
   * All options can be passed directly or as a function that returns them.
   * The callback should be in the form of:
   *  function($target, $head, options, $flyout) { return <obj>; }
   *
   * Options:
   *  selector: The jQuery delegate selector. Since this is a jQuery selector you
   *    can pass in compound queries such as ".labels .label, .bar-group".
   *
   *  parent: Where the flyouts should attach to.
   *    By default they attach to the selected target.
   *
   *  style: The style and positioning behavior.
   *    "chart" is the new style used for column chart and timeline chart.
   *    "table" is an older style used for the table card
   *
   *  direction: This is the direction from the target that the flyout appears.
   *    "top" means the flyout is above the target.
   *    The special "horizontal" when combined with the "table" style will
   *      position it on either side space allowing.
   *
   *  positionOn: An element to position the flyout relative to.
   *
   *  onBeforeRender: A callback fn called before rendering the flyout on mouseover of a
   *    target-able element.  'this' is the flyout delegate element, and receives the
   *    target of the mouseover event as an argument.  Must return a boolean that
   *    determines if the flyout should render or not.
   *
   *  onOpen: A callback on open.
   *
   *  onClose: A callback on close.
   *
   *  margin: This is the number of pixels the flyout will stay from the edge of
   *    the "overflow: hidden" container.
   *
   *  interact: Whether you can mouse into the flyout and select text.
   *
   *  arrowMargin: The number of pixels the arrow will stay away from the edge of
   *    the flyout.
   *
   *  inset: This is an object with "horizontal" & "vertical" properties.
   *    They decide how Far the tooltip will inset into the target element.
   *
   *  debugNeverClosePopups: Debug bool to leave popups in existance after mouseout.
   *    This makes it easier to debug CSS.
   */
  $.fn.flyout = function(options) {
    var defaults = {
      direction: 'top',
      margin: 0,
      interact: false,
      style: 'chart',
      arrowMargin: 0,
      inset: {
        horizontal: 4,
        vertical: 2
      },
      debugNeverClosePopups: false
    };
    if (options.style == 'table') {
      defaults.arrowMargin = 10;
      defaults.margin = 5;
    }
    options = _.extend(defaults, options);
    var flyout;
    var self = this;
    var inFlyout = false;
    var inTarget = false;
    var renderFlyout = function(target) {
      var $target = $(target);
      var parentElem = $(options.parent || $target);
      $('.flyout').remove();
      flyout = $('<div class="flyout"><div class="flyout-arrow"></div></div>');
      flyout.addClass('flyout-' + options.style);
      flyout.data('target', target);
      var getVal = function(data) {
        if (_.isFunction(data)) {
          return data($target, self, options, flyout);
        } else {
          return data;
        }
      };
      var $positionOn;
      if (_.isUndefined(options.positionOn)) {
        $positionOn = $target;
      } else {
        $positionOn = $(getVal(options.positionOn));
      }
      if (!getVal(options.interact)) flyout.addClass('nointeract');
      if (options.title) {
        flyout.append('<div class="flyout-title">{0}</div>'.
          format(getVal(options.title)));
      }
      if (options.table) {
        var html = '';
        _.each(getVal(options.table), function(parts) {
          html += '<div class="flyout-row">';
          _.each(parts, function(part) {
            html += '<span class="flyout-cell">{0}</span>'.format(part);
          });
          html += '</div>';
        });
        flyout.append(html);
      }
      if (options.html) {
        flyout.append(getVal(options.html));
      }

      if (flyout.text().length > 0) {
        parentElem.append(flyout);
      }
      var container = $positionOn.parent();
      while (container.css('overflow') === 'visible' && container[0] !== document.body) {
        container = container.parent();
      }
      if (_.isEmpty(container)) {
        return;
      }
      var containerRightEdge = $('body').outerWidth();
      var containerLeftEdge = 0;
      if (container[0] != document.body) {
        containerLeftEdge = container.offset().left;
        containerRightEdge = container.offset().left + container.outerWidth() - options.margin;
      }
      var direction = getVal(options.direction);
      var pos = $positionOn.offset(), top, left;
      var targetLeftEdge = pos.left;
      var targetSize = {};
      if (typeof $positionOn[0].getBoundingClientRect === 'function') {
        targetSize.height = $positionOn[0].getBoundingClientRect().height;
        targetSize.width = $positionOn[0].getBoundingClientRect().width;
      } else if (typeof $positionOn[0].getBBox === 'function') {
        targetSize.height = $positionOn[0].getBBox().height;
        targetSize.width = $positionOn[0].getBBox().width;
      } else {
        targetSize.height = $positionOn.outerHeight() || parseInt($positionOn.attr('height'));
        targetSize.width = $positionOn.outerWidth() || parseInt($positionOn.attr('width'));
      }
      // TODO decide what to do here. Either show the tooltip at the zero point or thrown an error, but don't log
//    if (!targetSize.width || !targetSize.height) {
//      console.error("[$.fn.flyout] target has height: "+targetSize.height+", width: "+targetSize.width+". No flyout possible.");
//    }
      var targetRightEdge = pos.left + targetSize.width;
      var targetWidth = targetRightEdge - targetLeftEdge;
      if (direction == 'horizontal') {
        if (targetRightEdge + flyout.outerWidth() > containerRightEdge &&
          targetLeftEdge - flyout.outerWidth() > containerLeftEdge) {
          direction = 'left';
        } else {
          direction = 'right';
        }
      }
      flyout.addClass(direction);
      if (options.style == 'table') {
        if (direction == "top") {
          top = pos.top - flyout.outerHeight() + options.inset.vertical;
          left = pos.left + targetWidth / 2 - flyout.outerWidth() / 2;
        } else if (direction == "bottom") {
          top = pos.top + targetSize.height - options.inset.vertical;
          left = pos.left + targetWidth / 2 - flyout.outerWidth() / 2;
        } else if (direction == "right") {
          top = pos.top + targetSize.height / 2 - flyout.outerHeight() / 2;
          left = pos.left + targetSize.width - options.inset.horizontal;
        } else if (direction == "left") {
          top = pos.top + targetSize.height / 2 - flyout.outerHeight() / 2;
          left = pos.left - flyout.outerWidth() + options.inset.horizontal;
        }
        var offright = left + flyout.outerWidth() > containerRightEdge - options.margin;
        var offleft = left < containerLeftEdge + options.margin;
        if (offright) {
          left = containerRightEdge - flyout.outerWidth() - options.margin;
        }
        if (offleft) {
          left = containerLeftEdge + options.margin;
        }
        if (targetLeftEdge < containerLeftEdge) targetLeftEdge = containerLeftEdge;
        if (targetRightEdge > containerRightEdge) targetRightEdge = containerRightEdge;
        if (direction == 'top' || direction == 'bottom') {
          var center = (targetLeftEdge + targetRightEdge) / 2;
          var arrow_pos = center - left;
          if (arrow_pos <= options.arrowMargin) arrow_pos = options.arrowMargin;
          else if (arrow_pos >= flyout.outerWidth() - options.arrowMargin) arrow_pos = flyout.outerWidth() - options.arrowMargin;
          flyout.find('.flyout-arrow').css('left', arrow_pos);
        }
      } else if (options.style == 'chart') {
        if (direction == 'top') {
          top = pos.top - flyout.outerHeight() + options.inset.vertical -
            parseInt(flyout.find('.flyout-arrow').css('margin-top'));
          var orientationIsLeft = targetRightEdge + flyout.outerWidth() / 2 + options.margin < containerRightEdge;
          left = pos.left + targetSize.width / 2;
          var arrowLeft = left;
          var flyoutArrow = flyout.find('.flyout-arrow');
          if (containerRightEdge - flyout.outerWidth() < left) {
            left = containerRightEdge - flyout.outerWidth();
          }
          if (!orientationIsLeft) {
            // MAGIC NUMBER: 2px for border
            arrowLeft -= flyoutArrow.outerWidth(true) + 2;
          }
          flyoutArrow.addClass(orientationIsLeft ? 'left' : 'right').
            css('left', arrowLeft - left);
        }
      }
      flyout.offset({ top: top, left: left });
      getVal(options.onOpen);
      inFlyout = false;
      inTarget = true;
      flyout.on('mouseover.soc-flyout, mouseenter.soc-flyout', function(e) {
        inFlyout = true;
      }).bind('mouseleave.soc-flyout', function(e) {
        if (!$(e.target).parents().hasClass('dragged')) {
          if (!options.debugNeverClosePopups) {
            closeFlyout();
          }
        }
      });
    };
    var closeFlyout = function() {
      if (flyout) {
        if (_.isFunction(options.onClose)) {
          options.onClose();
        }
        flyout.remove();
      } else {
        console.warn('Attempted to close nonexistent flyout.');
      }
    };
    // This was added by Tristan Rice in a commit that made some passing
    // reference to timeline chart bug. Not sure what it is and I don't
    // see any problem with it despite the fact that the flyout.is(':visible')
    // call is horribly unperformant, so I'm commenting this out at the moment.
    // --Chris Laidlaw, 9/9/14
    //
    //$(window).scroll(function(e) {
    //  if ($.isPresent(flyout) && flyout.is(':visible') && ( inFlyout || inTarget )) {
    //    renderFlyout(flyout.data('target'));
    //  }
    //});

    // This was added to hopefully plug a memory leak when a flyout is created multiple times
    // in a render loop.
    self.undelegate(options.selector, '.soc-flyout');

    self.delegate(options.selector, 'mouseover.soc-flyout', function(e) {
      if (!$(e.target).parents().hasClass('dragged') &&
          !$(e.target).is(flyout)) {
        var canRenderFlyout = true;
        if (options.hasOwnProperty('onBeforeRender') && _.isFunction(options.onBeforeRender)) {
          canRenderFlyout = options.onBeforeRender.call(self, e.target);
        }
        if (canRenderFlyout) {
          renderFlyout(this);
        } else if (flyout) {
          closeFlyout();
        }
      }
    }).delegate(options.selector, 'mouseleave.soc-flyout', function(e) {
      if (!$(e.target).parents().hasClass('dragged')) {
        if (!options.debugNeverClosePopups) {
          inTarget = false;
          if (options.interact) {
            _.defer(function() {
              if (!inFlyout && !inTarget) {
                closeFlyout();
              }
            });
          } else if (flyout) {
            closeFlyout();
          }
        }
      }
    });

    var previousFlyout = $('.flyout');
    if (_.isPresent(previousFlyout)) {
      var target = previousFlyout.data('target');
      if ($(target).is(options.selector) && _.isPresent(self.find(target))) {
        renderFlyout(target);
      }
    }
    return this;
  };

  $.easing.socraticEase = function(t) {
    // Just a bunch of disparate functions manually determined and spliced together.
    // Approximates a particular bezier curve.
    // TODO: Magic numbers!
    if (t < 0.304659) {
      return Math.pow(3 * t, 4);
    } else if (t < 0.46) {
      return 0.89 - Math.pow(t - 1.182, 8);
    } else {
      return 1 - 0.4 * Math.pow(1.25 * t - 1.25, 2);
    }
  };

  /*
  Borrowed from this StackOverflow answer: http://stackoverflow.com/a/20520619/71036
  Watch scrolling on the element.  If we're trying to scroll up at the top, or down at
  the bottom, we should prevent the event from propagating.
   */
  $.fn.preventBodyScroll = function() {
    $(this).on('mousewheel DOMMouseScroll', function(e) {
      var eventDirection = e.originalEvent.wheelDelta || -e.originalEvent.detail;
      var direction = eventDirection > 0 ? 'up' : 'down';
      var shouldPreventDefault = (direction === 'up' && this.scrollTop === 0) ||
        (direction === 'down' && this.scrollTop === this.scrollHeight - this.offsetHeight);
      shouldPreventDefault && e.preventDefault();
    });
  };


  var baseUrl = new URL(window.location);
  baseUrl.search = '';
  baseUrl.hash = '';
  baseUrl.pathname = '';
  var baseUrlRegex = new RegExp('^' + baseUrl.href);
  /**
   * Creates a URL object for the current location and optional pathname
   * @param {String} [pathname] Pathname to set on returned URL object
   * @returns {Window.URL}
   */
  $.baseUrl = function(pathname) {
    var url = new URL(baseUrl);
    if (pathname) {
      url.pathname = pathname;
    }

    return url;
  };

  $.relativeUrl = function(url) {
    return url.href.replace(baseUrlRegex, '/');
  }

})(jQuery, _, window);<|MERGE_RESOLUTION|>--- conflicted
+++ resolved
@@ -39,18 +39,6 @@
     return !_.isEmpty(argument);
   };
 
-<<<<<<< HEAD
-
-  $.htmlEncode = function(value) {
-    return $('<div/>').text(value).html();
-  };
-
-  $.htmlDecode = function(value) {
-    return $('<div/>').html(value).text();
-  };
-
-=======
->>>>>>> 85936042
   String.prototype.capitalizeEachWord = function() {
     return this.split(' ').map(function(word) {
       return word.charAt(0).toUpperCase() + word.slice(1).toLowerCase();
