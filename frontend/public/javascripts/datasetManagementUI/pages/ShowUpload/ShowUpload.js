import _ from 'lodash';

/* eslint react/jsx-indent: 0 */
import PropTypes from 'prop-types';

import React from 'react';
import { browserHistory } from 'react-router';
import { connect } from 'react-redux';
import { Modal, ModalHeader, ModalContent } from 'common/components';
<<<<<<< HEAD
import { STATUS_CALL_IN_PROGRESS } from 'lib/apiCallStatus';
import * as Links from 'links/links';
=======
import * as Links from 'links';
>>>>>>> 31e3de99
import * as Selectors from 'selectors';
import UploadBreadcrumbs from 'containers/UploadBreadcrumbsContainer';
import DragDropUpload from 'components/DragDropUpload/DragDropUpload';
import UploadSidebar from 'containers/UploadSidebarContainer';
import FlashMessage from 'containers/FlashMessageContainer';
import styles from './ShowUpload.scss';

export const ShowUpload = ({ inProgress, goHome }) => (
  <div className={styles.showUpload}>
    <Modal fullScreen onDismiss={goHome}>
      <ModalHeader onDismiss={goHome}>
        <UploadBreadcrumbs atShowUpload />
      </ModalHeader>
      <ModalContent className={styles.modalContent}>
        <FlashMessage />
        {inProgress ? (
          <div className={styles.centeredContainer}>
            <span className={styles.spinner} />
          </div>
        ) : (
          <div className={styles.sourceContainer}>
            <DragDropUpload />
            <UploadSidebar />
          </div>
        )}
      </ModalContent>
    </Modal>
  </div>
);

export const mapStateToProps = ({ entities, ui }, { params }) => {
  // selector returns undefined if there are no sources
  const source = Selectors.currentSource(entities, _.toNumber(params.revisionSeq));

  // Include source in the definition of inProgress because if there is no source,
  // we don't want to show the spinner, we want to show the actual component so the
  // user can source something
  return {
    inProgress: !!source && (!source.finished_at && !source.failed_at)
  };
};

ShowUpload.propTypes = {
  inProgress: PropTypes.bool.isRequired,
  goHome: PropTypes.func.isRequired
};

export const mapDispatchToProps = (dispatch, ownProps) => ({
  goHome: () => browserHistory.push(Links.revisionBase(ownProps.params))
});

export default connect(mapStateToProps, mapDispatchToProps)(ShowUpload);<|MERGE_RESOLUTION|>--- conflicted
+++ resolved
@@ -7,12 +7,7 @@
 import { browserHistory } from 'react-router';
 import { connect } from 'react-redux';
 import { Modal, ModalHeader, ModalContent } from 'common/components';
-<<<<<<< HEAD
-import { STATUS_CALL_IN_PROGRESS } from 'lib/apiCallStatus';
 import * as Links from 'links/links';
-=======
-import * as Links from 'links';
->>>>>>> 31e3de99
 import * as Selectors from 'selectors';
 import UploadBreadcrumbs from 'containers/UploadBreadcrumbsContainer';
 import DragDropUpload from 'components/DragDropUpload/DragDropUpload';
