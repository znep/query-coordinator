{
  "name": "socrata-utils",
  "main": [
    "socrata.utils.js"
  ],
  "ignore": [
    "bower_components/",
    "karma/",
    "node_modules/",
    ".gitignore",
    "bower.json",
    "karma.conf.js",
    "packages.json",
    "README.md"
  ],
  "devDependencies": {
    "lodash": "~3.10.0"
  },
  "homepage": "https://github.com/socrata/frontend-utils",
<<<<<<< HEAD
  "_release": "eff096b43a",
  "_resolution": {
    "type": "branch",
    "branch": "master",
    "commit": "eff096b43a9de75236f93b72c19ddb99f5fb5a86"
=======
  "_release": "56965e6e8a",
  "_resolution": {
    "type": "branch",
    "branch": "master",
    "commit": "56965e6e8ab45f38ae1a509ca45fdb1b47488914"
>>>>>>> 2e737663
  },
  "_source": "git@github.com:socrata/frontend-utils.git",
  "_target": "master",
  "_originalSource": "git@github.com:socrata/frontend-utils.git",
  "_direct": true
}<|MERGE_RESOLUTION|>--- conflicted
+++ resolved
@@ -17,19 +17,11 @@
     "lodash": "~3.10.0"
   },
   "homepage": "https://github.com/socrata/frontend-utils",
-<<<<<<< HEAD
-  "_release": "eff096b43a",
-  "_resolution": {
-    "type": "branch",
-    "branch": "master",
-    "commit": "eff096b43a9de75236f93b72c19ddb99f5fb5a86"
-=======
   "_release": "56965e6e8a",
   "_resolution": {
     "type": "branch",
     "branch": "master",
     "commit": "56965e6e8ab45f38ae1a509ca45fdb1b47488914"
->>>>>>> 2e737663
   },
   "_source": "git@github.com:socrata/frontend-utils.git",
   "_target": "master",
