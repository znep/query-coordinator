--- conflicted
+++ resolved
@@ -2819,11 +2819,7 @@
                         'not match the current filter\'>X</span>" : ' +
                         '"<a href=\'' + model.view.url + '/" + row.id + "\' ' +
                         'title=\'View row\' class=\'noInterstitial\'>" + ' +
-<<<<<<< HEAD
-                        '(renderIndex + 1) + "</a>")',
-=======
                         '(renderIndex + 1) + "</a>"))',
->>>>>>> e2830e17
                     footerText: 'Totals'});
             }
             if (options.showRowHandle)
